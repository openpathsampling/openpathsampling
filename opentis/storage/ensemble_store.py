--- conflicted
+++ resolved
@@ -1,18 +1,12 @@
 from object_storage import ObjectStorage
 from opentis.ensemble import Ensemble, LoadedEnsemble
-<<<<<<< HEAD
-from wrapper import loadcache, savecache, savenamed
-=======
 from wrapper import loadcache, savecache
->>>>>>> c4e9d99d
 
 class EnsembleStorage(ObjectStorage):
 
     def __init__(self, storage):
         super(EnsembleStorage, self).__init__(storage, Ensemble, named=True)
 
-<<<<<<< HEAD
-=======
     @savecache
     def save(self, ensemble, idx=None):
         """
@@ -35,7 +29,6 @@
         storage.variables['ensemble_name'][idx] = ensemble.name
         storage.variables['ensemble_str'][idx] = str(ensemble)
 
->>>>>>> c4e9d99d
     @loadcache
     def load(self, idx):
         '''
@@ -52,24 +45,13 @@
             the ensemble
         '''
 
-        name = self.load_variable('ensemble_name', idx)
-        description = self.load_variable('ensemble_str', idx)
+        name = self.storage.variables['ensemble_name'][int(idx)]
+        description = self.storage.variables['ensemble_str'][int(idx)]
 
         obj = LoadedEnsemble(name=name, description=description)
+        obj.idx[self.storage] = idx
+
         return obj
-
-
-    @savenamed
-    @savecache
-    def save(self, ensemble, idx):
-        '''
-        Returns an object from the storage. Needs to be implemented from the specific storage class.
-        '''
-
-        if self.named and hasattr(ensemble, 'name'):
-            self.save_variable(self.db + '_name', idx, ensemble.name)
-
-        self.save_variable('ensemble_str', idx, str(ensemble))
 
 
     def _init(self):
