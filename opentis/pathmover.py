--- conflicted
+++ resolved
@@ -10,11 +10,10 @@
 import opentis as paths
 from opentis.todict import restores_as_stub_object
 from sample import Sample, SampleSet
-<<<<<<< HEAD
+# TODO: switch usage of the next paths.*
+from ensemble import Ensemble
 from trajectory import Trajectory
-=======
-from ensemble import Ensemble
->>>>>>> a3451bd4
+
 
 import logging
 from ops_logging import initialization_logging
@@ -571,8 +570,6 @@
         return [dead_sample, new_sample]
 
 
-
-
 class EnsembleHopMover(PathMover):
     def __init__(self, bias=None, ensembles=None, replicas='all'):
         # TODO: maybe allow a version of this with a single ensemble and ANY
@@ -674,7 +671,6 @@
                            )
         return [path]
 
-<<<<<<< HEAD
 
 @restores_as_stub_object
 class MinusMove(ConditionalSequentialMover):
@@ -758,18 +754,6 @@
     def _choose(self, trajectory_list):
         return trajectory_list[-1]
 
-=======
-class MinusMove(ConditionalSequentialMover):
-    def __init__(self, minus_ensemble, innermost_ensembles, 
-                 ensembles=None, replicas='all'):
-        super(SequentialMover, self).__init__(ensembles=ensembles,
-                                              replicas=replicas)
-        #self.movers = movers
-        # TODO
-        initialization_logging(init_log, self, ['minus_ensemble',
-                                                'innermost_ensemble'])
-
->>>>>>> a3451bd4
 
 class PathReversalMover(PathMover):
     def move(self, globalstate):
@@ -802,20 +786,6 @@
         return [sample]
 
 
-<<<<<<< HEAD
-class ReplicaExchange(PathMover):
-    # TODO: Might put the target ensembles into the Mover instance, which means we need lots of mover instances for all ensemble switches
-    def move(self, trajectory1, trajectory2, ensemble1, ensemble2):
-        from1to2 = ensemble2(trajectory1)
-        logger.debug("trajectory " + trajectory1 +
-                     " into ensemble " + repr(ensemble2) +
-                     " : " + from1to2)
-        from2to1 = ensemble1(trajectory2)
-        logger.debug("trajectory " + trajectory2 +
-                     " into ensemble " + repr(ensemble1) +
-                     " : " + from2to1)
-        accepted = from1to2 and from2to1
-=======
 class ReplicaExchangeMover(PathMover):
     def __init__(self, bias=None, ensembles=None, replicas='all'):
         if replicas=='all' and ensembles is None:
@@ -861,7 +831,6 @@
                      " into ensemble " + repr(ensemble1) +
                      " : " + str(from2to1))
         allowed = from1to2 and from2to1
->>>>>>> a3451bd4
         details1 = MoveDetails()
         details2 = MoveDetails()
         details1.inputs = [trajectory1, trajectory2]
