'''
Created on 19.07.2014

@author: Jan-Hendrik Prinz
'''

import numpy as np
import random

import opentis as paths
from opentis.todict import restores_as_stub_object
from sample import Sample, SampleSet

import logging
from ops_logging import initialization_logging
logger = logging.getLogger(__name__)
init_log = logging.getLogger('opentis.initialization')

def make_list_of_pairs(l):
    '''
    Converts input from several possible formats into a list of pairs: used
    to clean input for swap-like moves.

    Allowed input formats: 
    * flat list of length 2N
    * list of pairs
    * None (returns None)

    Anything else will lead to a ValueError or AssertionError
    '''
    if l is None:
        return None

    len_l = len(l) # raises TypeError, avoids everything else

    # based on first element, decide whether this should be a list of lists
    # or a flat list
    try:
        len_l0 = len(l[0])
        list_of_lists = True
    except TypeError:
        list_of_lists = False

    if list_of_lists == True:
        for elem in l:
            assert len(elem)==2, "List of lists: inner list length != 2"
        outlist = l
    else:
        assert len(l) % 2 == 0, "Flattened list: length not divisible by 2"
        outlist = [ [a, b] 
                   for (a, b) in zip(l[slice(0,None,2)], l[slice(1,None,2)])
                  ]
    # Note that one thing we don't check is whether the items are of the
    # same type. That might be worth doing someday; for now, we trust that
    # part to work.
    return outlist

@restores_as_stub_object
class MoveDetails(object):
    '''Details of the move as applied to a given replica

    Attributes
    ----------
    replica : integer
        replica ID to which this trial move would apply
    inputs : list of Trajectry
        the Samples which were used as inputs to the move
    trial : Trajectory
        the Trajectory 
    trial_is_in_ensemble : bool
        whether the attempted move created a trajectory in the right
        ensemble
    mover_path : list of PathMover
        the sequence of calls to the PathMover which generated this trial

    Specific move types may have add several other attributes for each
    MoveDetails object. For example, shooting moves will also include
    information about the shooting point selection, etc.

    TODO (or at least to put somewhere):
    rejection_reason : String
        explanation of reasons the path was rejected

    RENAME: inputs=>initial
            accepted=>trial_in_ensemble (probably only in shooting)

    TODO:
    Currently inputs/trial/accepted are in terms of Trajectory objects. I
    think it makes more sense for them to be Samples.
    '''

    def __init__(self, **kwargs):
        self.inputs=None
        self.trial=None
        self.result=None
        self.acceptance_probability=None
        self.accepted=None
        self.mover_path=[]
        for key, value in kwargs:
            setattr(self, key, value)

    def __str__(self):
        # primarily for debugging/interactive use
        mystr = ""
        for key in self.__dict__.keys():
            if not isinstance(self.__dict__[key], paths.Ensemble):
                mystr += str(key) + " = " + str(self.__dict__[key]) + '\n'
        return mystr


@restores_as_stub_object
class PathMover(object):
    """
    A PathMover is the description of how to generate a new path from an old
    one.
    
    Notes
    -----
    
    Basically this describes the proposal step for a MC in path space.
    
    We might detach this from the acceptance step?!?!?
    This would mean that a PathMover needs only an old trajectory and gives
    a new one.
    
    For example a ForwardShoot then uses a shooting point selector and runs
    a new trajectory and combine them to get a new one.
    
    After the move has been made, we can retrieve information about the
    move, as well as the new trajectory from the PathMover object
    
    Potential future change: `engine` is not needed for all PathMovers
    (replica exchange, ensemble hopping, path reversal, and moves which
    combine these [state swap] have no need for the engine). Maybe that
    should be moved into only the ensembles that need it? ~~~DWHS

    Also, I agree with the separating trial and acceptance. We might choose
    to use a different acceptance criterion than Metropolis. For example,
    the "waste recycling" approach recently re-discovered by Frenkel (see
    also work by Athenes, Jourdain, and old work by Kalos) might be
    interesting. I think the best way to do this is to keep the acceptance
    in the PathMover, but have it be a separate class ~~~DWHS


    Attributes
    ----------
    engine : DynamicsEngine
        the attached engine used to generate new trajectories

    """
    engine = None

    def __init__(self, replicas='all', ensembles=None):
        self.name = self.__class__.__name__

        if type(replicas) is int:
            self.replicas = [replicas]
        else:
            self.replicas = replicas

        if ensembles is not None and type(ensembles) is not list:
            ensembles = [ensembles]
        self.ensembles = ensembles

        initialization_logging(logger=init_log, obj=self,
                               entries=['replicas', 'ensembles'])

    def legal_sample_set(self, globalstate, ensembles=None):
        '''
        This returns all the samples from globalstate which are in both
        self.replicas and the parameter ensembles. If ensembles is None, we
        use self.ensembles. If you want all ensembles allowed, pass
        ensembles='all'.
        '''
        if self.replicas == 'all':
            reps = globalstate.replica_list()
        else:
            reps = self.replicas
        rep_samples = []
        for rep in reps:
            rep_samples.extend(globalstate.all_from_replica(rep))

        #logger.debug("ensembles = " + str([ensembles]))
        #logger.debug("self.ensembles = " + str(self.ensembles))
        if ensembles is None:
            if self.ensembles is None:
                ensembles = 'all'
            else:
                ensembles = self.ensembles

        if ensembles == 'all':
            legal_samples = rep_samples
        else:
            ens_samples = []
            if type(ensembles) is not list:
                ensembles = [ensembles]
            for ens in ensembles:
                #try:
                    #ens_samples.extend(globalstate.all_from_ensemble(ens[0]))
                #except TypeError:
                ens_samples.extend(globalstate.all_from_ensemble(ens))
            legal_samples = list(set(rep_samples) & set(ens_samples))

        return legal_samples

    def select_sample(self, globalstate, ensembles=None):
        '''
        Returns one of the legal samples given self.replica and the ensemble
        set in ensembles.
        '''
        legal = self.legal_sample_set(globalstate, ensembles)
        return random.choice(legal)

    def move(self, globalstate):
        '''
        Run the generation starting with the initial trajectory specified.

        Parameters
        ----------
        globalstate : GlobalState
            the initial global state
        
        Returns
        -------        
        samples : list of Sample()
            the new samples
        
        Notes
        -----
        After this command additional information can be accessed from this
        object (??? can you explain this, JHP?)
        '''

        return [] # pragma: no cover

    def selection_probability_ratio(self, details=None):
        '''
        Return the proposal probability necessary to correct for an
        asymmetric proposal.
        
        Notes
        -----
        This is effectively the ratio of proposal probabilities for a mover.
        For symmetric proposal this is one. In the case of e.g. Shooters
        this depends on the used ShootingPointSelector and the start and
        trial trajectory.
        
        I am not sure if it makes sense that to define it this way, but for
        Shooters this is, what we need for the acceptance step in addition
        to the check if we have a trajectory of
        the target ensemble.

        What about Minus Move and PathReversalMove?
        '''
        return 1.0 # pragma: no cover

@restores_as_stub_object
class ShootMover(PathMover):
    '''
    A pathmover that implements a general shooting algorithm that generates
    a sample from a specified ensemble 
    '''

    def __init__(self, selector, ensembles=None, replicas='all'):
        super(ShootMover, self).__init__(ensembles=ensembles, replicas=replicas)
        self.selector = selector
        self._length_stopper = PathMover.engine.max_length_stopper
        self.extra_details = ['start', 'start_point', 'trial',
                              'final_point']
        initialization_logging(logger=init_log, obj=self,
                               entries=['selector'])

    def selection_probability_ratio(self, details):
        '''
        Return the proposal probability for Shooting Moves. These are given
        by the ratio of partition functions
        '''
        return details.start_point.sum_bias / details.final_point.sum_bias
    
    def _generate(self, ensemble):
        self.trial = self.start
    
    def move(self, globalstate):
        # select a legal sample, use it to determine the trajectory and the
        # ensemble needed for the dynamics
        rep_sample = self.select_sample(globalstate, self.ensembles) 
        trajectory = rep_sample.trajectory
        dynamics_ensemble = rep_sample.ensemble
        replica = rep_sample.replica

        details = MoveDetails()
        details.accepted = False
        details.inputs = [trajectory]
        details.mover_path.append(self)
        setattr(details, 'start', trajectory)
        setattr(details, 'start_point', self.selector.pick(details.start) )
        #setattr(details, 'trial', None)
        setattr(details, 'final_point', None)

        self._generate(details, dynamics_ensemble)


        setattr(details, 'trial_is_in_ensemble',
                dynamics_ensemble(details.trial))

        details.result = details.start

        if details.trial_is_in_ensemble:
            rand = np.random.random()
            sel_prob = self.selection_probability_ratio(details)
            logger.info('Proposal probability ' + str(sel_prob)
                        + ' / random : ' + str(rand)
                       )
            if (rand < self.selection_probability_ratio(details)):
                details.accepted = True
                details.result = details.trial

        path = paths.Sample(replica=replica,
                      trajectory=details.result, 
                      ensemble=dynamics_ensemble,
                      details=details)

        return [path]
    
    
@restores_as_stub_object
class ForwardShootMover(ShootMover):
    '''
    A pathmover that implements the forward shooting algorithm
    '''
    def _generate(self, details, ensemble):
        shooting_point = details.start_point.index
        shoot_str = "Shooting {sh_dir} from frame {fnum} in [0:{maxt}]"
        logger.info(shoot_str.format(fnum=details.start_point.index,
                                     maxt=len(details.start)-1,
                                     sh_dir="forward"
                                    ))
        
        # Run until one of the stoppers is triggered
        partial_trajectory = PathMover.engine.generate(
            details.start_point.snapshot.copy(),
            running = [
                paths.ForwardAppendedTrajectoryEnsemble(
                    ensemble, 
                    details.start[0:details.start_point.index]
                ).can_append, 
                self._length_stopper.can_append
            ]
        )

        # DEBUG
        #setattr(details, 'repeated_partial', details.start[0:shooting_point])
        #setattr(details, 'new_partial', partial_trajectory)

        details.trial = details.start[0:shooting_point] + partial_trajectory
        details.final_point = paths.ShootingPoint(self.selector, details.trial,
                                            shooting_point)
    
@restores_as_stub_object
class BackwardShootMover(ShootMover):
    '''
    A pathmover that implements the backward shooting algorithm
    '''
    def _generate(self, details, ensemble):
        shoot_str = "Shooting {sh_dir} from frame {fnum} in [0:{maxt}]"
        logger.info(shoot_str.format(fnum=details.start_point.index,
                                     maxt=len(details.start)-1,
                                     sh_dir="backward"
                                    ))

        # Run until one of the stoppers is triggered
        partial_trajectory = PathMover.engine.generate(
            details.start_point.snapshot.reversed_copy(), 
            running = [
                paths.BackwardPrependedTrajectoryEnsemble(
                    ensemble, 
                    details.start[details.start_point.index + 1:]
                ).can_prepend, 
                self._length_stopper.can_prepend
            ]
        )

        # DEBUG
        #setattr(details, 'repeated_partial', details.start[details.start_point.index+1:])
        #setattr(details, 'new_partial', partial_trajectory.reversed)

        details.trial = partial_trajectory.reversed + details.start[details.start_point.index + 1:]
        details.final_point = paths.ShootingPoint(self.selector, details.trial, partial_trajectory.frames - 1)
        
        pass

@restores_as_stub_object
class RandomChoiceMover(PathMover):
    '''
    Chooses a random mover from its movers list, and runs that move. Returns
    the number of samples the submove return.

    For example, this would be used to select a specific replica exchange
    such that each replica exchange is its own move, and which swap is
    selected at random.

    Attributes
    ----------
    movers : list of PathMover
        the PathMovers to choose from
    weights : list of floats
        the relative weight of each PathMover (does not need to be normalized)
    '''
    def __init__(self, movers, ensembles=None, replicas='all', weights = None):
        super(RandomChoiceMover, self).__init__(ensembles=ensembles, replicas=replicas)

        self.movers = movers

        if weights is None:
            self.weights = [1.0] * len(movers)
        else:
            self.weights = weights

        initialization_logging(init_log, self,
                               entries=['movers', 'weights'])
    
    def move(self, trajectory):
        rand = np.random.random() * sum(self.weights)
        idx = 0
        prob = self.weights[0]
        while prob <= rand and idx < len(self.weights):
            idx += 1
            prob += self.weights[idx]

        logger.info("RandomChoiceMover selecting mover index {idx} ({mtype})".format(
                idx=idx, mtype=self.movers[idx].__class__.__name__))

        mover = self.movers[idx]

        samples = mover.move(trajectory)
        for sample in samples:
            sample.details.mover_path.append(self)
            #setattr(sample.details, 'mover_idx', idx)

        return samples

class SequentialMover(PathMover):
    '''
    Performs each of the moves in its movers list. Returns all samples
    generated, in the order of the mover list.

    For example, this would be used to create a move that does a sequence of
    replica exchanges in a given order, regardless of whether the moves
    succeed or fail.
    '''
    def __init__(self, movers, ensembles=None, replicas='all'):
        super(SequentialMover, self).__init__(ensembles=ensembles,
                                              replicas=replicas)
        self.movers = movers
        initialization_logging(init_log, self, ['movers'])

    def move(self, globalstate):
        logger.debug("Starting sequential move")
        subglobal = SampleSet(self.legal_sample_set(globalstate))
        mysamples = []
        for mover in self.movers:
            logger.debug("Starting sequential move step "+str(mover))
            newsamples = mover.move(subglobal)
            subglobal = subglobal.apply_samples(newsamples)
            mysamples.extend(newsamples)
        for sample in mysamples:
            sample.details.mover_path.append(self)
        return mysamples

class PartialAcceptanceSequentialMover(SequentialMover):
    '''
    Performs eachmove in its movers list until complete of until one is not
    accepted. If any move is not accepted, further moves are not attempted,
    but the previous accepted samples remain accepted.

    For example, this would be used to create a bootstrap promotion move,
    which starts with a shooting move, followed by an EnsembleHop/Replica
    promotion ConditionalSequentialMover. Even if the EnsembleHop fails, the
    accepted shooting move should be accepted.
    '''
    def move(self, globalstate):
        subglobal = SampleSet(self.legal_sample_set(globalstate))
        mysamples = []
        last_accepted = True
        for mover in self.movers:
            # NOTE: right now, this doesn't quite work correctly if the
            # submovers are also multimovers (e.g., SequentialMovers). We
            # need a way to see whether the move below considered itself
            # accepted; that could mean that submoves of the submove were
            # rejected but the whole submove was accepted, as with
            # SequentialMovers
            newsamples = mover.move(subglobal)
            subglobal = subglobal.apply_samples(newsamples)
            # all samples made by the submove; pick the ones up to the first
            # rejection
            mysamples.extend(newsamples)
            for sample in newsamples:
                if sample.details.accepted == False:
                    last_accepted = False
                    break
            if last_accepted == False:
                break
        for sample in mysamples:
            sample.details.mover_path.append(self)
        return mysamples


class ConditionalSequentialMover(PartialAcceptanceSequentialMover):
    '''
    Performs each move in its movers list until complete or until one is not
    accepted. If any move in not accepted, all previous samples are updated
    to have set their acceptance to False.

    For example, this would be used to create a minus move, which consists
    of first a replica exchange and then a shooting (extension) move. If the
    replica exchange fails, the move is aborted before doing the dynamics.

    ConditionalSequentialMover only works if there is a *single* active
    sample per replica.
    '''
    def move(self, globalstate):
        mysamples = super(ConditionalSequentialMover, self).move(globalstate)
        # if any sample was rejected, then everything is rejected. Note that
        # technically, there's a faster way to do this
        # (mysample.samples[-1].details.accepted, instead of looping) but
        # that shouldn't matter for speed, and it may be safer not to assume
        # the order of the list.
        all_accepted = True
        for sample in mysamples:
            if sample.details.accepted == False:
                all_accepted = False
                break
        if all_accepted == False:
            for sample in mysamples:
                sample.details.accepted = False
                sample.trajectory = globalstate[sample.replica].trajectory
                sample.ensemble = globalstate[sample.replica].ensemble
        return mysamples



class ReplicaIDChange(PathMover):
    def __init__(self, new_replicas=None, old_samples=None, 
                 ensembles=None, replicas='all'):
        super(ReplicaIDChange, self).__init__(ensembles, replicas)
        self.new_replicas = new_replicas
        self.old_samples = old_samples

    def move(self, globalstate):
        rep_sample = self.select_sample(globalstate, self.ensembles)
        new_rep = self.new_replicas[rep_sample.replica]
        old_sample = self.old_samples[rep_sample.replica]
        trajectory = rep_sample.trajectory
        
        details = MoveDetails()
        details.inputs = rep_sample.trajectory
        # TODO: details
        dead_sample = paths.Sample(replica=rep_sample.replica,
                             ensemble=old_sample.ensemble,
                             trajectory=old_sample.trajectory
                            )
        new_sample = paths.Sample(replica=new_rep,
                            ensemble=rep_sample.ensemble,
                            trajectory=rep_sample.trajectory
                           )
        return [dead_sample, new_sample]


class EnsembleHopMover(PathMover):
    def __init__(self, bias=None, ensembles=None, replicas='all'):
        # TODO: maybe allow a version of this with a single ensemble and ANY
        # ensemble can hop to that? messy to code; maybe same idea under
        # another name
        ensembles = make_list_of_pairs(ensembles)
        super(EnsembleHopMover, self).__init__(ensembles=ensembles, 
                                               replicas=replicas)
        # TODO: add support for bias: should be a list, one per pair of
        # ensembles -- another version might take a value for each ensemble,
        # and use the ratio; this latter is better for CITIS
        self.bias = bias
        initialization_logging(logger=init_log, obj=self,
                               entries=['bias'])

    def move(self, globalstate):
        # ensemble hops are in the order [from, to]
        initial_ensembles = [pair[0] for pair in self.ensembles]
        logger.debug("initial_ensembles: " + str(initial_ensembles))
        legal_ensembles = [
            s.ensemble 
            for s in self.legal_sample_set(globalstate, initial_ensembles)
        ]
        logger.debug("globalstate ensembles" + 
                     str([s.ensemble for s in globalstate]))
        logger.debug("self.ensembles: " + str(self.ensembles))
        logger.debug("Legal Ensembles: " + str(legal_ensembles))
        legal_pairs = [pair for pair in self.ensembles 
                       if pair[0] in legal_ensembles]
        logger.debug("Legal pairs: " + str(legal_pairs))
        ens_pair = random.choice(legal_pairs)
        ens_from = ens_pair[0]
        ens_to = ens_pair[1]

        logger.info("Attempting ensemble hop from {e1} to {e2}".format(
            e1=repr(ens_from), e2=repr(ens_to)))

        rep_sample = self.select_sample(globalstate, ens_from)
        logger.debug("Selected sample: " + repr(rep_sample))
        replica = rep_sample.replica
        trajectory = rep_sample.trajectory
        logger.debug("  selected replica: " + str(replica))
        logger.debug("  initial ensemble: " + repr(rep_sample.ensemble))

        details = MoveDetails()
        details.accepted = False
        details.inputs = [trajectory]
        details.mover_path.append(self)
        details.result = trajectory
        setattr(details, 'initial_ensemble', ens_from)
        setattr(details, 'trial_ensemble', ens_to)
        details.accepted = ens_to(trajectory)
        if details.accepted == True:
            setattr(details, 'result_ensemble', ens_to)
        else: 
            setattr(details, 'result_ensemble', ens_from)

        path = paths.Sample(trajectory=trajectory,
                      ensemble=details.result_ensemble, 
                      details=details,
                      replica=replica
                     )
        return [path]



#############################################################
# The following moves still need to be implemented. Check what excactly they do
#############################################################

@restores_as_stub_object
class MinusMove(PathMover):
    def move(self, allpaths, state):
        pass

class PathReversalMover(PathMover):
    def move(self, globalstate):
        rep_sample = self.select_sample(globalstate, self.ensembles)
        trajectory = rep_sample.trajectory
        ensemble = rep_sample.ensemble
        replica = rep_sample.replica

        details = MoveDetails()
        details.inputs = [trajectory]
        details.mover_path.append(self)

        reversed_trajectory = trajectory.reversed
        details.trial = reversed_trajectory

        details.accepted = ensemble(reversed_trajectory)
        if details.accepted == True:
            details.acceptance_probability = 1.0
            details.result = reversed_trajectory
        else:
            details.acceptance_probability = 0.0
            details.result = trajectory

        sample = Sample(
            replica=replica,
            trajectory=details.result,
            ensemble=ensemble,
            details=details
        )
        return [sample]


class ReplicaExchange(PathMover):
    # TODO: Might put the target ensembles into the Mover instance, which means we need lots of mover instances for all ensemble switches
    def move(self, trajectory1, trajectory2, ensemble1, ensemble2):
        accepted = True # Change to actual check for swapping
        details1 = MoveDetails()
        details2 = MoveDetails()
        details1.inputs = [trajectory1, trajectory2]
        details2.inputs = [trajectory1, trajectory2]
        setattr(details1, 'ensembles', [ensemble1, ensemble2])
        setattr(details2, 'ensembles', [ensemble1, ensemble2])
        details1.mover_path.append(self)
        details2.mover_path.append(self)
        details2.trial = trajectory1
        details1.trial = trajectory2
        if accepted:
            # Swap
            details1.accepted = True
            details2.accepted = True
            details1.acceptance_probability = 1.0
            details2.acceptance_probability = 1.0
            details1.result = trajectory2
            details2.result = trajectory1
        else:
            # No swap
            details1.accepted = False
            details2.accepted = False
            details1.acceptance_probability = 0.0
            details2.acceptance_probability = 0.0
            details1.result = trajectory1
            details2.result = trajectory2

        sample1 = paths.Sample(
            trajectory=details1.result,
            mover=self,
            ensemble=ensemble1,
            details=details1
        )
        sample2 = paths.Sample(
            trajectory=details2.result,
            mover=self,
            ensemble=ensemble2,
            details=details2
            )
        return [sample1, sample2]

class OneWayShootingMover(MixedMover):
    '''
    OneWayShootingMover is a special case of a RandomChoiceMover which
    combines gives a 50/50 chance of selecting either a ForwardShootMover or
    a BackwardShootMover. Both submovers use the same shooting point
    selector, and both apply to the same ensembles and replicas.

    Attributes
    ----------
    sel : ShootingPointSelector
        The shooting point selection scheme
    ensembles : list of Ensemble or None
        valid ensembles; None implies all ensembles are allowed (no
        restriction)
    replicas : list or 'all'
        valid replicas
    '''
    def __init__(self, sel, ensembles=None, replicas='all'):
        movers = [
            ForwardShootMover(sel, ensembles),
            BackwardShootMover(sel, ensembles)
        ]
        super(OneWayShootingMover, self).__init__(
            movers=movers, ensembles=ensembles, replicas=replicas
        )


class PathMoverFactory(object):
    @staticmethod
    def OneWayShootingSet(selector_set, interface_set):
        if type(selector_set) is not list:
            selector_set = [selector_set]*len(interface_set)
        mover_set = [
<<<<<<< HEAD
            OneWayShootingMover(sel=sel, ensembles=[iface])
=======
            RandomChoiceMover([
                ForwardShootMover(sel, ensembles=[iface]), 
                BackwardShootMover(sel, ensembles=[iface])
            ],
            ensembles=[iface])
>>>>>>> 2909683a
            for (sel, iface) in zip(selector_set, interface_set)
        ]
        return mover_set

    @staticmethod
    def TwoWayShootingSet():
        pass

    @staticmethod
    def NearestNeighborRepExSet():
        pass
<|MERGE_RESOLUTION|>--- conflicted
+++ resolved
@@ -750,15 +750,7 @@
         if type(selector_set) is not list:
             selector_set = [selector_set]*len(interface_set)
         mover_set = [
-<<<<<<< HEAD
             OneWayShootingMover(sel=sel, ensembles=[iface])
-=======
-            RandomChoiceMover([
-                ForwardShootMover(sel, ensembles=[iface]), 
-                BackwardShootMover(sel, ensembles=[iface])
-            ],
-            ensembles=[iface])
->>>>>>> 2909683a
             for (sel, iface) in zip(selector_set, interface_set)
         ]
         return mover_set
