{
 "cells": [
  {
   "cell_type": "markdown",
   "metadata": {},
   "source": [
    "# Combining `SequentialEnsembles` with `SlicedTrajectoryEnsembles`\n",
    "\n",
    "The ensemble creation features in OpenPathSampling are very powerful, but the ways that some of them interact with each other can be quite confusing. In this document, we explore what happens when one combines `SequentialEnsembles` and `SlicedTrajectoryEnsembles`.\n",
    "\n",
    "First, let's summarize what each of these ensembles do. `SequentialEnsemble`s take a list of ensembles and applies them in order, so a trajectory satisfies the first ensemble for as long as it can, then it switches to the next ensemble, and so forth. `SlicedTrajectoryEnsemble`s modify the trajectory seen by a given ensemble by applying a Python `slice` object to select only certain frames from the ensemble.\n",
    "\n",
    "There are several ways of slicing `SequentialEnsemble`s; the purpose of this document is to explain the differences.\n",
    "\n",
    "---\n",
    "\n",
    "To make discussion easy, we'll use a fake order parameter and fake trajectories in this example. We'll also define all our ensembles in terms of `AllInXEnsemble`s and `AllOutXEnsemble`s, which are easier to visualize.\n",
    "\n",
    "When dealing with `SequentialEnsemble`s, we should distinguish between two types of trajectories. There's the total trajectory for the ensemble, which the normal trajectory including all frames. However, each subensemble of the `SequentialEnsemble` applies to a subtrajectory. The key to the subtleties of how `SequentialEnsemble`s interact with `SlicedTrajectoryEnsemble`s is to consider the which of these trajectories we really want to slice."
   ]
  },
  {
   "cell_type": "markdown",
   "metadata": {},
   "source": [
    "First, we import the necessary things and set up our order parameter and our initial ensemble:"
   ]
  },
  {
   "cell_type": "code",
   "execution_count": null,
<<<<<<< HEAD
   "metadata": {
    "collapsed": true
   },
=======
   "metadata": {},
>>>>>>> 17c880a3
   "outputs": [],
   "source": [
    "from openpathsampling.ensemble import SlicedTrajectoryEnsemble, SequentialEnsemble, AllInXEnsemble, AllOutXEnsemble, LengthEnsemble\n",
    "from openpathsampling.collectivevariable import CV_Function\n",
    "from openpathsampling.volume import CVRangeVolume\n",
    "from openpathsampling.trajectory import Trajectory\n",
    "\n",
    "# This is a hack to easily create test sequences that act as \"trajectories\" for us\n",
    "from openpathsampling.tests.test_helpers import CallIdentity\n",
    "op = CallIdentity()\n",
    "vol = CVRangeVolume(op, -0.5, 0.5)\n",
    "\n",
    "ens = SequentialEnsemble([\n",
    "    AllInXEnsemble(vol), \n",
    "    AllOutXEnsemble(vol), \n",
    "    AllInXEnsemble(vol) & LengthEnsemble(1)\n",
    "])\n",
    "\n",
    "inV = 0.0\n",
    "outV = 1.0"
   ]
  },
  {
   "cell_type": "markdown",
   "metadata": {},
   "source": [
    "## Slicing the global trajectory for the whole `SequentialEnsemble`\n",
    "\n",
    "One approach we might need is to apply the whole `SequentialEnsemble` on some appropriate sliced trajectory. In our example, this translates as saying that the even slices of the total trajectory must satisfy the In-Out-In ensemble.\n",
    "\n",
    "This is quite easy to implement:"
   ]
  },
  {
   "cell_type": "code",
   "execution_count": null,
<<<<<<< HEAD
   "metadata": {
    "collapsed": true
   },
=======
   "metadata": {},
>>>>>>> 17c880a3
   "outputs": [],
   "source": [
    "even_slice = slice(None,None,2)\n",
    "total_sliced_whole = SlicedTrajectoryEnsemble(ens, even_slice)"
   ]
  },
  {
   "cell_type": "markdown",
   "metadata": {},
   "source": [
    "## Slicing the subtrajectory for a member of the `SequentialEnsemble`\n",
    "\n",
    "Another approach we might desire is to slice the subtrajectory seen by one of the members of the `SequentialEnsemble`. Perhaps, for example, we want an ensemble which consists of a segment with all frames inside the state, then a segment where the even frames of that segement are outside the state, and then a segment with all frames inside the state.\n",
    "\n",
    "Note carefully here that the slicing refers to the subtrajectory: it's the even frames counting from the beginning of the subtrajectory, regardless of how many frames are in the total trajectory.\n",
    "\n",
    "In this case, we have a define a slightly different `SequentialEnsemble`:"
   ]
  },
  {
   "cell_type": "code",
   "execution_count": null,
<<<<<<< HEAD
   "metadata": {
    "collapsed": true
   },
=======
   "metadata": {},
>>>>>>> 17c880a3
   "outputs": [],
   "source": [
    "subtraj_sliced_member = SequentialEnsemble([\n",
    "    AllInXEnsemble(vol),\n",
    "    SlicedTrajectoryEnsemble(AllOutXEnsemble(vol), even_slice),\n",
    "    AllInXEnsemble(vol) & LengthEnsemble(1)\n",
    "])"
   ]
  },
  {
   "cell_type": "markdown",
   "metadata": {},
   "source": [
    "## Slicing the total trajectory for a member of the `SequentialEnsemble`\n",
    "\n",
    "The last approach would be to use a slice based on the total trajectory, but only apply it to a member of the `SequentialEnsemble`. For example, we might want to have an ensemble that begins in a state, and after the first exit all even frames (counted from the start of the trajectory) are outside the state. This differs from the previous example because the count is based on the total trajectory, not the subtrajectory which is passed to the ensemble. To do this, we need to use a `SlicedSequentialEnsemble`, a subclass of `SequentialEnsemble` which requires initializing with a list containing one slice for each member ensemble (the special case `None` is turned into `slice(None,None)`)."
   ]
  },
  {
   "cell_type": "code",
   "execution_count": null,
<<<<<<< HEAD
   "metadata": {
    "collapsed": true
   },
=======
   "metadata": {},
>>>>>>> 17c880a3
   "outputs": [],
   "source": [
    "# TODO: We have yet to implement SlicedSequentialEnsemble. \n",
    "# This would be nice for completeness, but it really shouldn't be a priority."
   ]
  },
  {
   "cell_type": "markdown",
   "metadata": {},
   "source": [
    "## Example trajectories for these ensembles\n",
    "\n",
    "Let's take these abstract ideas and apply them to some real trajectories to highlight the differences between these ensembles."
   ]
  },
  {
   "cell_type": "code",
   "execution_count": null,
<<<<<<< HEAD
   "metadata": {
    "collapsed": true
   },
=======
   "metadata": {},
>>>>>>> 17c880a3
   "outputs": [],
   "source": [
    "traj = {}\n",
    "traj[0] = Trajectory([inV, outV, inV])\n",
    "traj[1] = Trajectory([inV, inV, outV, outV, inV, inV])\n",
    "traj[2] = Trajectory([inV, outV, outV, outV, inV])\n",
    "traj[3] = Trajectory([inV, outV, inV, outV, inV, outV, inV, inV])\n",
    "traj[4] = Trajectory([inV, outV, outV, inV, outV, inV, outV, inV, inV])\n",
    "traj[5] = Trajectory([inV, outV, outV, inV, outV, inV, outV, inV])\n",
    "traj[6] = Trajectory([inV, outV, inV, outV, inV, inV])\n",
    "traj[7] = Trajectory([inV, outV, outV, outV, inV, outV])"
   ]
  },
  {
   "cell_type": "markdown",
   "metadata": {},
   "source": [
    "First, let's use the original ensemble `ens`: just from inspection, it should be pretty clear that `traj[0]` and `traj[2]` are accepted by that ensemble, and the others are not. Let's confirm that:"
   ]
  },
  {
   "cell_type": "code",
   "execution_count": null,
<<<<<<< HEAD
   "metadata": {
    "collapsed": false
   },
=======
   "metadata": {},
>>>>>>> 17c880a3
   "outputs": [],
   "source": [
    "for i in range(len(traj)):\n",
    "    print \"ens(traj[\"+str(i)+\"]) ==\", ens(traj[i])"
   ]
  },
  {
   "cell_type": "markdown",
   "metadata": {},
   "source": [
    "What about when we slice the whole trajectory into its even components as with `total_sliced_whole`? Remembering that Python counts from 0, that means a trajectory like `traj[4]` becomes \"in, out, out, out, in\", which satifies the original ensemble. What happens with the other ensembles?"
   ]
  },
  {
   "cell_type": "code",
   "execution_count": null,
<<<<<<< HEAD
   "metadata": {
    "collapsed": false
   },
=======
   "metadata": {},
>>>>>>> 17c880a3
   "outputs": [],
   "source": [
    "for i in range(len(traj)):\n",
    "    print \"total_sliced_whole(traj[\"+str(i)+\"]) ==\", total_sliced_whole(traj[i])"
   ]
  },
  {
   "cell_type": "markdown",
   "metadata": {},
   "source": [
    "Notice that `traj[0]` no longer works: it turned into \"in, in\", which does not satisfy the ensemble. Not surprisingly, `1`, `2`, and `4` satisfy the ensemble, and `3` and `6` don't (since all their \"out\" frames are odd).\n",
    "\n",
    "But what about `traj[5]`? It seems like it should satisfy the ensemble: it starts and ends in the state, and all the even frames between are outside the state. But the problem is that the final frame is an odd-numbered frame, and therefore it gets removed by the slicing before the ensemble sees it. This is the same reason that `traj[4]` is accepted despite violating the `LengthEnsemble(1)` condition for the last ensemble of the sequence.\n",
    "\n",
    "Let's also look more carefully at `traj[7]`: it may seem odd that this one is accepted, since it ends with a frame outside the volume. But again, the trajectory that the ensemble actually sees after the slicing doesn't include that frame, because it is an odd-numbered frame."
   ]
  },
  {
   "cell_type": "markdown",
   "metadata": {},
   "source": [
    "Next, we consider the case of `subtraj_sliced_member`, where we slice based on the subtrajectory instead of the total trajectory. Let's see what comes out of that:"
   ]
  },
  {
   "cell_type": "code",
   "execution_count": null,
<<<<<<< HEAD
   "metadata": {
    "collapsed": false
   },
=======
   "metadata": {},
>>>>>>> 17c880a3
   "outputs": [],
   "source": [
    "for i in range(len(traj)):\n",
    "    print \"subtraj_sliced_member(traj[\"+str(i)+\"]) ==\", subtraj_sliced_member(traj[i])"
   ]
  },
  {
   "cell_type": "markdown",
   "metadata": {},
   "source": [
    "One important aspect about this is that `SequentialEnsemble` uses a hungry matching algorithm, meaning that each ensemble matches as much of the trajectory as it can before going on to the next ensemble. So, for example, even though `traj[6]` ends with two frames inside the ensemble, the sliced member of the ensemble includes the first in-volume as part of its matching."
   ]
  },
  {
   "cell_type": "markdown",
   "metadata": {},
   "source": [
    "Perhaps the clearest way to explain the differences is to make a table of what frames each ensemble sees for these trajectories:\n",
    "\n",
    "traj | `ens`   | `total_sliced_whole` | `subtraj_sliced_member`\n",
    "---- | ---------------------- | -------------------- | -----------------------\n",
    "0    | 0:in 1:out 2:in        | 0:in 2:in            | 0:in 1:out\n",
    "1    | 0:in 1:in 2:out 3:out 4:in 5:in | 0:in 2:out 4:in | 0:in 1:in 2:out 4:in 5:in\n",
    "2    | 0:in 1:out 2:out 3:out 4:in | 0:in 2:out 4:in | 0:in 1:out 3:out \n",
    "3    | 0:in 1:out 2:in 3:out [4:in 5:out 6:in 7:in] | 0:in 2:in 4:in 6:in | 0:in 1:out 3:out 5:out 7:in\n",
    "4    | 0:in 1:out 2:out 3:in 4:out [5:in 6:out 7:in 8:in] | 0:in 2:out 4:out 6:out 8:in | 0:in 1:out 3:in 4:out [5:in 6:out 7:in 8:in]\n",
    "5    | 0:in 1:out 2:out 3:in 4:out [5:in 6:out 7:in] | 0:in 2:out 4:out 6:out | 0:in 1:out 3:in 4:out [5:in 6:out 7:in]\n",
    "6    | 0:in 1:out 2:in 3:out [4:in 5:in] | 0:in 2:in 4:in | 0:in 1:out 3:out 5:in\n",
    "7    | 0:in 1:out 2:out 3:out 4:in 5:out | 0:in 2:out 4:in | 0:in 1:out 3:out 5:out\n",
    "\n",
    "Brackets mark frames that aren't actually tested by the ensemble, because the trajectory has already failed. However, they're listed according to the last applied `slice`."
   ]
  },
  {
   "cell_type": "markdown",
   "metadata": {},
   "source": [
    "## Nested Slices\n",
    "\n",
    "What I have termed the \"total\" trajectory is only total in the sense that it was what was passed to the ensemble. If you nest `SlicedTrajectoryEnsemble`s, the inner slice will be based on the output from the outer slice. For example, if you made an `odd_slice` along the same lines of the `even_slice` defined above, then `SlicedTrajectoryEnsemble(ensemble SlicedTrajectoryEnsemble(ensemble, even_slice), odd_slice)` would apply to frames `[2, 6, 10, ...]`: the even numbers with odd factors. The slices are applied sequentially. There is no way general way to combine slices: you just have to make the slice you want. So `SlicedTrajectoryEnsemble(ensemble, even_slice) | SlicedTrajectoryEnsemble(ensemble, odd_slice)` is not the same as `ensemble`: the combination of `SlicedTrajectoryEnsemble`s looks at each of the subtrajectories, not at the total trajectory you would expect if you `or`'d together the two slices."
   ]
  }
 ],
 "metadata": {
  "kernelspec": {
   "display_name": "Python 2",
   "language": "python",
   "name": "python2"
  },
  "language_info": {
   "codemirror_mode": {
    "name": "ipython",
    "version": 2.0
   },
   "file_extension": ".py",
   "mimetype": "text/x-python",
   "name": "python",
   "nbconvert_exporter": "python",
   "pygments_lexer": "ipython2",
   "version": "2.7.10"
  }
 },
 "nbformat": 4,
 "nbformat_minor": 0
}<|MERGE_RESOLUTION|>--- conflicted
+++ resolved
@@ -29,13 +29,7 @@
   {
    "cell_type": "code",
    "execution_count": null,
-<<<<<<< HEAD
-   "metadata": {
-    "collapsed": true
-   },
-=======
-   "metadata": {},
->>>>>>> 17c880a3
+   "metadata": {},
    "outputs": [],
    "source": [
     "from openpathsampling.ensemble import SlicedTrajectoryEnsemble, SequentialEnsemble, AllInXEnsemble, AllOutXEnsemble, LengthEnsemble\n",
@@ -72,13 +66,7 @@
   {
    "cell_type": "code",
    "execution_count": null,
-<<<<<<< HEAD
-   "metadata": {
-    "collapsed": true
-   },
-=======
-   "metadata": {},
->>>>>>> 17c880a3
+   "metadata": {},
    "outputs": [],
    "source": [
     "even_slice = slice(None,None,2)\n",
@@ -101,13 +89,7 @@
   {
    "cell_type": "code",
    "execution_count": null,
-<<<<<<< HEAD
-   "metadata": {
-    "collapsed": true
-   },
-=======
-   "metadata": {},
->>>>>>> 17c880a3
+   "metadata": {},
    "outputs": [],
    "source": [
     "subtraj_sliced_member = SequentialEnsemble([\n",
@@ -129,13 +111,7 @@
   {
    "cell_type": "code",
    "execution_count": null,
-<<<<<<< HEAD
-   "metadata": {
-    "collapsed": true
-   },
-=======
-   "metadata": {},
->>>>>>> 17c880a3
+   "metadata": {},
    "outputs": [],
    "source": [
     "# TODO: We have yet to implement SlicedSequentialEnsemble. \n",
@@ -154,13 +130,7 @@
   {
    "cell_type": "code",
    "execution_count": null,
-<<<<<<< HEAD
-   "metadata": {
-    "collapsed": true
-   },
-=======
-   "metadata": {},
->>>>>>> 17c880a3
+   "metadata": {},
    "outputs": [],
    "source": [
     "traj = {}\n",
@@ -184,13 +154,7 @@
   {
    "cell_type": "code",
    "execution_count": null,
-<<<<<<< HEAD
-   "metadata": {
-    "collapsed": false
-   },
-=======
-   "metadata": {},
->>>>>>> 17c880a3
+   "metadata": {},
    "outputs": [],
    "source": [
     "for i in range(len(traj)):\n",
@@ -207,13 +171,7 @@
   {
    "cell_type": "code",
    "execution_count": null,
-<<<<<<< HEAD
-   "metadata": {
-    "collapsed": false
-   },
-=======
-   "metadata": {},
->>>>>>> 17c880a3
+   "metadata": {},
    "outputs": [],
    "source": [
     "for i in range(len(traj)):\n",
@@ -241,13 +199,7 @@
   {
    "cell_type": "code",
    "execution_count": null,
-<<<<<<< HEAD
-   "metadata": {
-    "collapsed": false
-   },
-=======
-   "metadata": {},
->>>>>>> 17c880a3
+   "metadata": {},
    "outputs": [],
    "source": [
     "for i in range(len(traj)):\n",
