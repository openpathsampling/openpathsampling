{
 "cells": [
  {
   "cell_type": "markdown",
   "metadata": {},
   "source": [
    "# Run from bootstrap paths\n",
    "\n",
    "Now we will use the initial trajectories we obtained from bootstrapping to run an MSTIS simulation. This will show both how objects can be regenerated from storage and how regenerated equivalent objects can be used in place of objects that weren't stored.\n",
    "\n",
    "Tasks covered in this notebook:\n",
    "* Loading OPS objects from storage\n",
    "* Ways of assigning initial trajectories to initial samples\n",
    "* Setting up a path sampling simulation with various move schemes\n",
    "* Visualizing trajectories while the path sampling is running"
   ]
  },
  {
   "cell_type": "code",
   "execution_count": 3,
   "metadata": {
    "collapsed": false
   },
   "outputs": [],
   "source": [
    "%matplotlib inline\n",
    "import openpathsampling as paths\n",
    "import numpy as np\n",
    "import math"
   ]
  },
  {
   "cell_type": "markdown",
   "metadata": {},
   "source": [
    "### Loading things from storage\n",
    "\n",
    "First we'll reload some of the stuff we stored before. Of course, this starts with opening the file."
   ]
  },
  {
   "cell_type": "code",
   "execution_count": 4,
   "metadata": {
    "collapsed": false
   },
   "outputs": [],
   "source": [
    "old_store = paths.AnalysisStorage(\"ala_mstis_bootstrap.nc\")"
   ]
  },
  {
   "cell_type": "markdown",
   "metadata": {},
   "source": [
    "A lot of information can be recovered from the old storage, and so we don't have the recreate it. However, we did not save our network, so we'll have to create a new one. Since the network creates the ensembles, that means we will have to translate the trajectories from the old ensembles to new ensembles."
   ]
  },
  {
   "cell_type": "code",
   "execution_count": 5,
   "metadata": {
    "collapsed": false
   },
   "outputs": [
    {
     "name": "stdout",
     "output_type": "stream",
     "text": [
      "PathMovers: 18\n",
      "Engines: 2\n",
      "Samples: 23\n",
      "Trajectories: 41\n",
      "Ensembles: 227\n",
      "SampleSets: 1\n",
      "Snapshots: 4092\n",
      "Networks: 1\n"
     ]
    }
   ],
   "source": [
    "print \"PathMovers:\", len(old_store.pathmovers)\n",
    "print \"Engines:\", len(old_store.engines)\n",
    "print \"Samples:\", len(old_store.samples)\n",
    "print \"Trajectories:\", len(old_store.trajectories)\n",
    "print \"Ensembles:\", len(old_store.ensembles)\n",
    "print \"SampleSets:\", len(old_store.samplesets)\n",
    "print \"Snapshots:\", len(old_store.snapshots)\n",
    "print \"Networks:\", len(old_store.networks)"
   ]
  },
  {
   "cell_type": "markdown",
   "metadata": {},
   "source": [
    "Loading from storage is very easy. Each store is a list. We take the 0th snapshot as a template (it doesn't actually matter which one) for the next storage we'll create. There's only one engine stored, so we take the only one."
   ]
  },
  {
   "cell_type": "code",
   "execution_count": 6,
   "metadata": {
    "collapsed": true
   },
   "outputs": [],
   "source": [
    "# template = old_store.snapshots[0]\n",
    "engine = old_store.engines['default']\n",
    "mstis = old_store.networks[0]\n",
    "sset = old_store.tag['sampleset']"
   ]
  },
  {
   "cell_type": "code",
   "execution_count": 7,
   "metadata": {
    "collapsed": false
   },
   "outputs": [],
   "source": [
    "sset.sanity_check()"
   ]
  },
  {
   "cell_type": "markdown",
   "metadata": {},
   "source": [
    "## Running RETIS\n",
    "\n",
    "Now we run the full calculation. Up to here, we haven't been storing any of our results. This time, we'll start a storage object, and we'll save the network we've created. Then we'll run a new `PathSampling` calculation object."
   ]
  },
  {
   "cell_type": "code",
<<<<<<< HEAD
=======
   "execution_count": 8,
   "metadata": {
    "collapsed": true
   },
   "outputs": [],
   "source": [
    "# logging creates ops_output.log file with details of what the calculation is doing\n",
    "#import logging.config\n",
    "#logging.config.fileConfig(\"logging.conf\", disable_existing_loggers=False)"
   ]
  },
  {
   "cell_type": "code",
>>>>>>> 21313a10
   "execution_count": 7,
   "metadata": {
    "collapsed": false
   },
   "outputs": [],
   "source": [
    "storage = paths.storage.Storage(\"ala_mstis_production.nc\", \"w\")"
   ]
  },
  {
   "cell_type": "code",
   "execution_count": 8,
   "metadata": {
    "collapsed": false
   },
   "outputs": [
    {
     "data": {
      "text/plain": [
       "UUID('b1b5ebe6-4ceb-11e6-9e0a-000000000042')"
      ]
     },
     "execution_count": 8,
     "metadata": {},
     "output_type": "execute_result"
    }
   ],
   "source": [
    "storage.snapshots.save(template)"
   ]
  },
  {
   "cell_type": "markdown",
   "metadata": {},
   "source": [
    "Before we can sample we still need to set the actual `MoveScheme` which determines the\n",
    "set of moves to apply to our set of samples and effectively doing the steps in\n",
    "replica (sampleset) space. We pick the default scheme for mstis and feed it with\n",
    "the engine to be used."
   ]
  },
  {
   "cell_type": "code",
   "execution_count": 9,
   "metadata": {
    "collapsed": true
   },
   "outputs": [],
   "source": [
    "scheme = paths.DefaultScheme(mstis, engine)"
   ]
  },
  {
   "cell_type": "markdown",
   "metadata": {},
   "source": [
    "and finally generate the `PathSampler` object to conduct the simulation."
   ]
  },
  {
   "cell_type": "code",
   "execution_count": 10,
   "metadata": {
    "collapsed": false
   },
   "outputs": [],
   "source": [
    "mstis_calc = paths.PathSampling(\n",
    "    storage=storage,\n",
    "    sample_set=sset,\n",
    "    move_scheme=scheme\n",
    ")\n",
    "mstis_calc.save_frequency = 10"
   ]
  },
  {
   "cell_type": "markdown",
   "metadata": {},
   "source": [
    "Now everything is ready: let's run the simulation! The first step takes a little since all\n",
    "necessary information, i.e. the engines, topologies, initial snapshots, ..., need to be\n",
    "stored. Then the monte carlo steps will be performed."
   ]
  },
  {
   "cell_type": "code",
   "execution_count": 11,
   "metadata": {
    "collapsed": false,
    "scrolled": false
   },
   "outputs": [
    {
     "name": "stdout",
     "output_type": "stream",
     "text": [
      "Working on Monte Carlo cycle number 20\n",
      "Running for 8 seconds -  2.36 steps per second\n",
      "Expected time to finish: 0 seconds\n",
      "DONE! Completed 20 Monte Carlo cycles.\n"
     ]
    }
   ],
   "source": [
<<<<<<< HEAD
    "mstis_calc.run_until(10)"
=======
    "mstis_calc.run(20)"
>>>>>>> 21313a10
   ]
  },
  {
   "cell_type": "code",
<<<<<<< HEAD
   "execution_count": 17,
=======
   "execution_count": 12,
   "metadata": {
    "collapsed": false
   },
   "outputs": [
    {
     "name": "stdout",
     "output_type": "stream",
     "text": [
      "21\n"
     ]
    }
   ],
   "source": [
    "print len(storage.steps)"
   ]
  },
  {
   "cell_type": "code",
   "execution_count": 13,
>>>>>>> 21313a10
   "metadata": {
    "collapsed": true
   },
   "outputs": [],
   "source": [
<<<<<<< HEAD
    "#! skip\n",
=======
    "# commented out during development, so we can \"run all\" and then do more\n",
>>>>>>> 21313a10
    "storage.close()"
   ]
  },
  {
   "cell_type": "code",
   "execution_count": null,
   "metadata": {
    "collapsed": true
   },
   "outputs": [],
   "source": []
  }
 ],
 "metadata": {
  "kernelspec": {
   "display_name": "Python 2",
   "language": "python",
   "name": "python2"
  },
  "language_info": {
   "codemirror_mode": {
    "name": "ipython",
    "version": 2
   },
   "file_extension": ".py",
   "mimetype": "text/x-python",
   "name": "python",
   "nbconvert_exporter": "python",
   "pygments_lexer": "ipython2",
   "version": "2.7.12"
  }
 },
 "nbformat": 4,
 "nbformat_minor": 0
}<|MERGE_RESOLUTION|>--- conflicted
+++ resolved
@@ -132,8 +132,6 @@
   },
   {
    "cell_type": "code",
-<<<<<<< HEAD
-=======
    "execution_count": 8,
    "metadata": {
     "collapsed": true
@@ -147,7 +145,6 @@
   },
   {
    "cell_type": "code",
->>>>>>> 21313a10
    "execution_count": 7,
    "metadata": {
     "collapsed": false
@@ -252,18 +249,11 @@
     }
    ],
    "source": [
-<<<<<<< HEAD
-    "mstis_calc.run_until(10)"
-=======
     "mstis_calc.run(20)"
->>>>>>> 21313a10
-   ]
-  },
-  {
-   "cell_type": "code",
-<<<<<<< HEAD
-   "execution_count": 17,
-=======
+   ]
+  },
+  {
+   "cell_type": "code",
    "execution_count": 12,
    "metadata": {
     "collapsed": false
@@ -284,17 +274,12 @@
   {
    "cell_type": "code",
    "execution_count": 13,
->>>>>>> 21313a10
-   "metadata": {
-    "collapsed": true
-   },
-   "outputs": [],
-   "source": [
-<<<<<<< HEAD
-    "#! skip\n",
-=======
+   "metadata": {
+    "collapsed": true
+   },
+   "outputs": [],
+   "source": [
     "# commented out during development, so we can \"run all\" and then do more\n",
->>>>>>> 21313a10
     "storage.close()"
    ]
   },
