--- conflicted
+++ resolved
@@ -125,16 +125,6 @@
      "data": {
       "text/plain": [
        "[1.9918975,\n",
-<<<<<<< HEAD
-       " 1.728248,\n",
-       " 1.5975744,\n",
-       " 1.4693774,\n",
-       " 2.3563683,\n",
-       " 3.6799316,\n",
-       " 4.3025022,\n",
-       " 5.0104556,\n",
-       " 5.4838524]"
-=======
        " 1.7917405,\n",
        " 1.9266806,\n",
        " 2.0645561,\n",
@@ -144,7 +134,6 @@
        " 1.8658323,\n",
        " 1.8267705,\n",
        " 1.483196]"
->>>>>>> c87c08f4
       ]
      },
      "execution_count": 5,
@@ -201,11 +190,7 @@
      "name": "stdout",
      "output_type": "stream",
      "text": [
-<<<<<<< HEAD
-      "We have 44 snapshots in our storage\n"
-=======
       "We have 80 snapshots in our storage\n"
->>>>>>> c87c08f4
      ]
     }
    ],
@@ -245,11 +230,7 @@
      "name": "stdout",
      "output_type": "stream",
      "text": [
-<<<<<<< HEAD
-      "[<Sample @ 0x116ab4590>, <Sample @ 0x116cb4c50>]\n"
-=======
       "[<Sample @ 0x12987ae10>, <Sample @ 0x129b21490>]\n"
->>>>>>> c87c08f4
      ]
     }
    ],
@@ -275,11 +256,7 @@
      "name": "stdout",
      "output_type": "stream",
      "text": [
-<<<<<<< HEAD
-      "[<openpathsampling.ensemble.TISEnsemble object at 0x116ab4bd0>, <openpathsampling.ensemble.IntersectionEnsemble object at 0x116bc2950>, <openpathsampling.ensemble.AllInXEnsemble object at 0x116bc2110>]\n"
-=======
       "[<openpathsampling.ensemble.TISEnsemble object at 0x12987a050>, <openpathsampling.ensemble.IntersectionEnsemble object at 0x129b21a10>, <openpathsampling.ensemble.AllInXEnsemble object at 0x129b21a50>]\n"
->>>>>>> c87c08f4
      ]
     }
    ],
@@ -469,11 +446,7 @@
      "name": "stdout",
      "output_type": "stream",
      "text": [
-<<<<<<< HEAD
-      "[<openpathsampling.ensemble.TISEnsemble object at 0x1126f0950>]\n"
-=======
       "[<openpathsampling.ensemble.TISEnsemble object at 0x10535a910>]\n"
->>>>>>> c87c08f4
      ]
     }
    ],
@@ -802,20 +775,12 @@
     {
      "data": {
       "text/plain": [
-<<<<<<< HEAD
-       "{'first_path': Trajectory[9],\n",
-       " 'stateA': <openpathsampling.volume.CVRangeVolumePeriodic at 0x116bc2310>,\n",
-       " 'stateB': <openpathsampling.volume.CVRangeVolumePeriodic at 0x105f8f650>,\n",
-       " 'states': [<openpathsampling.volume.CVRangeVolumePeriodic at 0x116bc2310>,\n",
-       "  <openpathsampling.volume.CVRangeVolumePeriodic at 0x105f8f650>]}"
-=======
        "{'first_path': Trajectory[16],\n",
        " 'stateA': <openpathsampling.volume.CVRangeVolumePeriodic at 0x125d8c0d0>,\n",
        " 'stateB': <openpathsampling.volume.CVRangeVolumePeriodic at 0x129b21410>,\n",
        " 'states': [<openpathsampling.volume.CVRangeVolumePeriodic at 0x125d8c0d0>,\n",
        "  <openpathsampling.volume.CVRangeVolumePeriodic at 0x129b21410>],\n",
        " 'template': <openpathsampling.dynamics.openmm.snapshot.Snapshot at 0x125d8cc90>}"
->>>>>>> c87c08f4
       ]
      },
      "execution_count": 29,
@@ -934,11 +899,7 @@
      "name": "stdout",
      "output_type": "stream",
      "text": [
-<<<<<<< HEAD
-      "We found 20 snapshots in StateA among 44 total ones\n"
-=======
       "We found 34 snapshots in StateA among 80 total ones\n"
->>>>>>> c87c08f4
      ]
     }
    ],
@@ -968,11 +929,7 @@
      "name": "stdout",
      "output_type": "stream",
      "text": [
-<<<<<<< HEAD
-      "<openpathsampling.sample.SampleSet object at 0x116c9ef50>\n"
-=======
       "<openpathsampling.sample.SampleSet object at 0x12987a2d0>\n"
->>>>>>> c87c08f4
      ]
     }
    ],
@@ -1024,13 +981,8 @@
      "name": "stdout",
      "output_type": "stream",
      "text": [
-<<<<<<< HEAD
-      "[6, 6, 6, 6, 6, 6, 6, 6]\n",
-      "6.0\n"
-=======
       "[6, 8, 8, 8, 8, 8, 8, 8]\n",
       "7.75\n"
->>>>>>> c87c08f4
      ]
     }
    ],
@@ -1081,11 +1033,7 @@
      "name": "stdout",
      "output_type": "stream",
      "text": [
-<<<<<<< HEAD
-      "48.0\n"
-=======
       "62.0\n"
->>>>>>> c87c08f4
      ]
     }
    ],
@@ -1118,11 +1066,7 @@
      "name": "stdout",
      "output_type": "stream",
      "text": [
-<<<<<<< HEAD
-      "6.0\n"
-=======
       "7.75\n"
->>>>>>> c87c08f4
      ]
     }
    ],
@@ -1181,15 +1125,6 @@
     {
      "data": {
       "text/plain": [
-<<<<<<< HEAD
-       "[<openpathsampling.pathmover.ForwardShootMover at 0x1126f08d0>,\n",
-       " <openpathsampling.pathmover.ForwardShootMover at 0x116cb4050>,\n",
-       " <openpathsampling.pathmover.ForwardShootMover at 0x116cc6390>,\n",
-       " <openpathsampling.pathmover.ForwardShootMover at 0x116b458d0>,\n",
-       " <openpathsampling.pathmover.ForwardShootMover at 0x116cc60d0>,\n",
-       " <openpathsampling.pathmover.ForwardShootMover at 0x116b45790>,\n",
-       " <openpathsampling.pathmover.ForwardShootMover at 0x116cf0f50>]"
-=======
        "[<openpathsampling.pathmover.ForwardShootMover at 0x125d80f90>,\n",
        " <openpathsampling.pathmover.ForwardShootMover at 0x1298bd350>,\n",
        " <openpathsampling.pathmover.ForwardShootMover at 0x1298dbb10>,\n",
@@ -1197,7 +1132,6 @@
        " <openpathsampling.pathmover.ForwardShootMover at 0x1298dbd90>,\n",
        " <openpathsampling.pathmover.ForwardShootMover at 0x1298fdd10>,\n",
        " <openpathsampling.pathmover.ForwardShootMover at 0x1298dbe50>]"
->>>>>>> c87c08f4
       ]
      },
      "execution_count": 39,
@@ -1324,13 +1258,8 @@
       "LastAllowed :\n",
       " +- PartialAcceptanceMove : True : 2 samples\n",
       " |   +- OneWayShooting :\n",
-<<<<<<< HEAD
-      " |   |   +- SampleMove : ForwardShootMover : True : 1 samples [<Sample @ 0x116ab4fd0>]\n",
-      " |   +- SampleMove : EnsembleHopMover : True : 1 samples [<Sample @ 0x116ab4590>]\n"
-=======
       " |   |   +- SampleMove : BackwardShootMover : True : 1 samples [<Sample @ 0x129b21b50>]\n",
       " |   +- SampleMove : EnsembleHopMover : True : 1 samples [<Sample @ 0x12987ae10>]\n"
->>>>>>> c87c08f4
      ]
     }
    ],
