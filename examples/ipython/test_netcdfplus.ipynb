{
 "cells": [
  {
   "cell_type": "markdown",
   "metadata": {},
   "source": [
    "## test netcdf+"
   ]
  },
  {
   "cell_type": "markdown",
   "metadata": {},
   "source": [
    "This is a more extensive integration test, if all the features of netcdf+ work as expected."
   ]
  },
  {
   "cell_type": "code",
   "execution_count": 1,
   "metadata": {
    "collapsed": false
   },
   "outputs": [],
   "source": [
    "import openpathsampling as paths\n",
    "from openpathsampling.netcdfplus import NetCDFPlus, ObjectStore, StorableObject\n",
    "import numpy as np"
   ]
  },
  {
   "cell_type": "code",
   "execution_count": 2,
   "metadata": {
    "collapsed": true
   },
   "outputs": [],
   "source": [
    "class Node(StorableObject):\n",
    "    def __init__(self, value):\n",
    "        self.value = value\n",
    "        \n",
    "    def __repr__(self):\n",
    "        return 'Node(%s)' % self.value"
   ]
  },
  {
   "cell_type": "markdown",
   "metadata": {},
   "source": [
    "### 1. Open new storage\n",
    "\n",
    "try to create a new storage"
   ]
  },
  {
   "cell_type": "code",
   "execution_count": 3,
   "metadata": {
    "collapsed": false
   },
   "outputs": [],
   "source": [
    "st = NetCDFPlus('test_netcdfplus.nc', mode='w')"
   ]
  },
  {
   "cell_type": "markdown",
   "metadata": {},
   "source": [
<<<<<<< HEAD
    "### try store creation"
=======
    "### Create some content"
>>>>>>> d7c21f36
   ]
  },
  {
   "cell_type": "code",
   "execution_count": 4,
   "metadata": {
    "collapsed": false
   },
   "outputs": [],
   "source": [
    "st.create_store('nodes', ObjectStore(Node, has_name=False))"
   ]
  },
  {
   "cell_type": "markdown",
   "metadata": {},
   "source": [
    "Initialize the store"
   ]
  },
  {
   "cell_type": "code",
   "execution_count": 5,
   "metadata": {
    "collapsed": false
   },
   "outputs": [],
   "source": [
    "st.finalize_stores()"
   ]
  },
  {
   "cell_type": "code",
   "execution_count": 6,
   "metadata": {
    "collapsed": false
   },
   "outputs": [],
   "source": [
    "st.nodes.save(Node(10));"
   ]
  },
  {
   "cell_type": "code",
   "execution_count": 7,
   "metadata": {
    "collapsed": true
   },
   "outputs": [],
   "source": [
    "st.close()"
   ]
  },
  {
   "cell_type": "markdown",
   "metadata": {},
   "source": [
    "### 2. Reopen empty storage"
   ]
  },
  {
   "cell_type": "code",
   "execution_count": 8,
   "metadata": {
    "collapsed": false
   },
   "outputs": [],
   "source": [
    "st = NetCDFPlus('test_netcdfplus.nc', mode='a')"
   ]
  },
  {
   "cell_type": "markdown",
   "metadata": {},
   "source": [
    "set caching of the new store"
   ]
  },
  {
   "cell_type": "code",
   "execution_count": 9,
   "metadata": {
    "collapsed": true
   },
   "outputs": [],
   "source": [
    "st.nodes.set_caching(10)"
   ]
  },
  {
   "cell_type": "markdown",
   "metadata": {},
   "source": [
    "Check if the stores were correctly loaded"
   ]
  },
  {
   "cell_type": "code",
   "execution_count": 10,
   "metadata": {
    "collapsed": false
   },
   "outputs": [],
   "source": [
    "assert('nodes' in st.objects)"
   ]
  },
  {
   "cell_type": "code",
   "execution_count": 11,
   "metadata": {
    "collapsed": false
   },
   "outputs": [],
   "source": [
    "assert('stores' in st.objects)"
   ]
  },
  {
   "cell_type": "code",
   "execution_count": 12,
   "metadata": {
    "collapsed": false
   },
   "outputs": [],
   "source": [
    "assert(len(st.nodes) == 1)"
   ]
  },
  {
   "cell_type": "code",
   "execution_count": 13,
   "metadata": {
    "collapsed": false
   },
   "outputs": [],
   "source": [
    "assert(len(st.stores) == 1)"
   ]
  },
  {
   "cell_type": "markdown",
   "metadata": {},
   "source": [
    "### try variable for arbitrary objects\n",
    "var_type `obj` and `lazyobj` (with specific store after a dot) creates a variables that can hold any storable object. It is stored by a reference to the store and an index in that store."
   ]
  },
  {
   "cell_type": "markdown",
   "metadata": {},
   "source": [
    "Get a list of all possible variable types"
   ]
  },
  {
   "cell_type": "code",
   "execution_count": 14,
   "metadata": {
    "collapsed": false
   },
   "outputs": [
    {
     "data": {
      "text/plain": [
       "<type 'netCDF4._netCDF4.Variable'>\n",
       "int32 whatever(whatever_dim_0, pair)\n",
       "    var_type: obj\n",
       "unlimited dimensions: \n",
       "current shape = (10, 2)\n",
       "filling on, default _FillValue of -2147483647 used"
      ]
     },
     "execution_count": 5,
     "metadata": {},
     "output_type": "execute_result"
    }
   ],
   "source": [
    "st.create_variable('whatever', 'obj', dimensions=(10, ), chunksizes=(1, ), maskable=False)"
   ]
  },
  {
   "cell_type": "code",
   "execution_count": 6,
   "metadata": {
    "collapsed": false
   },
   "outputs": [
    {
     "data": {
      "text/plain": [
       "<type 'netCDF4._netCDF4.Variable'>\n",
       "int32 whatever_lazy(whatever_lazy_dim_0, pair)\n",
       "    var_type: lazyobj\n",
       "unlimited dimensions: \n",
       "current shape = (10, 2)\n",
       "filling on, default _FillValue of -2147483647 used"
      ]
     },
     "execution_count": 6,
     "metadata": {},
     "output_type": "execute_result"
    }
   ],
   "source": [
    "st.create_variable('whatever_lazy', 'lazyobj', dimensions=(10, ), chunksizes=(1, ), maskable=False)"
   ]
  },
  {
   "cell_type": "code",
   "execution_count": 7,
   "metadata": {
    "collapsed": true
   },
   "outputs": [],
   "source": [
    "det = paths.Details(att=3)"
   ]
  },
  {
   "cell_type": "code",
   "execution_count": 8,
   "metadata": {
    "collapsed": false
   },
   "outputs": [],
   "source": [
    "st.vars['whatever'][1] = det"
   ]
  },
  {
   "cell_type": "code",
   "execution_count": 9,
   "metadata": {
    "collapsed": false
   },
   "outputs": [
    {
     "name": "stdout",
     "output_type": "stream",
     "text": [
<<<<<<< HEAD
      "{'att': 3}\n"
=======
      "['bool', 'float', 'index', 'int', 'json', u'lazyobj.nodes', 'lazyobj.stores', 'length', 'long', 'numpy.float32', 'numpy.float64', 'numpy.int16', 'numpy.int32', 'numpy.int64', 'numpy.int8', 'numpy.uint16', 'numpy.uint32', 'numpy.uint64', 'numpy.uint8', u'obj.nodes', 'obj.stores', 'store', 'str']\n"
>>>>>>> d7c21f36
     ]
    }
   ],
   "source": [
    "print st.vars['whatever'][1].__dict__"
   ]
  },
  {
   "cell_type": "markdown",
   "metadata": {},
   "source": [
    "Make a dimension on length 2 to simplify dimension nameing."
   ]
  },
  {
   "cell_type": "markdown",
   "metadata": {},
   "source": [
    "Now we construct for each type a corresponding variable of dimensions 2x2x2."
   ]
  },
  {
   "cell_type": "code",
<<<<<<< HEAD
   "execution_count": 10,
=======
   "execution_count": 15,
>>>>>>> d7c21f36
   "metadata": {
    "collapsed": true
   },
   "outputs": [],
   "source": [
<<<<<<< HEAD
    "st.vars['whatever_lazy'][2] = det"
=======
    "st.create_dimension('pair', 2)"
   ]
  },
  {
   "cell_type": "code",
   "execution_count": 16,
   "metadata": {
    "collapsed": false
   },
   "outputs": [],
   "source": [
    "for var_type in st.get_var_types():\n",
    "    st.create_variable(var_type, var_type, dimensions=('pair', 'pair', 'pair'))"
>>>>>>> d7c21f36
   ]
  },
  {
   "cell_type": "code",
<<<<<<< HEAD
   "execution_count": 11,
=======
   "execution_count": 17,
>>>>>>> d7c21f36
   "metadata": {
    "collapsed": false
   },
   "outputs": [
    {
     "name": "stdout",
     "output_type": "stream",
     "text": [
      "LoaderProxy\n"
     ]
    }
   ],
   "source": [
    "print type(st.vars['whatever_lazy'][2]).__name__"
   ]
  },
  {
   "cell_type": "code",
   "execution_count": 12,
   "metadata": {
    "collapsed": false
   },
   "outputs": [
    {
     "data": {
      "text/plain": [
       "{'att': 3}"
      ]
     },
     "execution_count": 12,
     "metadata": {},
     "output_type": "execute_result"
    }
   ],
   "source": [
    "st.vars['whatever_lazy'][2].__dict__"
   ]
  },
  {
   "cell_type": "markdown",
   "metadata": {},
   "source": [
    "### create variables types"
   ]
  },
  {
   "cell_type": "code",
   "execution_count": 13,
   "metadata": {
    "collapsed": false
   },
   "outputs": [
    {
     "name": "stdout",
     "output_type": "stream",
     "text": [
      "['bool', 'float', 'index', 'int', 'json', 'lazyobj', 'lazyobj.details', 'lazyobj.stores', 'length', 'long', 'numpy.float32', 'numpy.float64', 'numpy.int16', 'numpy.int32', 'numpy.int64', 'numpy.int8', 'numpy.uint16', 'numpy.uint32', 'numpy.uint64', 'numpy.uint8', 'obj', 'obj.details', 'obj.stores', 'store', 'str']\n"
     ]
    }
   ],
   "source": [
    "print sorted(st.get_var_types())"
   ]
  },
  {
   "cell_type": "code",
   "execution_count": 14,
   "metadata": {
    "collapsed": false
   },
   "outputs": [],
   "source": [
    "for var_type in st.get_var_types():\n",
    "    st.create_variable(var_type, var_type, dimensions=(2, 2, 2))"
   ]
  },
  {
   "cell_type": "code",
<<<<<<< HEAD
   "execution_count": 15,
=======
   "execution_count": 18,
>>>>>>> d7c21f36
   "metadata": {
    "collapsed": false
   },
   "outputs": [
    {
     "name": "stdout",
     "output_type": "stream",
     "text": [
<<<<<<< HEAD
      "bool\n",
      "details_json\n",
      "float\n",
      "index\n",
      "int\n",
      "json\n",
      "lazyobj\n",
      "lazyobj.details\n",
      "lazyobj.stores\n",
      "length\n",
      "long\n",
      "numpy.float32\n",
      "numpy.float64\n",
      "numpy.int16\n",
      "numpy.int32\n",
      "numpy.int64\n",
      "numpy.int8\n",
      "numpy.uint16\n",
      "numpy.uint32\n",
      "numpy.uint64\n",
      "numpy.uint8\n",
      "obj\n",
      "obj.details\n",
      "obj.stores\n",
      "store\n",
      "stores_json\n",
      "stores_name\n",
      "str\n",
      "whatever\n",
      "whatever_lazy\n"
=======
      "bool (u'pair', u'pair', u'pair')\n",
      "float (u'pair', u'pair', u'pair')\n",
      "index (u'pair', u'pair', u'pair')\n",
      "int (u'pair', u'pair', u'pair')\n",
      "json (u'pair', u'pair', u'pair')\n",
      "lazyobj.nodes (u'pair', u'pair', u'pair')\n",
      "lazyobj.stores (u'pair', u'pair', u'pair')\n",
      "length (u'pair', u'pair', u'pair')\n",
      "long (u'pair', u'pair', u'pair')\n",
      "nodes_json (u'nodes',)\n",
      "numpy.float32 (u'pair', u'pair', u'pair')\n",
      "numpy.float64 (u'pair', u'pair', u'pair')\n",
      "numpy.int16 (u'pair', u'pair', u'pair')\n",
      "numpy.int32 (u'pair', u'pair', u'pair')\n",
      "numpy.int64 (u'pair', u'pair', u'pair')\n",
      "numpy.int8 (u'pair', u'pair', u'pair')\n",
      "numpy.uint16 (u'pair', u'pair', u'pair')\n",
      "numpy.uint32 (u'pair', u'pair', u'pair')\n",
      "numpy.uint64 (u'pair', u'pair', u'pair')\n",
      "numpy.uint8 (u'pair', u'pair', u'pair')\n",
      "obj.nodes (u'pair', u'pair', u'pair')\n",
      "obj.stores (u'pair', u'pair', u'pair')\n",
      "store (u'pair', u'pair', u'pair')\n",
      "stores_json (u'stores',)\n",
      "stores_name (u'stores',)\n",
      "str (u'pair', u'pair', u'pair')\n"
>>>>>>> d7c21f36
     ]
    }
   ],
   "source": [
    "for var_name, var in sorted(st.variables.items()):\n",
    "    print var_name, var.dimensions"
   ]
  },
  {
   "cell_type": "code",
<<<<<<< HEAD
   "execution_count": 16,
=======
   "execution_count": 19,
>>>>>>> d7c21f36
   "metadata": {
    "collapsed": false
   },
   "outputs": [
    {
     "name": "stdout",
     "output_type": "stream",
     "text": [
      "bool\n",
      "float\n",
      "index\n",
      "int\n",
      "json\n",
<<<<<<< HEAD
      "lazyobj\n",
      "lazyobj.details\n",
=======
      "lazyobj.nodes\n",
>>>>>>> d7c21f36
      "lazyobj.stores\n",
      "length\n",
      "long\n",
      "nodes_json\n",
      "numpy.float32\n",
      "numpy.float64\n",
      "numpy.int16\n",
      "numpy.int32\n",
      "numpy.int64\n",
      "numpy.int8\n",
      "numpy.uint16\n",
      "numpy.uint32\n",
      "numpy.uint64\n",
      "numpy.uint8\n",
<<<<<<< HEAD
      "obj\n",
      "obj.details\n",
=======
      "obj.nodes\n",
>>>>>>> d7c21f36
      "obj.stores\n",
      "store\n",
      "stores_json\n",
      "stores_name\n",
      "str\n",
      "whatever\n",
      "whatever_lazy\n"
     ]
    }
   ],
   "source": [
    "for var in sorted(st.vars):\n",
    "    print var"
   ]
  },
  {
   "cell_type": "markdown",
   "metadata": {},
   "source": [
    "#### Bool"
   ]
  },
  {
   "cell_type": "code",
<<<<<<< HEAD
   "execution_count": 17,
=======
   "execution_count": 20,
>>>>>>> d7c21f36
   "metadata": {
    "collapsed": true
   },
   "outputs": [],
   "source": [
    "st.vars['bool'][:] = True"
   ]
  },
  {
   "cell_type": "code",
<<<<<<< HEAD
   "execution_count": 18,
=======
   "execution_count": 21,
>>>>>>> d7c21f36
   "metadata": {
    "collapsed": false
   },
   "outputs": [
    {
     "name": "stdout",
     "output_type": "stream",
     "text": [
      "[[[True, True], [True, True]], [[True, True], [True, True]]]\n"
     ]
    }
   ],
   "source": [
    "print st.vars['bool'][:]"
   ]
  },
  {
   "cell_type": "markdown",
   "metadata": {},
   "source": [
    "#### Float"
   ]
  },
  {
   "cell_type": "code",
<<<<<<< HEAD
   "execution_count": 19,
=======
   "execution_count": 22,
>>>>>>> d7c21f36
   "metadata": {
    "collapsed": true
   },
   "outputs": [],
   "source": [
    "st.vars['float'][1,1] = 1.0"
   ]
  },
  {
   "cell_type": "code",
<<<<<<< HEAD
   "execution_count": 20,
=======
   "execution_count": 23,
>>>>>>> d7c21f36
   "metadata": {
    "collapsed": false
   },
   "outputs": [
    {
     "name": "stdout",
     "output_type": "stream",
     "text": [
      "[[[None, None], [None, None]], [[None, None], [1.0, 1.0]]]\n"
     ]
    }
   ],
   "source": [
    "print st.vars['float'][:]"
   ]
  },
  {
   "cell_type": "markdown",
   "metadata": {},
   "source": [
    "#### Index\n",
    "`Index` is special in the sense that it supports only integers that are non-negative. Negative values will be interpreted as `None`"
   ]
  },
  {
   "cell_type": "code",
<<<<<<< HEAD
   "execution_count": 21,
=======
   "execution_count": 24,
>>>>>>> d7c21f36
   "metadata": {
    "collapsed": false
   },
   "outputs": [],
   "source": [
    "st.vars['index'][0,1,0] = 10\n",
    "st.vars['index'][0,1,1] = -1\n",
    "st.vars['index'][0,0] = None"
   ]
  },
  {
   "cell_type": "code",
<<<<<<< HEAD
   "execution_count": 22,
=======
   "execution_count": 25,
>>>>>>> d7c21f36
   "metadata": {
    "collapsed": false
   },
   "outputs": [
    {
     "name": "stdout",
     "output_type": "stream",
     "text": [
      "[10, None]\n",
      "[None, None]\n"
     ]
    }
   ],
   "source": [
    "print st.vars['index'][0,1]\n",
    "print st.vars['index'][0,0]"
   ]
  },
  {
   "cell_type": "markdown",
   "metadata": {},
   "source": [
    "#### Int"
   ]
  },
  {
   "cell_type": "code",
<<<<<<< HEAD
   "execution_count": 23,
=======
   "execution_count": 26,
>>>>>>> d7c21f36
   "metadata": {
    "collapsed": true
   },
   "outputs": [],
   "source": [
    "st.vars['int'][0,1,0] = 10\n",
    "st.vars['int'][0,1,1] = -1"
   ]
  },
  {
   "cell_type": "code",
<<<<<<< HEAD
   "execution_count": 24,
=======
   "execution_count": 27,
>>>>>>> d7c21f36
   "metadata": {
    "collapsed": false
   },
   "outputs": [
    {
     "name": "stdout",
     "output_type": "stream",
     "text": [
      "[[[None, None], [10, -1]], [[None, None], [None, None]]]\n"
     ]
    }
   ],
   "source": [
    "print st.vars['int'][:]"
   ]
  },
  {
   "cell_type": "markdown",
   "metadata": {},
   "source": [
    "#### JSON"
   ]
  },
  {
   "cell_type": "markdown",
   "metadata": {},
   "source": [
    "A JSON serializable object. This can be normal very simple python objects, plus numpy arrays, and objects that implement `to_dict` and `from_dict`."
   ]
  },
  {
   "cell_type": "code",
<<<<<<< HEAD
   "execution_count": 25,
=======
   "execution_count": 28,
>>>>>>> d7c21f36
   "metadata": {
    "collapsed": true
   },
   "outputs": [],
   "source": [
    "st.vars['json'][0,1,1] = {'Hallo': 2, 'Test': 3}"
   ]
  },
  {
   "cell_type": "code",
<<<<<<< HEAD
   "execution_count": 26,
=======
   "execution_count": 29,
>>>>>>> d7c21f36
   "metadata": {
    "collapsed": true
   },
   "outputs": [],
   "source": [
    "st.vars['json'][0,1,0]"
   ]
  },
  {
   "cell_type": "code",
<<<<<<< HEAD
   "execution_count": 27,
=======
   "execution_count": 30,
>>>>>>> d7c21f36
   "metadata": {
    "collapsed": false
   },
   "outputs": [],
   "source": [
<<<<<<< HEAD
    "st.vars['json'][0,1,0] = paths.Details(att = 2)"
=======
    "st.vars['json'][0,1,0] = Node(10)"
>>>>>>> d7c21f36
   ]
  },
  {
   "cell_type": "code",
<<<<<<< HEAD
   "execution_count": 28,
=======
   "execution_count": 31,
>>>>>>> d7c21f36
   "metadata": {
    "collapsed": false
   },
   "outputs": [
    {
     "name": "stdout",
     "output_type": "stream",
     "text": [
<<<<<<< HEAD
      "[u'{\"_cls\": \"Details\", \"_dict\": {\"att\": 2}}' u'{\"Test\": 3, \"Hallo\": 2}']\n"
=======
      "[u'{\"_cls\": \"Node\", \"_dict\": {\"value\": 10}}' u'{\"Test\": 3, \"Hallo\": 2}']\n"
>>>>>>> d7c21f36
     ]
    }
   ],
   "source": [
    "print st.variables['json'][0,1,:]"
   ]
  },
  {
   "cell_type": "markdown",
   "metadata": {},
   "source": [
    "All object types registered as being Storable by subclassing from `openpathsampling.base.StorableObject`. For this test we only register type `paths.Snapshot`"
   ]
  },
  {
   "cell_type": "markdown",
   "metadata": {},
   "source": [
    "#### Numpy"
   ]
  },
  {
   "cell_type": "code",
<<<<<<< HEAD
   "execution_count": 29,
=======
   "execution_count": 32,
>>>>>>> d7c21f36
   "metadata": {
    "collapsed": true
   },
   "outputs": [],
   "source": [
    "st.vars['numpy.float32'][:] = np.ones((2,2,2)) * 3.0\n",
    "st.vars['numpy.float32'][0] = np.ones((2,2)) * 7.0"
   ]
  },
  {
   "cell_type": "code",
<<<<<<< HEAD
   "execution_count": 30,
=======
   "execution_count": 33,
>>>>>>> d7c21f36
   "metadata": {
    "collapsed": false
   },
   "outputs": [
    {
     "name": "stdout",
     "output_type": "stream",
     "text": [
      "[[[ 7.  7.]\n",
      "  [ 7.  7.]]\n",
      "\n",
      " [[ 3.  3.]\n",
      "  [ 3.  3.]]]\n"
     ]
    }
   ],
   "source": [
    "print st.vars['numpy.float32'][:]"
   ]
  },
  {
   "cell_type": "markdown",
   "metadata": {},
   "source": [
    "#### Obj"
   ]
  },
  {
   "cell_type": "markdown",
   "metadata": {},
   "source": [
    "You can store objects of a type which you have previously added. For loading you need to make sure that the class (and the store if set manually) is present when you load from the store."
   ]
  },
  {
   "cell_type": "code",
<<<<<<< HEAD
   "execution_count": 31,
=======
   "execution_count": 34,
   "metadata": {
    "collapsed": false
   },
   "outputs": [],
   "source": [
    "st.vars['obj.nodes'][0,0,0] = Node(1)\n",
    "st.vars['obj.nodes'][0,1,0] = Node('Second')\n",
    "st.vars['obj.nodes'][0,0,1] = Node('Third')"
   ]
  },
  {
   "cell_type": "markdown",
   "metadata": {},
   "source": [
    "In some cases we can also assign one element to a group of elements like it is possible for numbers."
   ]
  },
  {
   "cell_type": "code",
   "execution_count": 35,
>>>>>>> d7c21f36
   "metadata": {
    "collapsed": true
   },
   "outputs": [],
   "source": [
    "st.vars['obj.nodes'][1] = Node(20)"
   ]
  },
  {
   "cell_type": "code",
<<<<<<< HEAD
   "execution_count": 32,
=======
   "execution_count": 36,
>>>>>>> d7c21f36
   "metadata": {
    "collapsed": false
   },
   "outputs": [
    {
     "name": "stdout",
     "output_type": "stream",
     "text": [
<<<<<<< HEAD
      "[[[3 --]\n",
      "  [-- --]]\n",
      "\n",
      " [[-- --]\n",
      "  [-- --]]]\n",
      "[u'{\"_cls\": \"Details\", \"_dict\": {\"att\": 3}}'\n",
      " u'{\"_cls\": \"Details\", \"_dict\": {\"cool\": \"First\"}}'\n",
      " u'{\"_cls\": \"Details\", \"_dict\": {\"cool\": \"Second\"}}'\n",
      " u'{\"_cls\": \"Details\", \"_dict\": {\"cool\": \"Third\"}}']\n"
=======
      "[[[1 3]\n",
      "  [2 --]]\n",
      "\n",
      " [[4 4]\n",
      "  [4 4]]]\n",
      "[u'{\"_cls\": \"Node\", \"_dict\": {\"value\": 10}}'\n",
      " u'{\"_cls\": \"Node\", \"_dict\": {\"value\": 1}}'\n",
      " u'{\"_cls\": \"Node\", \"_dict\": {\"value\": \"Second\"}}'\n",
      " u'{\"_cls\": \"Node\", \"_dict\": {\"value\": \"Third\"}}'\n",
      " u'{\"_cls\": \"Node\", \"_dict\": {\"value\": 20}}']\n"
>>>>>>> d7c21f36
     ]
    }
   ],
   "source": [
    "print st.variables['obj.nodes'][:]\n",
    "print st.variables['nodes_json'][:]"
   ]
  },
  {
   "cell_type": "code",
<<<<<<< HEAD
   "execution_count": 33,
=======
   "execution_count": 37,
>>>>>>> d7c21f36
   "metadata": {
    "collapsed": false
   },
   "outputs": [
    {
     "name": "stdout",
     "output_type": "stream",
     "text": [
      "Node(1)\n",
      "<class '__main__.Node'>\n"
     ]
    }
   ],
   "source": [
    "print st.vars['obj.nodes'][0,0,0]\n",
    "print type(st.vars['obj.nodes'][0,0,0])"
   ]
  },
  {
   "cell_type": "markdown",
   "metadata": {},
   "source": [
    "#### lazy"
   ]
  },
  {
   "cell_type": "markdown",
   "metadata": {},
   "source": [
    "Lazy loading will reconstruct an object using proxies. These proxies behave almost like the loaded object, but will delay loading of the object until it is accessed. Saving for lazy objects is the same as for regular objects. Only loading return a proxy object."
   ]
  },
  {
   "cell_type": "code",
<<<<<<< HEAD
   "execution_count": 34,
=======
   "execution_count": 38,
>>>>>>> d7c21f36
   "metadata": {
    "collapsed": false
   },
   "outputs": [],
   "source": [
    "st.vars['lazyobj.nodes'][0,0,0] = Node('First')"
   ]
  },
  {
   "cell_type": "markdown",
   "metadata": {},
   "source": [
    "The type of the returned object is `LoaderProxy` while the class is the actual class is the baseclass loaded by the store to not trigger loading when the `__class__` attribute is accessed. The actual object can be accessed by `__subject__` and doing so will trigger loading the object. All regular attributes will be delegated to `__subject__.attribute` and also trigger loading."
   ]
  },
  {
   "cell_type": "code",
<<<<<<< HEAD
   "execution_count": 35,
=======
   "execution_count": 39,
>>>>>>> d7c21f36
   "metadata": {
    "collapsed": false
   },
   "outputs": [
    {
     "name": "stdout",
     "output_type": "stream",
     "text": [
      "Type:    <class 'openpathsampling.netcdfplus.proxy.LoaderProxy'>\n",
      "Class:   <class '__main__.Node'>\n",
      "Content: {'value': 'First'}\n",
      "Access:  First\n"
     ]
    }
   ],
   "source": [
    "proxy = st.vars['lazyobj.nodes'][0,0,0]\n",
    "print 'Type:   ', type(proxy)\n",
    "print 'Class:  ', proxy.__class__\n",
    "print 'Content:', proxy.__subject__.__dict__\n",
    "print 'Access: ', proxy.value"
   ]
  },
  {
   "cell_type": "markdown",
   "metadata": {},
   "source": [
    "### load/save objects"
   ]
  },
  {
   "cell_type": "markdown",
   "metadata": {},
   "source": [
    "Note that there are now 6 `Node` objects."
   ]
  },
  {
   "cell_type": "code",
<<<<<<< HEAD
   "execution_count": 36,
=======
   "execution_count": 40,
>>>>>>> d7c21f36
   "metadata": {
    "collapsed": false
   },
   "outputs": [
    {
     "name": "stdout",
     "output_type": "stream",
     "text": [
<<<<<<< HEAD
      "[<openpathsampling.pathmover.Details object at 0x112725790>, <openpathsampling.pathmover.Details object at 0x112b08cd0>, <openpathsampling.pathmover.Details object at 0x1061f55d0>, <openpathsampling.pathmover.Details object at 0x11270dfd0>, <openpathsampling.pathmover.Details object at 0x112b08d90>, <openpathsampling.pathmover.Details object at 0x11270d9d0>, <openpathsampling.pathmover.Details object at 0x1061f5510>]\n"
=======
      "[Node(10), Node(1), Node(Second), Node(Third), Node(20), Node(First)]\n"
>>>>>>> d7c21f36
     ]
    }
   ],
   "source": [
    "print st.nodes[:]"
   ]
  },
  {
   "cell_type": "code",
<<<<<<< HEAD
   "execution_count": 37,
=======
   "execution_count": 41,
>>>>>>> d7c21f36
   "metadata": {
    "collapsed": false
   },
   "outputs": [],
   "source": [
    "obj = Node('BlaBla')\n",
    "st.nodes.save(obj)\n",
    "st.save(obj);"
   ]
  },
  {
   "cell_type": "code",
<<<<<<< HEAD
   "execution_count": 38,
=======
   "execution_count": 42,
>>>>>>> d7c21f36
   "metadata": {
    "collapsed": false
   },
   "outputs": [
    {
     "name": "stdout",
     "output_type": "stream",
     "text": [
      "8\n"
     ]
    }
   ],
   "source": [
    "print len(st.nodes)"
   ]
  },
  {
   "cell_type": "markdown",
   "metadata": {},
   "source": [
    "Note that we have only 7 objets since both save operations will only store one object."
   ]
  },
  {
   "cell_type": "markdown",
   "metadata": {},
   "source": [
    "Get the index of the obj in the storage"
   ]
  },
  {
   "cell_type": "code",
<<<<<<< HEAD
   "execution_count": 39,
=======
   "execution_count": 43,
>>>>>>> d7c21f36
   "metadata": {
    "collapsed": false
   },
   "outputs": [
    {
     "name": "stdout",
     "output_type": "stream",
     "text": [
      "6\n"
     ]
    }
   ],
   "source": [
    "print st.idx(obj)"
   ]
  },
  {
   "cell_type": "markdown",
   "metadata": {},
   "source": [
    "And test the different ways to access the contained `json`"
   ]
  },
  {
   "cell_type": "markdown",
   "metadata": {},
   "source": [
    "#### 1. direct `json` using `variables` in the store"
   ]
  },
  {
   "cell_type": "code",
   "execution_count": 44,
   "metadata": {
    "collapsed": false
   },
   "outputs": [
    {
     "name": "stdout",
     "output_type": "stream",
     "text": [
      "{\"_cls\": \"Node\", \"_dict\": {\"value\": \"BlaBla\"}}\n"
     ]
    }
   ],
   "source": [
    "print st.nodes.variables['json'][st.idx(obj)]"
   ]
  },
  {
   "cell_type": "markdown",
   "metadata": {},
   "source": [
    "#### 2. direct `json` using `variables` in the full storage"
   ]
  },
  {
   "cell_type": "code",
   "execution_count": 45,
   "metadata": {
    "collapsed": false
   },
   "outputs": [
    {
     "name": "stdout",
     "output_type": "stream",
     "text": [
      "{\"_cls\": \"Node\", \"_dict\": {\"value\": \"BlaBla\"}}\n"
     ]
    }
   ],
   "source": [
    "print st.variables['nodes_json'][st.idx(obj)]"
   ]
  },
  {
   "cell_type": "markdown",
   "metadata": {},
   "source": [
    "#### 3. indirect `json` and reconstruct using `vars` in the store"
   ]
  },
  {
   "cell_type": "code",
   "execution_count": 46,
   "metadata": {
    "collapsed": false
   },
   "outputs": [
    {
     "name": "stdout",
     "output_type": "stream",
     "text": [
      "Node(BlaBla)\n",
      "False\n"
     ]
    }
   ],
   "source": [
    "print st.nodes.vars['json'][st.idx(obj)]\n",
    "print st.nodes.vars['json'][st.idx(obj)] is obj"
   ]
  },
  {
   "cell_type": "markdown",
   "metadata": {},
   "source": [
    "#### 4. using the store accessor  `__getitem__` in the store"
   ]
  },
  {
   "cell_type": "code",
   "execution_count": 47,
   "metadata": {
    "collapsed": false
   },
   "outputs": [
    {
     "name": "stdout",
     "output_type": "stream",
     "text": [
      "Node(BlaBla)\n",
      "True\n"
     ]
    }
   ],
   "source": [
    "print st.nodes[st.idx(obj)]\n",
    "print st.nodes[st.idx(obj)] is obj"
   ]
  },
  {
   "cell_type": "markdown",
   "metadata": {
    "collapsed": true
   },
<<<<<<< HEAD
=======
   "source": [
    "One importance difference is that a store like `nodes` has a cache (which we set to 10 before). Using `vars` will not use a store and hence create a new object!"
   ]
  },
  {
   "cell_type": "code",
   "execution_count": null,
   "metadata": {
    "collapsed": true
   },
>>>>>>> d7c21f36
   "outputs": [],
   "source": []
  }
 ],
 "metadata": {
  "kernelspec": {
   "display_name": "Python 2",
   "language": "python",
   "name": "python2"
  },
  "language_info": {
   "codemirror_mode": {
    "name": "ipython",
    "version": 2
   },
   "file_extension": ".py",
   "mimetype": "text/x-python",
   "name": "python",
   "nbconvert_exporter": "python",
   "pygments_lexer": "ipython2",
   "version": "2.7.10"
  }
 },
 "nbformat": 4,
 "nbformat_minor": 0
}<|MERGE_RESOLUTION|>--- conflicted
+++ resolved
@@ -67,11 +67,7 @@
    "cell_type": "markdown",
    "metadata": {},
    "source": [
-<<<<<<< HEAD
-    "### try store creation"
-=======
     "### Create some content"
->>>>>>> d7c21f36
    ]
   },
   {
@@ -205,7 +201,7 @@
    "cell_type": "code",
    "execution_count": 13,
    "metadata": {
-    "collapsed": false
+    "collapsed": true
    },
    "outputs": [],
    "source": [
@@ -216,8 +212,7 @@
    "cell_type": "markdown",
    "metadata": {},
    "source": [
-    "### try variable for arbitrary objects\n",
-    "var_type `obj` and `lazyobj` (with specific store after a dot) creates a variables that can hold any storable object. It is stored by a reference to the store and an index in that store."
+    "### create variables types"
    ]
   },
   {
@@ -314,11 +309,7 @@
      "name": "stdout",
      "output_type": "stream",
      "text": [
-<<<<<<< HEAD
-      "{'att': 3}\n"
-=======
       "['bool', 'float', 'index', 'int', 'json', u'lazyobj.nodes', 'lazyobj.stores', 'length', 'long', 'numpy.float32', 'numpy.float64', 'numpy.int16', 'numpy.int32', 'numpy.int64', 'numpy.int8', 'numpy.uint16', 'numpy.uint32', 'numpy.uint64', 'numpy.uint8', u'obj.nodes', 'obj.stores', 'store', 'str']\n"
->>>>>>> d7c21f36
      ]
     }
    ],
@@ -342,19 +333,12 @@
   },
   {
    "cell_type": "code",
-<<<<<<< HEAD
-   "execution_count": 10,
-=======
    "execution_count": 15,
->>>>>>> d7c21f36
-   "metadata": {
-    "collapsed": true
-   },
-   "outputs": [],
-   "source": [
-<<<<<<< HEAD
-    "st.vars['whatever_lazy'][2] = det"
-=======
+   "metadata": {
+    "collapsed": true
+   },
+   "outputs": [],
+   "source": [
     "st.create_dimension('pair', 2)"
    ]
   },
@@ -368,16 +352,11 @@
    "source": [
     "for var_type in st.get_var_types():\n",
     "    st.create_variable(var_type, var_type, dimensions=('pair', 'pair', 'pair'))"
->>>>>>> d7c21f36
-   ]
-  },
-  {
-   "cell_type": "code",
-<<<<<<< HEAD
-   "execution_count": 11,
-=======
+   ]
+  },
+  {
+   "cell_type": "code",
    "execution_count": 17,
->>>>>>> d7c21f36
    "metadata": {
     "collapsed": false
    },
@@ -456,51 +435,15 @@
   },
   {
    "cell_type": "code",
-<<<<<<< HEAD
-   "execution_count": 15,
-=======
    "execution_count": 18,
->>>>>>> d7c21f36
-   "metadata": {
-    "collapsed": false
-   },
-   "outputs": [
-    {
-     "name": "stdout",
-     "output_type": "stream",
-     "text": [
-<<<<<<< HEAD
-      "bool\n",
-      "details_json\n",
-      "float\n",
-      "index\n",
-      "int\n",
-      "json\n",
-      "lazyobj\n",
-      "lazyobj.details\n",
-      "lazyobj.stores\n",
-      "length\n",
-      "long\n",
-      "numpy.float32\n",
-      "numpy.float64\n",
-      "numpy.int16\n",
-      "numpy.int32\n",
-      "numpy.int64\n",
-      "numpy.int8\n",
-      "numpy.uint16\n",
-      "numpy.uint32\n",
-      "numpy.uint64\n",
-      "numpy.uint8\n",
-      "obj\n",
-      "obj.details\n",
-      "obj.stores\n",
-      "store\n",
-      "stores_json\n",
-      "stores_name\n",
-      "str\n",
-      "whatever\n",
-      "whatever_lazy\n"
-=======
+   "metadata": {
+    "collapsed": false
+   },
+   "outputs": [
+    {
+     "name": "stdout",
+     "output_type": "stream",
+     "text": [
       "bool (u'pair', u'pair', u'pair')\n",
       "float (u'pair', u'pair', u'pair')\n",
       "index (u'pair', u'pair', u'pair')\n",
@@ -527,7 +470,6 @@
       "stores_json (u'stores',)\n",
       "stores_name (u'stores',)\n",
       "str (u'pair', u'pair', u'pair')\n"
->>>>>>> d7c21f36
      ]
     }
    ],
@@ -538,11 +480,7 @@
   },
   {
    "cell_type": "code",
-<<<<<<< HEAD
-   "execution_count": 16,
-=======
    "execution_count": 19,
->>>>>>> d7c21f36
    "metadata": {
     "collapsed": false
    },
@@ -556,12 +494,7 @@
       "index\n",
       "int\n",
       "json\n",
-<<<<<<< HEAD
-      "lazyobj\n",
-      "lazyobj.details\n",
-=======
       "lazyobj.nodes\n",
->>>>>>> d7c21f36
       "lazyobj.stores\n",
       "length\n",
       "long\n",
@@ -576,12 +509,7 @@
       "numpy.uint32\n",
       "numpy.uint64\n",
       "numpy.uint8\n",
-<<<<<<< HEAD
-      "obj\n",
-      "obj.details\n",
-=======
       "obj.nodes\n",
->>>>>>> d7c21f36
       "obj.stores\n",
       "store\n",
       "stores_json\n",
@@ -606,11 +534,7 @@
   },
   {
    "cell_type": "code",
-<<<<<<< HEAD
-   "execution_count": 17,
-=======
    "execution_count": 20,
->>>>>>> d7c21f36
    "metadata": {
     "collapsed": true
    },
@@ -621,11 +545,7 @@
   },
   {
    "cell_type": "code",
-<<<<<<< HEAD
-   "execution_count": 18,
-=======
    "execution_count": 21,
->>>>>>> d7c21f36
    "metadata": {
     "collapsed": false
    },
@@ -651,11 +571,7 @@
   },
   {
    "cell_type": "code",
-<<<<<<< HEAD
-   "execution_count": 19,
-=======
    "execution_count": 22,
->>>>>>> d7c21f36
    "metadata": {
     "collapsed": true
    },
@@ -666,11 +582,7 @@
   },
   {
    "cell_type": "code",
-<<<<<<< HEAD
-   "execution_count": 20,
-=======
    "execution_count": 23,
->>>>>>> d7c21f36
    "metadata": {
     "collapsed": false
    },
@@ -697,11 +609,7 @@
   },
   {
    "cell_type": "code",
-<<<<<<< HEAD
-   "execution_count": 21,
-=======
    "execution_count": 24,
->>>>>>> d7c21f36
    "metadata": {
     "collapsed": false
    },
@@ -714,11 +622,7 @@
   },
   {
    "cell_type": "code",
-<<<<<<< HEAD
-   "execution_count": 22,
-=======
    "execution_count": 25,
->>>>>>> d7c21f36
    "metadata": {
     "collapsed": false
    },
@@ -746,11 +650,7 @@
   },
   {
    "cell_type": "code",
-<<<<<<< HEAD
-   "execution_count": 23,
-=======
    "execution_count": 26,
->>>>>>> d7c21f36
    "metadata": {
     "collapsed": true
    },
@@ -762,11 +662,7 @@
   },
   {
    "cell_type": "code",
-<<<<<<< HEAD
-   "execution_count": 24,
-=======
    "execution_count": 27,
->>>>>>> d7c21f36
    "metadata": {
     "collapsed": false
    },
@@ -799,11 +695,7 @@
   },
   {
    "cell_type": "code",
-<<<<<<< HEAD
-   "execution_count": 25,
-=======
    "execution_count": 28,
->>>>>>> d7c21f36
    "metadata": {
     "collapsed": true
    },
@@ -814,11 +706,7 @@
   },
   {
    "cell_type": "code",
-<<<<<<< HEAD
-   "execution_count": 26,
-=======
    "execution_count": 29,
->>>>>>> d7c21f36
    "metadata": {
     "collapsed": true
    },
@@ -829,43 +717,27 @@
   },
   {
    "cell_type": "code",
-<<<<<<< HEAD
-   "execution_count": 27,
-=======
    "execution_count": 30,
->>>>>>> d7c21f36
-   "metadata": {
-    "collapsed": false
-   },
-   "outputs": [],
-   "source": [
-<<<<<<< HEAD
-    "st.vars['json'][0,1,0] = paths.Details(att = 2)"
-=======
+   "metadata": {
+    "collapsed": false
+   },
+   "outputs": [],
+   "source": [
     "st.vars['json'][0,1,0] = Node(10)"
->>>>>>> d7c21f36
-   ]
-  },
-  {
-   "cell_type": "code",
-<<<<<<< HEAD
-   "execution_count": 28,
-=======
+   ]
+  },
+  {
+   "cell_type": "code",
    "execution_count": 31,
->>>>>>> d7c21f36
-   "metadata": {
-    "collapsed": false
-   },
-   "outputs": [
-    {
-     "name": "stdout",
-     "output_type": "stream",
-     "text": [
-<<<<<<< HEAD
-      "[u'{\"_cls\": \"Details\", \"_dict\": {\"att\": 2}}' u'{\"Test\": 3, \"Hallo\": 2}']\n"
-=======
+   "metadata": {
+    "collapsed": false
+   },
+   "outputs": [
+    {
+     "name": "stdout",
+     "output_type": "stream",
+     "text": [
       "[u'{\"_cls\": \"Node\", \"_dict\": {\"value\": 10}}' u'{\"Test\": 3, \"Hallo\": 2}']\n"
->>>>>>> d7c21f36
      ]
     }
    ],
@@ -889,11 +761,7 @@
   },
   {
    "cell_type": "code",
-<<<<<<< HEAD
-   "execution_count": 29,
-=======
    "execution_count": 32,
->>>>>>> d7c21f36
    "metadata": {
     "collapsed": true
    },
@@ -905,11 +773,7 @@
   },
   {
    "cell_type": "code",
-<<<<<<< HEAD
-   "execution_count": 30,
-=======
    "execution_count": 33,
->>>>>>> d7c21f36
    "metadata": {
     "collapsed": false
    },
@@ -946,9 +810,6 @@
   },
   {
    "cell_type": "code",
-<<<<<<< HEAD
-   "execution_count": 31,
-=======
    "execution_count": 34,
    "metadata": {
     "collapsed": false
@@ -970,7 +831,6 @@
   {
    "cell_type": "code",
    "execution_count": 35,
->>>>>>> d7c21f36
    "metadata": {
     "collapsed": true
    },
@@ -981,30 +841,15 @@
   },
   {
    "cell_type": "code",
-<<<<<<< HEAD
-   "execution_count": 32,
-=======
    "execution_count": 36,
->>>>>>> d7c21f36
-   "metadata": {
-    "collapsed": false
-   },
-   "outputs": [
-    {
-     "name": "stdout",
-     "output_type": "stream",
-     "text": [
-<<<<<<< HEAD
-      "[[[3 --]\n",
-      "  [-- --]]\n",
-      "\n",
-      " [[-- --]\n",
-      "  [-- --]]]\n",
-      "[u'{\"_cls\": \"Details\", \"_dict\": {\"att\": 3}}'\n",
-      " u'{\"_cls\": \"Details\", \"_dict\": {\"cool\": \"First\"}}'\n",
-      " u'{\"_cls\": \"Details\", \"_dict\": {\"cool\": \"Second\"}}'\n",
-      " u'{\"_cls\": \"Details\", \"_dict\": {\"cool\": \"Third\"}}']\n"
-=======
+   "metadata": {
+    "collapsed": false
+   },
+   "outputs": [
+    {
+     "name": "stdout",
+     "output_type": "stream",
+     "text": [
       "[[[1 3]\n",
       "  [2 --]]\n",
       "\n",
@@ -1015,7 +860,6 @@
       " u'{\"_cls\": \"Node\", \"_dict\": {\"value\": \"Second\"}}'\n",
       " u'{\"_cls\": \"Node\", \"_dict\": {\"value\": \"Third\"}}'\n",
       " u'{\"_cls\": \"Node\", \"_dict\": {\"value\": 20}}']\n"
->>>>>>> d7c21f36
      ]
     }
    ],
@@ -1026,11 +870,7 @@
   },
   {
    "cell_type": "code",
-<<<<<<< HEAD
-   "execution_count": 33,
-=======
    "execution_count": 37,
->>>>>>> d7c21f36
    "metadata": {
     "collapsed": false
    },
@@ -1065,11 +905,7 @@
   },
   {
    "cell_type": "code",
-<<<<<<< HEAD
-   "execution_count": 34,
-=======
    "execution_count": 38,
->>>>>>> d7c21f36
    "metadata": {
     "collapsed": false
    },
@@ -1087,11 +923,7 @@
   },
   {
    "cell_type": "code",
-<<<<<<< HEAD
-   "execution_count": 35,
-=======
    "execution_count": 39,
->>>>>>> d7c21f36
    "metadata": {
     "collapsed": false
    },
@@ -1131,24 +963,16 @@
   },
   {
    "cell_type": "code",
-<<<<<<< HEAD
-   "execution_count": 36,
-=======
    "execution_count": 40,
->>>>>>> d7c21f36
-   "metadata": {
-    "collapsed": false
-   },
-   "outputs": [
-    {
-     "name": "stdout",
-     "output_type": "stream",
-     "text": [
-<<<<<<< HEAD
-      "[<openpathsampling.pathmover.Details object at 0x112725790>, <openpathsampling.pathmover.Details object at 0x112b08cd0>, <openpathsampling.pathmover.Details object at 0x1061f55d0>, <openpathsampling.pathmover.Details object at 0x11270dfd0>, <openpathsampling.pathmover.Details object at 0x112b08d90>, <openpathsampling.pathmover.Details object at 0x11270d9d0>, <openpathsampling.pathmover.Details object at 0x1061f5510>]\n"
-=======
+   "metadata": {
+    "collapsed": false
+   },
+   "outputs": [
+    {
+     "name": "stdout",
+     "output_type": "stream",
+     "text": [
       "[Node(10), Node(1), Node(Second), Node(Third), Node(20), Node(First)]\n"
->>>>>>> d7c21f36
      ]
     }
    ],
@@ -1158,11 +982,7 @@
   },
   {
    "cell_type": "code",
-<<<<<<< HEAD
-   "execution_count": 37,
-=======
    "execution_count": 41,
->>>>>>> d7c21f36
    "metadata": {
     "collapsed": false
    },
@@ -1175,11 +995,7 @@
   },
   {
    "cell_type": "code",
-<<<<<<< HEAD
-   "execution_count": 38,
-=======
    "execution_count": 42,
->>>>>>> d7c21f36
    "metadata": {
     "collapsed": false
    },
@@ -1212,11 +1028,7 @@
   },
   {
    "cell_type": "code",
-<<<<<<< HEAD
-   "execution_count": 39,
-=======
    "execution_count": 43,
->>>>>>> d7c21f36
    "metadata": {
     "collapsed": false
    },
@@ -1353,8 +1165,6 @@
    "metadata": {
     "collapsed": true
    },
-<<<<<<< HEAD
-=======
    "source": [
     "One importance difference is that a store like `nodes` has a cache (which we set to 10 before). Using `vars` will not use a store and hence create a new object!"
    ]
@@ -1365,7 +1175,6 @@
    "metadata": {
     "collapsed": true
    },
->>>>>>> d7c21f36
    "outputs": [],
    "source": []
   }
