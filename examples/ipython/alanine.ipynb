--- conflicted
+++ resolved
@@ -59,13 +59,9 @@
   {
    "cell_type": "code",
    "execution_count": 2,
-<<<<<<< HEAD
-   "metadata": {},
-=======
-   "metadata": {
-    "collapsed": true
-   },
->>>>>>> fb738f9c
+   "metadata": {
+    "collapsed": true
+   },
    "outputs": [],
    "source": [
     "degrees = 180/3.14159 # psi reports in radians; I think in degrees"
@@ -88,13 +84,9 @@
   {
    "cell_type": "code",
    "execution_count": 3,
-<<<<<<< HEAD
-   "metadata": {},
-=======
-   "metadata": {
-    "collapsed": true
-   },
->>>>>>> fb738f9c
+   "metadata": {
+    "collapsed": true
+   },
    "outputs": [],
    "source": [
     "options = {\n",
@@ -115,13 +107,9 @@
   {
    "cell_type": "code",
    "execution_count": 4,
-<<<<<<< HEAD
-   "metadata": {},
-=======
-   "metadata": {
-    "collapsed": true
-   },
->>>>>>> fb738f9c
+   "metadata": {
+    "collapsed": true
+   },
    "outputs": [],
    "source": [
     "engine = OpenMMEngine.auto(\n",
@@ -142,13 +130,9 @@
   {
    "cell_type": "code",
    "execution_count": 5,
-<<<<<<< HEAD
-   "metadata": {},
-=======
-   "metadata": {
-    "collapsed": true
-   },
->>>>>>> fb738f9c
+   "metadata": {
+    "collapsed": true
+   },
    "outputs": [],
    "source": [
     "storage = engine.storage\n",
@@ -165,13 +149,9 @@
   {
    "cell_type": "code",
    "execution_count": 6,
-<<<<<<< HEAD
-   "metadata": {},
-=======
-   "metadata": {
-    "collapsed": true
-   },
->>>>>>> fb738f9c
+   "metadata": {
+    "collapsed": true
+   },
    "outputs": [],
    "source": [
     "engine.current_snapshot = engine.template\n",
@@ -188,13 +168,9 @@
   {
    "cell_type": "code",
    "execution_count": 7,
-<<<<<<< HEAD
-   "metadata": {},
-=======
-   "metadata": {
-    "collapsed": true
-   },
->>>>>>> fb738f9c
+   "metadata": {
+    "collapsed": true
+   },
    "outputs": [],
    "source": [
     "storage.save(engine.current_snapshot);"
@@ -217,13 +193,9 @@
   {
    "cell_type": "code",
    "execution_count": 8,
-<<<<<<< HEAD
-   "metadata": {},
-=======
-   "metadata": {
-    "collapsed": true
-   },
->>>>>>> fb738f9c
+   "metadata": {
+    "collapsed": true
+   },
    "outputs": [],
    "source": [
     "psi_atoms = [6,8,14,16]\n",
@@ -254,13 +226,9 @@
   {
    "cell_type": "code",
    "execution_count": 9,
-<<<<<<< HEAD
-   "metadata": {},
-=======
-   "metadata": {
-    "collapsed": true
-   },
->>>>>>> fb738f9c
+   "metadata": {
+    "collapsed": true
+   },
    "outputs": [],
    "source": [
     "stateA = LambdaVolumePeriodic(\n",
@@ -283,13 +251,9 @@
   {
    "cell_type": "code",
    "execution_count": 10,
-<<<<<<< HEAD
-   "metadata": {},
-=======
-   "metadata": {
-    "collapsed": true
-   },
->>>>>>> fb738f9c
+   "metadata": {
+    "collapsed": true
+   },
    "outputs": [],
    "source": [
     "minima = map((1.0 / degrees).__mul__,\n",
@@ -318,13 +282,9 @@
   {
    "cell_type": "code",
    "execution_count": 11,
-<<<<<<< HEAD
-   "metadata": {},
-=======
-   "metadata": {
-    "collapsed": true
-   },
->>>>>>> fb738f9c
+   "metadata": {
+    "collapsed": true
+   },
    "outputs": [],
    "source": [
     "interface0 = volume_set[0]\n",
@@ -353,19 +313,6 @@
   {
    "cell_type": "code",
    "execution_count": 12,
-<<<<<<< HEAD
-   "metadata": {},
-   "outputs": [],
-   "source": [
-    "first_traj_ensemble = SequentialEnsemble([\n",
-    "        AllOutEnsemble(stateA) | LengthEnsemble(0),\n",
-    "        AllInEnsemble(stateA),\n",
-    "        (AllOutEnsemble(stateA) & AllInEnsemble(interface0)) | LengthEnsemble(0),\n",
-    "        AllInEnsemble(interface0) | LengthEnsemble(0),\n",
-    "        AllOutEnsemble(interface0),\n",
-    "        AllOutEnsemble(stateA) | LengthEnsemble(0),\n",
-    "        AllInEnsemble(stateA) & LengthEnsemble(1)\n",
-=======
    "metadata": {
     "collapsed": true
    },
@@ -379,7 +326,6 @@
     "        AllOutXEnsemble(interface0),\n",
     "        AllOutXEnsemble(stateA) | LengthEnsemble(0),\n",
     "        AllInXEnsemble(stateA) & LengthEnsemble(1)\n",
->>>>>>> fb738f9c
     "    ])"
    ]
   },
@@ -407,13 +353,9 @@
   {
    "cell_type": "code",
    "execution_count": 13,
-<<<<<<< HEAD
-   "metadata": {},
-=======
-   "metadata": {
-    "collapsed": true
-   },
->>>>>>> fb738f9c
+   "metadata": {
+    "collapsed": true
+   },
    "outputs": [],
    "source": [
     "snapshot = storage.load(Snapshot, 0)\n",
@@ -439,11 +381,7 @@
      "name": "stdout",
      "output_type": "stream",
      "text": [
-<<<<<<< HEAD
-      "Total trajectory length:  120\n"
-=======
       "Total trajectory length:  284\n"
->>>>>>> fb738f9c
      ]
     }
    ],
@@ -461,13 +399,9 @@
   {
    "cell_type": "code",
    "execution_count": 15,
-<<<<<<< HEAD
-   "metadata": {},
-=======
-   "metadata": {
-    "collapsed": true
-   },
->>>>>>> fb738f9c
+   "metadata": {
+    "collapsed": true
+   },
    "outputs": [],
    "source": [
     "storage.save(total_path);"
@@ -493,11 +427,7 @@
       "Traj in TIS ensemble? (probably not) False\n",
       "Number of segments in TIS ensemble:  1\n",
       "Length of each segment:\n",
-<<<<<<< HEAD
-      "  seg[0]: 6\n"
-=======
       "  seg[0]: 18\n"
->>>>>>> fb738f9c
      ]
     }
    ],
@@ -550,11 +480,7 @@
        "  <tbody>\n",
        "    <tr>\n",
        "      <th>0  </th>\n",
-<<<<<<< HEAD
-       "      <td> -80.208523</td>\n",
-=======
        "      <td>-80.208523</td>\n",
->>>>>>> fb738f9c
        "      <td>-10.277041</td>\n",
        "      <td> [False]</td>\n",
        "      <td> [False]</td>\n",
@@ -563,13 +489,8 @@
        "    </tr>\n",
        "    <tr>\n",
        "      <th>1  </th>\n",
-<<<<<<< HEAD
-       "      <td> -82.525994</td>\n",
-       "      <td>-11.824765</td>\n",
-=======
        "      <td>-83.632943</td>\n",
        "      <td>-10.393274</td>\n",
->>>>>>> fb738f9c
        "      <td> [False]</td>\n",
        "      <td> [False]</td>\n",
        "      <td> [False]</td>\n",
@@ -577,58 +498,35 @@
        "    </tr>\n",
        "    <tr>\n",
        "      <th>2  </th>\n",
-<<<<<<< HEAD
-       "      <td> -80.398020</td>\n",
-       "      <td>-14.086075</td>\n",
-=======
        "      <td>-78.234583</td>\n",
        "      <td>-12.062576</td>\n",
->>>>>>> fb738f9c
-       "      <td> [False]</td>\n",
-       "      <td> [False]</td>\n",
-       "      <td> [False]</td>\n",
-       "      <td>  True</td>\n",
-       "    </tr>\n",
-       "    <tr>\n",
-<<<<<<< HEAD
-       "      <th>117</th>\n",
-       "      <td>-128.059817</td>\n",
-       "      <td>-26.270311</td>\n",
-=======
+       "      <td> [False]</td>\n",
+       "      <td> [False]</td>\n",
+       "      <td> [False]</td>\n",
+       "      <td>  True</td>\n",
+       "    </tr>\n",
+       "    <tr>\n",
        "      <th>281</th>\n",
        "      <td>-73.726586</td>\n",
        "      <td>-29.992086</td>\n",
->>>>>>> fb738f9c
        "      <td> [False]</td>\n",
        "      <td>  [True]</td>\n",
        "      <td> [False]</td>\n",
        "      <td>  True</td>\n",
        "    </tr>\n",
        "    <tr>\n",
-<<<<<<< HEAD
-       "      <th>118</th>\n",
-       "      <td>-140.261605</td>\n",
-       "      <td>-29.876775</td>\n",
-=======
        "      <th>282</th>\n",
        "      <td>-74.183130</td>\n",
        "      <td>-26.965738</td>\n",
->>>>>>> fb738f9c
        "      <td> [False]</td>\n",
        "      <td>  [True]</td>\n",
        "      <td> [False]</td>\n",
        "      <td>  True</td>\n",
        "    </tr>\n",
        "    <tr>\n",
-<<<<<<< HEAD
-       "      <th>119</th>\n",
-       "      <td>-142.449671</td>\n",
-       "      <td>-30.586142</td>\n",
-=======
        "      <th>283</th>\n",
        "      <td>-71.849901</td>\n",
        "      <td>-41.931475</td>\n",
->>>>>>> fb738f9c
        "      <td>  [True]</td>\n",
        "      <td>  [True]</td>\n",
        "      <td> [False]</td>\n",
@@ -637,8 +535,6 @@
        "  </tbody>\n",
        "</table>\n",
        "</div>"
-<<<<<<< HEAD
-=======
       ],
       "text/plain": [
        "           phi        psi   stateA interface0   stateB appendable\n",
@@ -648,7 +544,6 @@
        "281 -73.726586 -29.992086  [False]     [True]  [False]       True\n",
        "282 -74.183130 -26.965738  [False]     [True]  [False]       True\n",
        "283 -71.849901 -41.931475   [True]     [True]  [False]      False"
->>>>>>> fb738f9c
       ]
      },
      "output_type": "execute_result",
@@ -706,26 +601,15 @@
        "  </thead>\n",
        "  <tbody>\n",
        "    <tr>\n",
-<<<<<<< HEAD
-       "      <th>0</th>\n",
-       "      <td>-123.598101</td>\n",
-       "      <td>-32.862605</td>\n",
-=======
        "      <th>0 </th>\n",
        "      <td>-64.465443</td>\n",
        "      <td>-30.840150</td>\n",
->>>>>>> fb738f9c
        "      <td>  [True]</td>\n",
        "      <td>  [True]</td>\n",
        "      <td> [False]</td>\n",
        "      <td>  True</td>\n",
        "    </tr>\n",
        "    <tr>\n",
-<<<<<<< HEAD
-       "      <th>1</th>\n",
-       "      <td>-120.307737</td>\n",
-       "      <td>-22.670810</td>\n",
-=======
        "      <th>1 </th>\n",
        "      <td>-76.044829</td>\n",
        "      <td>-29.502672</td>\n",
@@ -739,7 +623,7 @@
        "      <td>-66.915584</td>\n",
        "      <td>-21.835532</td>\n",
        "      <td> [False]</td>\n",
-       "      <td> [False]</td>\n",
+       "      <td>  [True]</td>\n",
        "      <td> [False]</td>\n",
        "      <td>  True</td>\n",
        "    </tr>\n",
@@ -792,65 +676,39 @@
        "      <th>8 </th>\n",
        "      <td>-69.942637</td>\n",
        "      <td>-13.419419</td>\n",
->>>>>>> fb738f9c
-       "      <td> [False]</td>\n",
-       "      <td> [False]</td>\n",
-       "      <td> [False]</td>\n",
-       "      <td>  True</td>\n",
-       "    </tr>\n",
-       "    <tr>\n",
-<<<<<<< HEAD
-       "      <th>2</th>\n",
-       "      <td>-128.355810</td>\n",
-       "      <td>-26.928894</td>\n",
-=======
+       "      <td> [False]</td>\n",
+       "      <td> [False]</td>\n",
+       "      <td> [False]</td>\n",
+       "      <td>  True</td>\n",
+       "    </tr>\n",
+       "    <tr>\n",
        "      <th>9 </th>\n",
        "      <td>-80.627084</td>\n",
        "      <td>-18.769261</td>\n",
        "      <td> [False]</td>\n",
->>>>>>> fb738f9c
-       "      <td> [False]</td>\n",
-       "      <td>  [True]</td>\n",
-       "      <td> [False]</td>\n",
-       "      <td>  True</td>\n",
-       "    </tr>\n",
-       "    <tr>\n",
-<<<<<<< HEAD
-       "      <th>3</th>\n",
-       "      <td>-128.059817</td>\n",
-       "      <td>-26.270311</td>\n",
-=======
+       "      <td> [False]</td>\n",
+       "      <td> [False]</td>\n",
+       "      <td>  True</td>\n",
+       "    </tr>\n",
+       "    <tr>\n",
        "      <th>10</th>\n",
        "      <td>-79.223090</td>\n",
        "      <td>-17.969514</td>\n",
        "      <td> [False]</td>\n",
->>>>>>> fb738f9c
-       "      <td> [False]</td>\n",
-       "      <td>  [True]</td>\n",
-       "      <td> [False]</td>\n",
-       "      <td>  True</td>\n",
-       "    </tr>\n",
-       "    <tr>\n",
-<<<<<<< HEAD
-       "      <th>4</th>\n",
-       "      <td>-140.261605</td>\n",
-       "      <td>-29.876775</td>\n",
-=======
+       "      <td> [False]</td>\n",
+       "      <td> [False]</td>\n",
+       "      <td>  True</td>\n",
+       "    </tr>\n",
+       "    <tr>\n",
        "      <th>11</th>\n",
        "      <td>-77.621450</td>\n",
        "      <td>-15.358344</td>\n",
        "      <td> [False]</td>\n",
->>>>>>> fb738f9c
-       "      <td> [False]</td>\n",
-       "      <td> [False]</td>\n",
-       "      <td>  True</td>\n",
-       "    </tr>\n",
-       "    <tr>\n",
-<<<<<<< HEAD
-       "      <th>5</th>\n",
-       "      <td>-142.449671</td>\n",
-       "      <td>-30.586142</td>\n",
-=======
+       "      <td> [False]</td>\n",
+       "      <td> [False]</td>\n",
+       "      <td>  True</td>\n",
+       "    </tr>\n",
+       "    <tr>\n",
        "      <th>12</th>\n",
        "      <td>-78.437467</td>\n",
        "      <td>-20.110609</td>\n",
@@ -899,7 +757,6 @@
        "      <th>17</th>\n",
        "      <td>-71.849901</td>\n",
        "      <td>-41.931475</td>\n",
->>>>>>> fb738f9c
        "      <td>  [True]</td>\n",
        "      <td>  [True]</td>\n",
        "      <td> [False]</td>\n",
@@ -908,8 +765,6 @@
        "  </tbody>\n",
        "</table>\n",
        "</div>"
-<<<<<<< HEAD
-=======
       ],
       "text/plain": [
        "          phi        psi   stateA interface0   stateB appendable\n",
@@ -931,7 +786,6 @@
        "15 -73.726586 -29.992086  [False]     [True]  [False]       True\n",
        "16 -74.183130 -26.965738  [False]     [True]  [False]       True\n",
        "17 -71.849901 -41.931475   [True]     [True]  [False]      False"
->>>>>>> fb738f9c
       ]
      },
      "output_type": "execute_result",
@@ -964,13 +818,9 @@
   {
    "cell_type": "code",
    "execution_count": 20,
-<<<<<<< HEAD
-   "metadata": {},
-=======
-   "metadata": {
-    "collapsed": true
-   },
->>>>>>> fb738f9c
+   "metadata": {
+    "collapsed": true
+   },
    "outputs": [],
    "source": [
     "mover_set = mf.OneWayShootingSet(UniformSelector(), interface_set)"
@@ -979,13 +829,9 @@
   {
    "cell_type": "code",
    "execution_count": 21,
-<<<<<<< HEAD
-   "metadata": {},
-=======
-   "metadata": {
-    "collapsed": true
-   },
->>>>>>> fb738f9c
+   "metadata": {
+    "collapsed": true
+   },
    "outputs": [],
    "source": [
     "bootstrap = Bootstrapping(storage=storage,\n",
@@ -1005,13 +851,9 @@
   {
    "cell_type": "code",
    "execution_count": 22,
-<<<<<<< HEAD
-   "metadata": {},
-=======
-   "metadata": {
-    "collapsed": true
-   },
->>>>>>> fb738f9c
+   "metadata": {
+    "collapsed": true
+   },
    "outputs": [],
    "source": [
     "bootstrap.run(10)"
@@ -1027,13 +869,9 @@
   {
    "cell_type": "code",
    "execution_count": 23,
-<<<<<<< HEAD
-   "metadata": {},
-=======
-   "metadata": {
-    "collapsed": true
-   },
->>>>>>> fb738f9c
+   "metadata": {
+    "collapsed": true
+   },
    "outputs": [],
    "source": [
     "storage.collectivevariables.sync(psi);\n",
@@ -1050,13 +888,9 @@
   {
    "cell_type": "code",
    "execution_count": 24,
-<<<<<<< HEAD
-   "metadata": {},
-=======
-   "metadata": {
-    "collapsed": true
-   },
->>>>>>> fb738f9c
+   "metadata": {
+    "collapsed": true
+   },
    "outputs": [],
    "source": [
     "op_inA = CV_Volume('StateA', stateA)\n",
@@ -1071,21 +905,7 @@
    "cell_type": "markdown",
    "metadata": {},
    "source": [
-<<<<<<< HEAD
-    "Compute the orderparameter for all snapshots"
-   ]
-  },
-  {
-   "cell_type": "code",
-   "execution_count": 25,
-   "metadata": {},
-   "outputs": [],
-   "source": [
-    "traj = storage.snapshots.all()\n",
-    "traj0 = storage.trajectories[0]"
-=======
     "Compute the collectivevariable for all snapshots"
->>>>>>> fb738f9c
    ]
   },
   {
@@ -1109,13 +929,9 @@
   {
    "cell_type": "code",
    "execution_count": 27,
-<<<<<<< HEAD
-   "metadata": {},
-=======
-   "metadata": {
-    "collapsed": true
-   },
->>>>>>> fb738f9c
+   "metadata": {
+    "collapsed": true
+   },
    "outputs": [],
    "source": [
     "storage.save([op_inA, op_inB, op_notinAorB]);"
@@ -1168,15 +984,10 @@
   },
   {
    "cell_type": "code",
-<<<<<<< HEAD
-   "execution_count": 29,
-   "metadata": {},
-=======
    "execution_count": 30,
    "metadata": {
     "collapsed": false
    },
->>>>>>> fb738f9c
    "outputs": [],
    "source": [
     "tree.rejected = True\n",
@@ -1186,7 +997,6 @@
     "tree.op = lambda snap : int(psi(snap)[0]/3.1415926 * 180)\n",
     "tree.op = storage.configurations.op_idx\n",
     "\n",
-    "\n",
     "# tree.from_samples(tree.construct_heritage(storage, storage.samples.last()))"
    ]
   },
@@ -1200,61 +1010,17 @@
   {
    "cell_type": "code",
    "execution_count": 31,
-<<<<<<< HEAD
-   "metadata": {},
-   "outputs": [
-    {
-     "name": "stdout",
-     "output_type": "stream",
-     "text": [
-      "[115, 116, 117, 118, 119, 120]\n",
-      "[115, 116, 121, 122, 123]\n",
-      "49\n",
-      "49\n",
-      "False\n",
-      "62\n",
-      "62\n",
-      "False\n"
-     ]
-    },
-    {
-     "data": {
-      "image/svg+xml": [
-       "<svg baseProfile=\"full\" height=\"290.4px\" version=\"1.1\" width=\"237.6px\" xmlns=\"http://www.w3.org/2000/svg\" xmlns:ev=\"http://www.w3.org/2001/xml-events\" xmlns:xlink=\"http://www.w3.org/1999/xlink\"><defs/><rect fill=\"orange\" height=\"2.64\" stroke=\"orange\" stroke-width=\"1.32\" width=\"26.4\" x=\"184.8\" y=\"273.24\"/><rect fill=\"black\" height=\"2.64\" stroke=\"black\" stroke-width=\"1.32\" width=\"52.8\" x=\"132.0\" y=\"273.24\"/><rect fill=\"orange\" height=\"2.64\" stroke=\"orange\" stroke-width=\"1.32\" width=\"26.4\" x=\"184.8\" y=\"246.84\"/><rect fill=\"black\" height=\"2.64\" stroke=\"black\" stroke-width=\"1.32\" width=\"26.4\" x=\"158.4\" y=\"246.84\"/><rect fill=\"orange\" height=\"2.64\" stroke=\"orange\" stroke-width=\"1.32\" width=\"26.4\" x=\"184.8\" y=\"220.44\"/><rect fill=\"orange\" height=\"2.64\" stroke=\"orange\" stroke-width=\"1.32\" width=\"26.4\" x=\"184.8\" y=\"194.04\"/><rect fill=\"black\" height=\"2.64\" stroke=\"black\" stroke-width=\"1.32\" width=\"105.6\" x=\"79.2\" y=\"194.04\"/><rect fill=\"black\" height=\"2.64\" stroke=\"black\" stroke-width=\"1.32\" width=\"52.8\" x=\"52.8\" y=\"167.64\"/><rect fill=\"orange\" height=\"2.64\" stroke=\"orange\" stroke-width=\"1.32\" width=\"26.4\" x=\"26.4\" y=\"167.64\"/><rect fill=\"black\" height=\"2.64\" stroke=\"black\" stroke-width=\"1.32\" width=\"26.4\" x=\"52.8\" y=\"141.24\"/><rect fill=\"orange\" height=\"2.64\" stroke=\"orange\" stroke-width=\"1.32\" width=\"26.4\" x=\"26.4\" y=\"141.24\"/><rect fill=\"orange\" height=\"2.64\" stroke=\"orange\" stroke-width=\"1.32\" width=\"26.4\" x=\"132.0\" y=\"114.84\"/><rect fill=\"black\" height=\"2.64\" stroke=\"black\" stroke-width=\"1.32\" width=\"26.4\" x=\"105.6\" y=\"114.84\"/><rect fill=\"orange\" height=\"2.64\" stroke=\"orange\" stroke-width=\"1.32\" width=\"26.4\" x=\"132.0\" y=\"88.44\"/><rect fill=\"black\" height=\"2.64\" stroke=\"black\" stroke-width=\"1.32\" width=\"26.4\" x=\"105.6\" y=\"88.44\"/><rect fill=\"orange\" height=\"2.64\" stroke=\"orange\" stroke-width=\"1.32\" width=\"26.4\" x=\"132.0\" y=\"62.04\"/><rect fill=\"black\" height=\"2.64\" stroke=\"black\" stroke-width=\"1.32\" width=\"52.8\" x=\"79.2\" y=\"62.04\"/><rect fill=\"orange\" height=\"2.64\" stroke=\"orange\" stroke-width=\"1.32\" width=\"26.4\" x=\"158.4\" y=\"35.64\"/><rect fill=\"black\" height=\"2.64\" stroke=\"black\" stroke-width=\"1.32\" width=\"105.6\" x=\"52.8\" y=\"35.64\"/><rect fill=\"orange\" height=\"2.64\" stroke=\"orange\" stroke-width=\"1.32\" width=\"26.4\" x=\"26.4\" y=\"35.64\"/><rect fill=\"black\" height=\"15.84\" width=\"23.76\" x=\"27.72\" y=\"18.48\"/><circle cx=\"26.4\" cy=\"26.4\" fill=\"black\" r=\"1.32\" stroke=\"black\" stroke-width=\"0\"/><circle cx=\"52.8\" cy=\"26.4\" fill=\"black\" r=\"1.32\" stroke=\"black\" stroke-width=\"0\"/><text alignment-baseline=\"middle\" fill=\"white\" font-family=\"Futura\" font-size=\"9.24\" text-anchor=\"middle\" x=\"39.6\" y=\"27.72\">115</text><rect fill=\"black\" height=\"15.84\" width=\"23.76\" x=\"54.12\" y=\"18.48\"/><circle cx=\"52.8\" cy=\"26.4\" fill=\"black\" r=\"1.32\" stroke=\"black\" stroke-width=\"0\"/><circle cx=\"79.2\" cy=\"26.4\" fill=\"black\" r=\"1.32\" stroke=\"black\" stroke-width=\"0\"/><text alignment-baseline=\"middle\" fill=\"white\" font-family=\"Futura\" font-size=\"9.24\" text-anchor=\"middle\" x=\"66.0\" y=\"27.72\">116</text><rect fill=\"black\" height=\"15.84\" width=\"23.76\" x=\"80.52\" y=\"18.48\"/><circle cx=\"79.2\" cy=\"26.4\" fill=\"black\" r=\"1.32\" stroke=\"black\" stroke-width=\"0\"/><circle cx=\"105.6\" cy=\"26.4\" fill=\"black\" r=\"1.32\" stroke=\"black\" stroke-width=\"0\"/><text alignment-baseline=\"middle\" fill=\"white\" font-family=\"Futura\" font-size=\"9.24\" text-anchor=\"middle\" x=\"92.4\" y=\"27.72\">117</text><rect fill=\"black\" height=\"15.84\" width=\"23.76\" x=\"106.92\" y=\"18.48\"/><circle cx=\"105.6\" cy=\"26.4\" fill=\"black\" r=\"1.32\" stroke=\"black\" stroke-width=\"0\"/><circle cx=\"132.0\" cy=\"26.4\" fill=\"black\" r=\"1.32\" stroke=\"black\" stroke-width=\"0\"/><text alignment-baseline=\"middle\" fill=\"white\" font-family=\"Futura\" font-size=\"9.24\" text-anchor=\"middle\" x=\"118.8\" y=\"27.72\">118</text><rect fill=\"black\" height=\"15.84\" width=\"23.76\" x=\"133.32\" y=\"18.48\"/><circle cx=\"132.0\" cy=\"26.4\" fill=\"black\" r=\"1.32\" stroke=\"black\" stroke-width=\"0\"/><circle cx=\"158.4\" cy=\"26.4\" fill=\"black\" r=\"1.32\" stroke=\"black\" stroke-width=\"0\"/><text alignment-baseline=\"middle\" fill=\"white\" font-family=\"Futura\" font-size=\"9.24\" text-anchor=\"middle\" x=\"145.2\" y=\"27.72\">119</text><rect fill=\"black\" height=\"15.84\" width=\"23.76\" x=\"159.72\" y=\"18.48\"/><circle cx=\"158.4\" cy=\"26.4\" fill=\"black\" r=\"1.32\" stroke=\"black\" stroke-width=\"0\"/><circle cx=\"184.8\" cy=\"26.4\" fill=\"black\" r=\"1.32\" stroke=\"black\" stroke-width=\"0\"/><text alignment-baseline=\"middle\" fill=\"white\" font-family=\"Futura\" font-size=\"9.24\" text-anchor=\"middle\" x=\"171.6\" y=\"27.72\">120</text><text alignment-baseline=\"middle\" fill=\"black\" font-family=\"Futura\" font-size=\"9.24\" text-anchor=\"end\" x=\"21.12\" y=\"27.72\">2b</text><line stroke=\"red\" stroke-width=\"1.32\" x1=\"79.2\" x2=\"79.2\" y1=\"27.72\" y2=\"51.48\"/><text alignment-baseline=\"middle\" fill=\"black\" font-family=\"Futura\" font-size=\"9.24\" text-anchor=\"start\" x=\"163.68\" y=\"54.12\">2f</text><rect fill=\"red\" height=\"15.84\" width=\"23.76\" x=\"80.52\" y=\"44.88\"/><circle cx=\"79.2\" cy=\"52.8\" fill=\"red\" r=\"1.32\" stroke=\"red\" stroke-width=\"0\"/><circle cx=\"105.6\" cy=\"52.8\" fill=\"red\" r=\"1.32\" stroke=\"red\" stroke-width=\"0\"/><text alignment-baseline=\"middle\" fill=\"white\" font-family=\"Futura\" font-size=\"9.24\" text-anchor=\"middle\" x=\"92.4\" y=\"54.12\">121</text><rect fill=\"red\" height=\"15.84\" width=\"23.76\" x=\"106.92\" y=\"44.88\"/><circle cx=\"105.6\" cy=\"52.8\" fill=\"red\" r=\"1.32\" stroke=\"red\" stroke-width=\"0\"/><circle cx=\"132.0\" cy=\"52.8\" fill=\"red\" r=\"1.32\" stroke=\"red\" stroke-width=\"0\"/><text alignment-baseline=\"middle\" fill=\"white\" font-family=\"Futura\" font-size=\"9.24\" text-anchor=\"middle\" x=\"118.8\" y=\"54.12\">122</text><rect fill=\"red\" height=\"15.84\" width=\"23.76\" x=\"133.32\" y=\"44.88\"/><circle cx=\"132.0\" cy=\"52.8\" fill=\"red\" r=\"1.32\" stroke=\"red\" stroke-width=\"0\"/><circle cx=\"158.4\" cy=\"52.8\" fill=\"red\" r=\"1.32\" stroke=\"red\" stroke-width=\"0\"/><text alignment-baseline=\"middle\" fill=\"white\" font-family=\"Futura\" font-size=\"9.24\" text-anchor=\"middle\" x=\"145.2\" y=\"54.12\">123</text><line stroke=\"red\" stroke-width=\"1.32\" x1=\"105.6\" x2=\"105.6\" y1=\"54.12\" y2=\"77.88\"/><text alignment-baseline=\"middle\" fill=\"black\" font-family=\"Futura\" font-size=\"9.24\" text-anchor=\"start\" x=\"163.68\" y=\"80.52\">3f</text><rect fill=\"red\" height=\"15.84\" width=\"23.76\" x=\"106.92\" y=\"71.28\"/><circle cx=\"105.6\" cy=\"79.2\" fill=\"red\" r=\"1.32\" stroke=\"red\" stroke-width=\"0\"/><circle cx=\"132.0\" cy=\"79.2\" fill=\"red\" r=\"1.32\" stroke=\"red\" stroke-width=\"0\"/><text alignment-baseline=\"middle\" fill=\"white\" font-family=\"Futura\" font-size=\"9.24\" text-anchor=\"middle\" x=\"118.8\" y=\"80.52\">124</text><rect fill=\"red\" height=\"15.84\" width=\"23.76\" x=\"133.32\" y=\"71.28\"/><circle cx=\"132.0\" cy=\"79.2\" fill=\"red\" r=\"1.32\" stroke=\"red\" stroke-width=\"0\"/><circle cx=\"158.4\" cy=\"79.2\" fill=\"red\" r=\"1.32\" stroke=\"red\" stroke-width=\"0\"/><text alignment-baseline=\"middle\" fill=\"white\" font-family=\"Futura\" font-size=\"9.24\" text-anchor=\"middle\" x=\"145.2\" y=\"80.52\">125</text><line stroke=\"red\" stroke-width=\"1.32\" x1=\"105.6\" x2=\"105.6\" y1=\"54.12\" y2=\"104.28\"/><text alignment-baseline=\"middle\" fill=\"black\" font-family=\"Futura\" font-size=\"9.24\" text-anchor=\"start\" x=\"163.68\" y=\"106.92\">4f</text><rect fill=\"red\" height=\"15.84\" width=\"23.76\" x=\"106.92\" y=\"97.68\"/><circle cx=\"105.6\" cy=\"105.6\" fill=\"red\" r=\"1.32\" stroke=\"red\" stroke-width=\"0\"/><circle cx=\"132.0\" cy=\"105.6\" fill=\"red\" r=\"1.32\" stroke=\"red\" stroke-width=\"0\"/><text alignment-baseline=\"middle\" fill=\"white\" font-family=\"Futura\" font-size=\"9.24\" text-anchor=\"middle\" x=\"118.8\" y=\"106.92\">126</text><rect fill=\"red\" height=\"15.84\" width=\"23.76\" x=\"133.32\" y=\"97.68\"/><circle cx=\"132.0\" cy=\"105.6\" fill=\"red\" r=\"1.32\" stroke=\"red\" stroke-width=\"0\"/><circle cx=\"158.4\" cy=\"105.6\" fill=\"red\" r=\"1.32\" stroke=\"red\" stroke-width=\"0\"/><text alignment-baseline=\"middle\" fill=\"white\" font-family=\"Futura\" font-size=\"9.24\" text-anchor=\"middle\" x=\"145.2\" y=\"106.92\">127</text><line stroke=\"green\" stroke-width=\"1.32\" x1=\"79.2\" x2=\"79.2\" y1=\"54.12\" y2=\"130.68\"/><text alignment-baseline=\"middle\" fill=\"black\" font-family=\"Futura\" font-size=\"9.24\" text-anchor=\"end\" x=\"21.12\" y=\"133.32\">5b</text><rect fill=\"green\" height=\"15.84\" width=\"23.76\" x=\"27.72\" y=\"124.08\"/><circle cx=\"26.4\" cy=\"132.0\" fill=\"green\" r=\"1.32\" stroke=\"green\" stroke-width=\"0\"/><circle cx=\"52.8\" cy=\"132.0\" fill=\"green\" r=\"1.32\" stroke=\"green\" stroke-width=\"0\"/><text alignment-baseline=\"middle\" fill=\"white\" font-family=\"Futura\" font-size=\"9.24\" text-anchor=\"middle\" x=\"39.6\" y=\"133.32\">128</text><rect fill=\"green\" height=\"15.84\" width=\"23.76\" x=\"54.12\" y=\"124.08\"/><circle cx=\"52.8\" cy=\"132.0\" fill=\"green\" r=\"1.32\" stroke=\"green\" stroke-width=\"0\"/><circle cx=\"79.2\" cy=\"132.0\" fill=\"green\" r=\"1.32\" stroke=\"green\" stroke-width=\"0\"/><text alignment-baseline=\"middle\" fill=\"white\" font-family=\"Futura\" font-size=\"9.24\" text-anchor=\"middle\" x=\"66.0\" y=\"133.32\">129</text><line stroke=\"green\" stroke-width=\"1.32\" x1=\"105.6\" x2=\"105.6\" y1=\"106.92\" y2=\"157.08\"/><text alignment-baseline=\"middle\" fill=\"black\" font-family=\"Futura\" font-size=\"9.24\" text-anchor=\"end\" x=\"21.12\" y=\"159.72\">6b</text><rect fill=\"green\" height=\"15.84\" width=\"23.76\" x=\"27.72\" y=\"150.48\"/><circle cx=\"26.4\" cy=\"158.4\" fill=\"green\" r=\"1.32\" stroke=\"green\" stroke-width=\"0\"/><circle cx=\"52.8\" cy=\"158.4\" fill=\"green\" r=\"1.32\" stroke=\"green\" stroke-width=\"0\"/><text alignment-baseline=\"middle\" fill=\"white\" font-family=\"Futura\" font-size=\"9.24\" text-anchor=\"middle\" x=\"39.6\" y=\"159.72\">130</text><rect fill=\"green\" height=\"15.84\" width=\"23.76\" x=\"54.12\" y=\"150.48\"/><circle cx=\"52.8\" cy=\"158.4\" fill=\"green\" r=\"1.32\" stroke=\"green\" stroke-width=\"0\"/><circle cx=\"79.2\" cy=\"158.4\" fill=\"green\" r=\"1.32\" stroke=\"green\" stroke-width=\"0\"/><text alignment-baseline=\"middle\" fill=\"white\" font-family=\"Futura\" font-size=\"9.24\" text-anchor=\"middle\" x=\"66.0\" y=\"159.72\">131</text><rect fill=\"green\" height=\"15.84\" width=\"23.76\" x=\"80.52\" y=\"150.48\"/><circle cx=\"79.2\" cy=\"158.4\" fill=\"green\" r=\"1.32\" stroke=\"green\" stroke-width=\"0\"/><circle cx=\"105.6\" cy=\"158.4\" fill=\"green\" r=\"1.32\" stroke=\"green\" stroke-width=\"0\"/><text alignment-baseline=\"middle\" fill=\"white\" font-family=\"Futura\" font-size=\"9.24\" text-anchor=\"middle\" x=\"92.4\" y=\"159.72\">132</text><line stroke=\"red\" stroke-width=\"1.32\" x1=\"79.2\" x2=\"79.2\" y1=\"159.72\" y2=\"183.48\"/><text alignment-baseline=\"middle\" fill=\"black\" font-family=\"Futura\" font-size=\"9.24\" text-anchor=\"start\" x=\"216.48\" y=\"186.12\">7f</text><rect fill=\"red\" height=\"15.84\" width=\"23.76\" x=\"80.52\" y=\"176.88\"/><circle cx=\"79.2\" cy=\"184.8\" fill=\"red\" r=\"1.32\" stroke=\"red\" stroke-width=\"0\"/><circle cx=\"105.6\" cy=\"184.8\" fill=\"red\" r=\"1.32\" stroke=\"red\" stroke-width=\"0\"/><text alignment-baseline=\"middle\" fill=\"white\" font-family=\"Futura\" font-size=\"9.24\" text-anchor=\"middle\" x=\"92.4\" y=\"186.12\">133</text><rect fill=\"red\" height=\"15.84\" width=\"23.76\" x=\"106.92\" y=\"176.88\"/><circle cx=\"105.6\" cy=\"184.8\" fill=\"red\" r=\"1.32\" stroke=\"red\" stroke-width=\"0\"/><circle cx=\"132.0\" cy=\"184.8\" fill=\"red\" r=\"1.32\" stroke=\"red\" stroke-width=\"0\"/><text alignment-baseline=\"middle\" fill=\"white\" font-family=\"Futura\" font-size=\"9.24\" text-anchor=\"middle\" x=\"118.8\" y=\"186.12\">134</text><rect fill=\"red\" height=\"15.84\" width=\"23.76\" x=\"133.32\" y=\"176.88\"/><circle cx=\"132.0\" cy=\"184.8\" fill=\"red\" r=\"1.32\" stroke=\"red\" stroke-width=\"0\"/><circle cx=\"158.4\" cy=\"184.8\" fill=\"red\" r=\"1.32\" stroke=\"red\" stroke-width=\"0\"/><text alignment-baseline=\"middle\" fill=\"white\" font-family=\"Futura\" font-size=\"9.24\" text-anchor=\"middle\" x=\"145.2\" y=\"186.12\">135</text><rect fill=\"red\" height=\"15.84\" width=\"23.76\" x=\"159.72\" y=\"176.88\"/><circle cx=\"158.4\" cy=\"184.8\" fill=\"red\" r=\"1.32\" stroke=\"red\" stroke-width=\"0\"/><circle cx=\"184.8\" cy=\"184.8\" fill=\"red\" r=\"1.32\" stroke=\"red\" stroke-width=\"0\"/><text alignment-baseline=\"middle\" fill=\"white\" font-family=\"Futura\" font-size=\"9.24\" text-anchor=\"middle\" x=\"171.6\" y=\"186.12\">136</text><rect fill=\"red\" height=\"15.84\" width=\"23.76\" x=\"186.12\" y=\"176.88\"/><circle cx=\"184.8\" cy=\"184.8\" fill=\"red\" r=\"1.32\" stroke=\"red\" stroke-width=\"0\"/><circle cx=\"211.2\" cy=\"184.8\" fill=\"red\" r=\"1.32\" stroke=\"red\" stroke-width=\"0\"/><text alignment-baseline=\"middle\" fill=\"white\" font-family=\"Futura\" font-size=\"9.24\" text-anchor=\"middle\" x=\"198.0\" y=\"186.12\">137</text><line stroke=\"red\" stroke-width=\"1.32\" x1=\"184.8\" x2=\"184.8\" y1=\"186.12\" y2=\"209.88\"/><text alignment-baseline=\"middle\" fill=\"black\" font-family=\"Futura\" font-size=\"9.24\" text-anchor=\"start\" x=\"216.48\" y=\"212.52\">8f</text><rect fill=\"red\" height=\"15.84\" width=\"23.76\" x=\"186.12\" y=\"203.28\"/><circle cx=\"184.8\" cy=\"211.2\" fill=\"red\" r=\"1.32\" stroke=\"red\" stroke-width=\"0\"/><circle cx=\"211.2\" cy=\"211.2\" fill=\"red\" r=\"1.32\" stroke=\"red\" stroke-width=\"0\"/><text alignment-baseline=\"middle\" fill=\"white\" font-family=\"Futura\" font-size=\"9.24\" text-anchor=\"middle\" x=\"198.0\" y=\"212.52\">138</text><line stroke=\"red\" stroke-width=\"1.32\" x1=\"158.4\" x2=\"158.4\" y1=\"186.12\" y2=\"236.28\"/><text alignment-baseline=\"middle\" fill=\"black\" font-family=\"Futura\" font-size=\"9.24\" text-anchor=\"start\" x=\"216.48\" y=\"238.92\">9f</text><rect fill=\"red\" height=\"15.84\" width=\"23.76\" x=\"159.72\" y=\"229.68\"/><circle cx=\"158.4\" cy=\"237.6\" fill=\"red\" r=\"1.32\" stroke=\"red\" stroke-width=\"0\"/><circle cx=\"184.8\" cy=\"237.6\" fill=\"red\" r=\"1.32\" stroke=\"red\" stroke-width=\"0\"/><text alignment-baseline=\"middle\" fill=\"white\" font-family=\"Futura\" font-size=\"9.24\" text-anchor=\"middle\" x=\"171.6\" y=\"238.92\">139</text><rect fill=\"red\" height=\"15.84\" width=\"23.76\" x=\"186.12\" y=\"229.68\"/><circle cx=\"184.8\" cy=\"237.6\" fill=\"red\" r=\"1.32\" stroke=\"red\" stroke-width=\"0\"/><circle cx=\"211.2\" cy=\"237.6\" fill=\"red\" r=\"1.32\" stroke=\"red\" stroke-width=\"0\"/><text alignment-baseline=\"middle\" fill=\"white\" font-family=\"Futura\" font-size=\"9.24\" text-anchor=\"middle\" x=\"198.0\" y=\"238.92\">140</text><line stroke=\"red\" stroke-width=\"1.32\" x1=\"132.0\" x2=\"132.0\" y1=\"186.12\" y2=\"262.68\"/><text alignment-baseline=\"middle\" fill=\"black\" font-family=\"Futura\" font-size=\"9.24\" text-anchor=\"start\" x=\"216.48\" y=\"265.32\">11f</text><rect fill=\"red\" height=\"15.84\" width=\"23.76\" x=\"133.32\" y=\"256.08\"/><circle cx=\"132.0\" cy=\"264.0\" fill=\"red\" r=\"1.32\" stroke=\"red\" stroke-width=\"0\"/><circle cx=\"158.4\" cy=\"264.0\" fill=\"red\" r=\"1.32\" stroke=\"red\" stroke-width=\"0\"/><text alignment-baseline=\"middle\" fill=\"white\" font-family=\"Futura\" font-size=\"9.24\" text-anchor=\"middle\" x=\"145.2\" y=\"265.32\">144</text><rect fill=\"red\" height=\"15.84\" width=\"23.76\" x=\"159.72\" y=\"256.08\"/><circle cx=\"158.4\" cy=\"264.0\" fill=\"red\" r=\"1.32\" stroke=\"red\" stroke-width=\"0\"/><circle cx=\"184.8\" cy=\"264.0\" fill=\"red\" r=\"1.32\" stroke=\"red\" stroke-width=\"0\"/><text alignment-baseline=\"middle\" fill=\"white\" font-family=\"Futura\" font-size=\"9.24\" text-anchor=\"middle\" x=\"171.6\" y=\"265.32\">145</text><rect fill=\"red\" height=\"15.84\" width=\"23.76\" x=\"186.12\" y=\"256.08\"/><circle cx=\"184.8\" cy=\"264.0\" fill=\"red\" r=\"1.32\" stroke=\"red\" stroke-width=\"0\"/><circle cx=\"211.2\" cy=\"264.0\" fill=\"red\" r=\"1.32\" stroke=\"red\" stroke-width=\"0\"/><text alignment-baseline=\"middle\" fill=\"white\" font-family=\"Futura\" font-size=\"9.24\" text-anchor=\"middle\" x=\"198.0\" y=\"265.32\">146</text></svg>"
-      ]
-     },
-     "metadata": {}
-    }
-   ],
-=======
    "metadata": {
     "collapsed": false
    },
    "outputs": [],
->>>>>>> fb738f9c
    "source": [
     "view = tree.renderer\n",
     "view.zoom = 1.1\n",
     "view.scale_y = 24\n",
     "view.scale_x = 24\n",
     "view.font_size = 0.35\n",
-<<<<<<< HEAD
-    "print map(lambda x : x.configuration.idx[storage], storage.trajectories[1])\n",
-    "print map(lambda x : x.configuration.idx[storage], storage.trajectories[2])\n",
-    "print storage.snapshots[49].configuration.idx[storage]\n",
-    "print storage.snapshots[49].momentum.idx[storage]\n",
-    "print storage.snapshots[49].reversed\n",
-    "\n",
-    "print storage.snapshots[62].configuration.idx[storage]\n",
-    "print storage.snapshots[62].momentum.idx[storage]\n",
-    "print storage.snapshots[62].reversed\n",
-    "\n",
-    "\n",
-    "\n",
-    "SVG(view.to_svg())"
-=======
     "#SVG(view.to_svg())"
->>>>>>> fb738f9c
    ]
   },
   {
@@ -1266,26 +1032,11 @@
   },
   {
    "cell_type": "code",
-<<<<<<< HEAD
-   "execution_count": 31,
-   "metadata": {},
-   "outputs": [
-    {
-     "data": {
-      "image/svg+xml": [
-       "<svg baseProfile=\"full\" height=\"49.5px\" version=\"1.1\" width=\"396.0px\" xmlns=\"http://www.w3.org/2000/svg\" xmlns:ev=\"http://www.w3.org/2001/xml-events\" xmlns:xlink=\"http://www.w3.org/1999/xlink\"><defs/><rect fill=\"black\" height=\"9.9\" width=\"26.928\" x=\"26.136\" y=\"11.55\"/><circle cx=\"26.4\" cy=\"16.5\" fill=\"black\" r=\"-0.264\" stroke=\"black\" stroke-width=\"0\"/><circle cx=\"52.8\" cy=\"16.5\" fill=\"black\" r=\"-0.264\" stroke=\"black\" stroke-width=\"0\"/><text alignment-baseline=\"middle\" fill=\"white\" font-family=\"Times\" font-size=\"13.2\" text-anchor=\"middle\" x=\"39.6\" y=\"17.325\"/><rect fill=\"black\" height=\"9.9\" width=\"26.928\" x=\"52.536\" y=\"11.55\"/><circle cx=\"52.8\" cy=\"16.5\" fill=\"black\" r=\"-0.264\" stroke=\"black\" stroke-width=\"0\"/><circle cx=\"79.2\" cy=\"16.5\" fill=\"black\" r=\"-0.264\" stroke=\"black\" stroke-width=\"0\"/><text alignment-baseline=\"middle\" fill=\"white\" font-family=\"Times\" font-size=\"13.2\" text-anchor=\"middle\" x=\"66.0\" y=\"17.325\"/><rect fill=\"black\" height=\"9.9\" width=\"26.928\" x=\"78.936\" y=\"11.55\"/><circle cx=\"79.2\" cy=\"16.5\" fill=\"black\" r=\"-0.264\" stroke=\"black\" stroke-width=\"0\"/><circle cx=\"105.6\" cy=\"16.5\" fill=\"black\" r=\"-0.264\" stroke=\"black\" stroke-width=\"0\"/><text alignment-baseline=\"middle\" fill=\"white\" font-family=\"Times\" font-size=\"13.2\" text-anchor=\"middle\" x=\"92.4\" y=\"17.325\"/><rect fill=\"black\" height=\"9.9\" width=\"26.928\" x=\"105.336\" y=\"11.55\"/><circle cx=\"105.6\" cy=\"16.5\" fill=\"black\" r=\"-0.264\" stroke=\"black\" stroke-width=\"0\"/><circle cx=\"132.0\" cy=\"16.5\" fill=\"black\" r=\"-0.264\" stroke=\"black\" stroke-width=\"0\"/><text alignment-baseline=\"middle\" fill=\"white\" font-family=\"Times\" font-size=\"13.2\" text-anchor=\"middle\" x=\"118.8\" y=\"17.325\"/><rect fill=\"black\" height=\"9.9\" width=\"26.928\" x=\"131.736\" y=\"11.55\"/><circle cx=\"132.0\" cy=\"16.5\" fill=\"black\" r=\"-0.264\" stroke=\"black\" stroke-width=\"0\"/><circle cx=\"158.4\" cy=\"16.5\" fill=\"black\" r=\"-0.264\" stroke=\"black\" stroke-width=\"0\"/><text alignment-baseline=\"middle\" fill=\"white\" font-family=\"Times\" font-size=\"13.2\" text-anchor=\"middle\" x=\"145.2\" y=\"17.325\"/><rect fill=\"black\" height=\"9.9\" width=\"26.928\" x=\"158.136\" y=\"11.55\"/><circle cx=\"158.4\" cy=\"16.5\" fill=\"black\" r=\"-0.264\" stroke=\"black\" stroke-width=\"0\"/><circle cx=\"184.8\" cy=\"16.5\" fill=\"black\" r=\"-0.264\" stroke=\"black\" stroke-width=\"0\"/><text alignment-baseline=\"middle\" fill=\"white\" font-family=\"Times\" font-size=\"13.2\" text-anchor=\"middle\" x=\"171.6\" y=\"17.325\"/><rect fill=\"black\" height=\"9.9\" width=\"26.928\" x=\"184.536\" y=\"11.55\"/><circle cx=\"184.8\" cy=\"16.5\" fill=\"black\" r=\"-0.264\" stroke=\"black\" stroke-width=\"0\"/><circle cx=\"211.2\" cy=\"16.5\" fill=\"black\" r=\"-0.264\" stroke=\"black\" stroke-width=\"0\"/><text alignment-baseline=\"middle\" fill=\"white\" font-family=\"Times\" font-size=\"13.2\" text-anchor=\"middle\" x=\"198.0\" y=\"17.325\"/><rect fill=\"black\" height=\"9.9\" width=\"26.928\" x=\"210.936\" y=\"11.55\"/><circle cx=\"211.2\" cy=\"16.5\" fill=\"black\" r=\"-0.264\" stroke=\"black\" stroke-width=\"0\"/><circle cx=\"237.6\" cy=\"16.5\" fill=\"black\" r=\"-0.264\" stroke=\"black\" stroke-width=\"0\"/><text alignment-baseline=\"middle\" fill=\"white\" font-family=\"Times\" font-size=\"13.2\" text-anchor=\"middle\" x=\"224.4\" y=\"17.325\"/><rect fill=\"black\" height=\"9.9\" width=\"26.928\" x=\"237.336\" y=\"11.55\"/><circle cx=\"237.6\" cy=\"16.5\" fill=\"black\" r=\"-0.264\" stroke=\"black\" stroke-width=\"0\"/><circle cx=\"264.0\" cy=\"16.5\" fill=\"black\" r=\"-0.264\" stroke=\"black\" stroke-width=\"0\"/><text alignment-baseline=\"middle\" fill=\"white\" font-family=\"Times\" font-size=\"13.2\" text-anchor=\"middle\" x=\"250.8\" y=\"17.325\"/><rect fill=\"black\" height=\"9.9\" width=\"26.928\" x=\"263.736\" y=\"11.55\"/><circle cx=\"264.0\" cy=\"16.5\" fill=\"black\" r=\"-0.264\" stroke=\"black\" stroke-width=\"0\"/><circle cx=\"290.4\" cy=\"16.5\" fill=\"black\" r=\"-0.264\" stroke=\"black\" stroke-width=\"0\"/><text alignment-baseline=\"middle\" fill=\"white\" font-family=\"Times\" font-size=\"13.2\" text-anchor=\"middle\" x=\"277.2\" y=\"17.325\"/><rect fill=\"black\" height=\"9.9\" width=\"26.928\" x=\"290.136\" y=\"11.55\"/><circle cx=\"290.4\" cy=\"16.5\" fill=\"black\" r=\"-0.264\" stroke=\"black\" stroke-width=\"0\"/><circle cx=\"316.8\" cy=\"16.5\" fill=\"black\" r=\"-0.264\" stroke=\"black\" stroke-width=\"0\"/><text alignment-baseline=\"middle\" fill=\"white\" font-family=\"Times\" font-size=\"13.2\" text-anchor=\"middle\" x=\"303.6\" y=\"17.325\"/><rect fill=\"black\" height=\"9.9\" width=\"26.928\" x=\"316.536\" y=\"11.55\"/><circle cx=\"316.8\" cy=\"16.5\" fill=\"black\" r=\"-0.264\" stroke=\"black\" stroke-width=\"0\"/><circle cx=\"343.2\" cy=\"16.5\" fill=\"black\" r=\"-0.264\" stroke=\"black\" stroke-width=\"0\"/><text alignment-baseline=\"middle\" fill=\"white\" font-family=\"Times\" font-size=\"13.2\" text-anchor=\"middle\" x=\"330.0\" y=\"17.325\"/><rect fill=\"black\" height=\"9.9\" width=\"26.928\" x=\"342.936\" y=\"11.55\"/><circle cx=\"343.2\" cy=\"16.5\" fill=\"black\" r=\"-0.264\" stroke=\"black\" stroke-width=\"0\"/><circle cx=\"369.6\" cy=\"16.5\" fill=\"black\" r=\"-0.264\" stroke=\"black\" stroke-width=\"0\"/><text alignment-baseline=\"middle\" fill=\"white\" font-family=\"Times\" font-size=\"13.2\" text-anchor=\"middle\" x=\"356.4\" y=\"17.325\"/><text alignment-baseline=\"middle\" fill=\"black\" font-family=\"Times\" font-size=\"13.2\" text-anchor=\"end\" x=\"21.12\" y=\"17.325\">6b</text><line stroke=\"red\" stroke-width=\"1.32\" x1=\"264.0\" x2=\"264.0\" y1=\"16.335\" y2=\"33.165\"/><text alignment-baseline=\"middle\" fill=\"black\" font-family=\"Times\" font-size=\"13.2\" text-anchor=\"start\" x=\"374.88\" y=\"33.825\">6f</text><rect fill=\"red\" height=\"9.9\" width=\"26.928\" x=\"237.336\" y=\"28.05\"/><circle cx=\"237.6\" cy=\"33.0\" fill=\"red\" r=\"-0.264\" stroke=\"red\" stroke-width=\"0\"/><circle cx=\"264.0\" cy=\"33.0\" fill=\"red\" r=\"-0.264\" stroke=\"red\" stroke-width=\"0\"/><text alignment-baseline=\"middle\" fill=\"white\" font-family=\"Times\" font-size=\"13.2\" text-anchor=\"middle\" x=\"250.8\" y=\"33.825\"/><rect fill=\"red\" height=\"9.9\" width=\"26.928\" x=\"263.736\" y=\"28.05\"/><circle cx=\"264.0\" cy=\"33.0\" fill=\"red\" r=\"-0.264\" stroke=\"red\" stroke-width=\"0\"/><circle cx=\"290.4\" cy=\"33.0\" fill=\"red\" r=\"-0.264\" stroke=\"red\" stroke-width=\"0\"/><text alignment-baseline=\"middle\" fill=\"white\" font-family=\"Times\" font-size=\"13.2\" text-anchor=\"middle\" x=\"277.2\" y=\"33.825\"/><rect fill=\"red\" height=\"9.9\" width=\"26.928\" x=\"290.136\" y=\"28.05\"/><circle cx=\"290.4\" cy=\"33.0\" fill=\"red\" r=\"-0.264\" stroke=\"red\" stroke-width=\"0\"/><circle cx=\"316.8\" cy=\"33.0\" fill=\"red\" r=\"-0.264\" stroke=\"red\" stroke-width=\"0\"/><text alignment-baseline=\"middle\" fill=\"white\" font-family=\"Times\" font-size=\"13.2\" text-anchor=\"middle\" x=\"303.6\" y=\"33.825\"/><rect fill=\"red\" height=\"9.9\" width=\"26.928\" x=\"316.536\" y=\"28.05\"/><circle cx=\"316.8\" cy=\"33.0\" fill=\"red\" r=\"-0.264\" stroke=\"red\" stroke-width=\"0\"/><circle cx=\"343.2\" cy=\"33.0\" fill=\"red\" r=\"-0.264\" stroke=\"red\" stroke-width=\"0\"/><text alignment-baseline=\"middle\" fill=\"white\" font-family=\"Times\" font-size=\"13.2\" text-anchor=\"middle\" x=\"330.0\" y=\"33.825\"/><rect fill=\"red\" height=\"9.9\" width=\"26.928\" x=\"342.936\" y=\"28.05\"/><circle cx=\"343.2\" cy=\"33.0\" fill=\"red\" r=\"-0.264\" stroke=\"red\" stroke-width=\"0\"/><circle cx=\"369.6\" cy=\"33.0\" fill=\"red\" r=\"-0.264\" stroke=\"red\" stroke-width=\"0\"/><text alignment-baseline=\"middle\" fill=\"white\" font-family=\"Times\" font-size=\"13.2\" text-anchor=\"middle\" x=\"356.4\" y=\"33.825\"/></svg>"
-      ]
-     },
-     "metadata": {}
-    }
-   ],
-=======
    "execution_count": 32,
    "metadata": {
     "collapsed": false
    },
    "outputs": [],
->>>>>>> fb738f9c
    "source": [
     "tree.rejected = False\n",
     "tree.states = []\n",
@@ -1311,15 +1062,10 @@
   },
   {
    "cell_type": "code",
-<<<<<<< HEAD
-   "execution_count": 32,
-   "metadata": {},
-=======
    "execution_count": 33,
    "metadata": {
     "collapsed": true
    },
->>>>>>> fb738f9c
    "outputs": [],
    "source": [
     "# Imports for plotting\n",
@@ -1339,15 +1085,10 @@
   },
   {
    "cell_type": "code",
-<<<<<<< HEAD
-   "execution_count": 33,
-   "metadata": {},
-=======
    "execution_count": 34,
    "metadata": {
     "collapsed": true
    },
->>>>>>> fb738f9c
    "outputs": [],
    "source": [
     "phi(storage.snapshots.all());\n",
@@ -1356,22 +1097,14 @@
   },
   {
    "cell_type": "code",
-<<<<<<< HEAD
-   "execution_count": 34,
-   "metadata": {},
-=======
    "execution_count": 35,
    "metadata": {
     "collapsed": false
    },
->>>>>>> fb738f9c
    "outputs": [
     {
      "data": {
       "image/png": [
-<<<<<<< HEAD
-       "iVBORw0KGgoAAAANSUhEUgAAAUMAAAEzCAYAAACrEWHGAAAABHNCSVQICAgIfAhkiAAAAAlwSFlz\nAAALEgAACxIB0t1+/AAAFy5JREFUeJzt3X2QXfV93/H3FwkZsOTIBKxnBWHJjiXhGIiFsVOzba3H\ndnhIQkjj2iSAxhkamDHTiRHYQQ5mHDJjOpAW0hqwwY4VQxucMGYxIslWtHGq2gFZoMpIthW0QpJt\nggMkwnrg2z/Ouejo6t6rRbv3YXffr5mdPed3zr3ny97LR7/z9DuRmUjSeHdCtwuQpF5gGEoShqEk\nAYahJAGGoSQBhqEkATCx2wU0EhFe7yOpLTIzmi3ouZ+irLa999pu//dZ29ivy9p6s7ZW2eJusiTh\nMUNJAsZnGA50u4AWBrpdQAsD3S6giYFuF9DCQLcLaGGg2wW0MNCNjUa5H91TIiKz2UFOSTpOrbJl\nPPYMJekohqEkYRhKEmAYShJgGEoSYBhKEmAYShJgGEoSYBhKEmAYShJgGEoSYBhKEjACYRgR90bE\n3ojYXGlbGxGDEfFk+bOysmxNRGyLiK0RsWy425ekkTASPcMvACvq2hK4LTPPLn/6ASJiIXAZsLB8\nzZ0RYe9UUtcNO4gy8wngxQaLGg2TcxGwLjMPZOYOYDuwZLg1SNJwtbNXdk1EbIqIeyJiatk2Exis\nrDMIzGpjDZI0JO0Kw7uAecB7gN3A51qs23ujy0oad9ryqNDM/GFtOiLuBh4uZ3cBcyqrzi7bjhIR\nayuzA5k5MLJVShrrIqIP6BvSuiMx7H9EnAE8nJlnlfMzMnN3Of1x4L2Z+RvlCZSvUBwnnAU8DszP\nuiIc9l9SO7TKlmH3DCNiHXABcFpE7ARuAvoi4j0Uu8A/AD4GkJlbIuIBYAtwELi6PgglqRt8IJSk\nccMHQknSMRiGkoRhKEmAYShJgGEoSYBhKEmAYShJgGEoSYBhKEmAYShJgGEoSYBhKEmAYShJgGEo\nSYBhKEmAYShJgGEoSYBhKEmAYShJgGEoSYBhKEmAYShJgGEoSYBhKEmAYShJgGEoSYBhKEmAYShJ\ngGEoSYBhKEnACIRhRNwbEXsjYnOl7dSIWB8Rz0bEYxExtbJsTURsi4itEbFsuNuXpJEwEj3DLwAr\n6tquB9Zn5juAvyzniYiFwGXAwvI1d0aEvVNJXTfsIMrMJ4AX65ovBO4rp+8DLi6nLwLWZeaBzNwB\nbAeWDLcGSRqudvXKpmXm3nJ6LzCtnJ4JDFbWGwRmtakGSRqytu+iZmYC2WqVdtcgSccysU3vuzci\npmfmnoiYAfywbN8FzKmsN7tsO0pErK3MDmTmQDsKlTR2RUQf0DekdYuO27A3eAbwcGaeVc7/IfBC\nZt4aEdcDUzPz+vIEylcojhPOAh4H5mddERGRmRnDLkySKlply7B7hhGxDrgAOC0idgK/B/wB8EBE\nXAnsAH4NIDO3RMQDwBbgIHB1fRBKUjeMSM9wpNkzlNQOrbLFa/wkCcNQkgDDUJIAw1CSAMNQkgDD\nUJIAw1CSAMNQkgDDUJIAw1CSAMNQkgDDUJIAw1CSAMNQkgDDUJIAw1CSAMNQkgDDUJIAw1CSAMNQ\nkgDDUJIAw1CSAMNQkgDDUJIAw1CSAMNQkgDDUJIAw1CSAMNQkgDDUJIAmNjON4+IHcBLwCHgQGYu\niYhTga8CPwfsAH4tM3/Szjok6Vja3TNMoC8zz87MJWXb9cD6zHwH8JflvCR1VSd2k6Nu/kLgvnL6\nPuDiDtQgSS11omf4eER8KyJWl23TMnNvOb0XmNbmGiTpmNp6zBD4QGbujojTgfURsbW6MDMzIrLN\nNUjSMbU1DDNzd/n7RxHxELAE2BsR0zNzT0TMAH7Y6LURsbYyO5CZA+2sVdLYExF9QN+Q1s1sT8cs\nIk4BJmTmyxHxZuAx4NPAh4AXMvPWiLgemJqZ19e9NjOz/lijJA1Lq2xpZxjOAx4qZycCf5KZny0v\nrXkAmEuTS2sMQ0nt0JUwHA7DUFI7tMoW70CRJAxDSQIMQ0kCDENJAgxDSQIMQ0kCDENJAgxDSQIM\nQ0kCDENJAgxDSQIMQ0kCDENJAgxDSQIMQ0kCDENJAgxDSQIMQ0kCDENJAgxDSQIMQ0kCDENJAgxD\nSQIMQ0kCDENJAgxDSQIMQ0kCDENJAgxDSQIMQ0kCuhSGEbEiIrZGxLaI+EQ3apCkqsjMzm4wYgLw\nXeBDwC7g/wL/LjP/X2WdzMzoaGGSxrxW2dKNnuESYHtm7sjMA8CfAhd1oQ5Jel03wnAWsLMyP1i2\nSVLXTOzCNoe0Xx4RayuzA5k50JZqRoFFEZvmwrsnA68Az8F3nsn8hW7XJfW6iOgD+oa0bheOGb4P\nWJuZK8r5NcBrmXlrZR2PGZYWRWx6P7z785W21cDfGIjSG9YqW7oRhhMpTqD8a+B5YCOeQGlqZUT2\nN2oH+v0bSW9Iq2zp+G5yZh6MiN8BvgFMAO6pBqEKiyNWzYFrJzdZ3qxd0vHpynWGmdmfme/MzPmZ\n+dlu1NDLFkesOh9u74flrzRZ55VyvU7WJY1lHd9NHorxvpu8MuLRflgOcD6wGKgeM/wtilPwE4Hn\nYM9c2DQFTnoZXt0Jdzyd+Ujnq5Z6X0/tJuvYpsBJtenlwCaKY4QnUZyKvw74YLn8Cpi+EabPodh1\nngPLF0X84JnMMztctjSqGYY96GV4tTZ9EHionF4J1J9M+c3y972VttUwb1HEC3Nh8mSY8Aoceg4e\nfCbz37etaGmUc6CGHrQT7lgN2wGWATeW7Y1OmjzGkUEIxS71XDi1HyY9CBP6YdL74cOLIr7cvqql\n0c0w7EFPZz7yTfjyRfDTvwL2ApdTnDSp16xrP6VuvgzIS0ewTGlMcTe5R82B8/8c3lRtWwpcwZE9\nwWbXJL0MfJKiZ1k7vjgZThzpOqWxwjDsUdWTKDXrKc4sXwy8BzgEXEBxR0r1bPNVwHSKIPwvwJ9R\n7GL/GGJpxKGJcNBjiNKR3E3uUdWTKFVzKM4mH6K4Yn03cDbFyZVfLn/vBn4MfKp8zU+AbRT/8h2E\nE34GJs0tjiF+v63/EdIo4nWGPap24fXnYX6t7Sr43j/C2x9ssP4vA9OAu8r5DcCXOLLH+NvAj4D/\nUc6X9zj/iT1EjRc9dW/yUBiGhcURq+bCNZPh5Fdg33PwR7Ph4Ucb9OjrL7v5JPAZilB8jNd7hTwB\n/M8jX7e/P/OIY5PSWOVF16NUeSfJEXeTLIpYtxo+XH+M8GDdaydSBOE3gFsq7VdS3MHyhXJ+crG3\nLY179gxHoUURX54Ll02Gifsohv5ZAHyVwz3BnRQHHf8Dh88m16wEzqMI0P8FhwYy/UdR44K7yWPU\noohNp8O7T6E4sbKH4mxztSd4I8UtfdVA/HWKZy0AfAR4EtY+nfnpDpQsdVWvPQNFI2BxxKp3wmkf\noNiP/q8UPcFb6ta7heKSnKqXKHqQUJxkmQU3rYx41FFwNJ65ezRKzYFrF8LMz1Ta3tJk3epBwRuA\n6ymOJT5NsYs9FWIBLD8RPrQ44kJHvdF4ZBiOUlPgpPoPr9nYh1uBjxav4TKKXeYPltNfrax3I0x4\nobhG+6gLvqWxzt3kUepleLX+DPJJFNcOVl1BcW/zVRR3o1SPHb6rbt1bgLfW3QIojRf2DEepnXDH\nyXDWdTDztrLtIeAXKc4W156k9yLwDo4+owzFXSz1TEKNV4bhKPV05iOLI/5bwvWfgpMmUITbW+Gf\nE05ZVM4vLde/Drit8vqPAR9u8L61xwnMgWsdPVvjiWE4is2B8x86+vjeKSth/1qYVG28n+Je5Vpo\n/gLFSZRqj/EKYDccWgJ33wszau2r4e2LIzAQNZZ5zHAUazSyDcAkeH41HKi27YbXryit/d4L/Fvg\nVyiuRdwGXAgTqkG4AZgG898JX/LyG41l9gxHsWYj2xyArd+EL66E35kMJ/4ImAenfKYynuFvU5xh\nrvUMr6MYGuxLlffZAHyR18dPPBVY/lH4l4sjLrGXqLHGnuEoVn08QM1V8L3n4I+ezvx0f+bpD2ZO\nPRn+9gt1A7v+MUdejH0bxWU2eyptt3L0IwXuh0lvO3wDizRm2DMcxcqTKKyqG9mmvtfWbHe6foSG\nV4CD8NqNcMItND+zPPXopwpIo55hOMo1GtmmXrPd6fpLa16AAwn7lsNbPgXsb/J+B5q0S6OZu8nj\nQKPd6Y9x+LIbKB45+gqcuBMOfgkO3FzMv/5kvpobKJ6vIo01jlozTtQGip0I50yAty2leDzABOAp\n4K0UYxyWo1//w1x4bQ/8zNvhxHdx+JKcLcDfw6FX4WZHutFo4xBeOkJ1PMRXgYUUJ0tqVha/vrET\n7pgAD82ESbU7Wk6iuNNlVbFL/VdekK3RxDBUQ5dGZKPnqVwKPAishu0vwoz/Dm+uLbuE4gBkLRx3\nw6EzYcs+eN5gVK/r+HiGEbE2IgYj4snyZ2Vl2ZqI2BYRWyNiWTu2r2NbHHFTs1Fuau2fh/n/VLkk\n5xLgNIpnrTxY/n4vTEg4qx+Wnw+3e1G2Rqt2nUBJ4LbMPLv86QeIiIUUI0ctBFYAd0aEJ3E6bHHE\nql+ENfWj3GyguPD6zRQPlNoAvFy5m+VVjnzaHuX8q4en58+Fa9pavNQm7by0plFX9CJgXWYeAHZE\nxHZgCfC3baxDdWbCzV+EN20APkFxjDAp7sH7WmW9G4ET4Md/A/97JVw6ue5+55rJR06f3KaypbZq\nZ6/smojYFBH3RMTUsm0mMFhZZxCY1cYa1MAUmFd7ct43KXZ3z+TwE/Nqyguvp74fzuuHScfarS6n\n9414wVIHHHcYRsT6iNjc4OdCimeZzwPeQ3EFx+davFXvncEZ435K8QS95RS7w2uBf2qy7lvgZ2sP\nsm80eOxVHL69pXYr4IgXLHXAce8mZ+bSY68FEXE38HA5u4viQW41s8u2Rq9bW5kdyMyBN16lGnkJ\nvv8UnJscfoDUJ5us+9PKP1YPUZxEqQ4euwv+8efhqVVNbgWUuiki+oC+Ia3bjktrImJGZu4upz8O\nvDczf6M8gfIViuOEs4DHgflZV4SX1rRXOXjr1/srbY0eOH8VHPgu/P0TZc+wailsX5+5oN21SiOp\nG48KvTUivhMRm4ALgI8DZOYW4AGKGxn6gavrg1Dt93TmI2+qO7b3QYrd5l8FLqcYCPajcOJ+yMvr\nbke+AXgLnLE44qZO1Sy1mxddj1PLIr79GJxT3/6rwLUU4bgBuA/27YaTz+XwLXlLy+Ur4cf9mad3\nsGxpWFpli6PWjFPPw6euOHp4f/4Vhwd8fQy4B07+TeDmBu8xuW6MRGk0MwzHqXIsxKuWwe+fCmf9\nLEx6Dbi6ss724nrqk5pdK/OKo3lpDDEMx7HaWIi1EW0OwqyVMONk2P0q7DoIbwPOuYDiMQF/XHnt\nVXBgJ/znrhQutYHHDNXU4ohV58Ptn4f5d1IcQ3wNXnsJXh6E/+QQXhptHLVGx63Wa2z1WAFptDAM\nJYnuXGcoSaOKYShJGIaSBBiGkgQYhpIEGIaSBBiGkgQYhpIEGIaSBBiGkgQYhpIEGIaSBBiGkgQY\nhpIEGIaSBBiGkgQYhpIEGIaSBBiGkgQYhpIEGIaSBBiGkgQYhpIEGIaSBAwjDCPi0oh4JiIORcQ5\ndcvWRMS2iNgaEcsq7edGxOZy2e3DKVySRtJweoabgUuADdXGiFgIXAYsBFYAd0ZE7Qn2dwFXZuYC\nYEFErBjG9iVpxBx3GGbm1sx8tsGii4B1mXkgM3cA24HzImIGMCUzN5br3Q9cfLzbl6SR1I5jhjOB\nwcr8IDCrQfuusl2Sum5iq4URsR6Y3mDRDZn5cHtKkqTOaxmGmbn0ON5zFzCnMj+boke4q5yutu9q\n9iYRsbYyO5CZA8dRi6RxLCL6gL4hrZuZw93YXwP/MTO/Xc4vBL4CLKHYDX4cmJ+ZGRH/B7gW2Ah8\nHbgjMx9t8J6ZmVHfLknD0SpbhnNpzSURsRN4H/D1iOgHyMwtwAPAFqAfuDoPJ+7VwN3ANmB7oyCU\npG4Yds+wHewZSmqHtvQMJWksMQwlCcNQkgDDUJIAw1CSAMNQkgDDUJIAw1CSAMNQkgDDUJIAw1CS\nAMNQkgDDUJIAw1CSAMNQkgDDUJIAw1CSAMNQkgDDUJIAw1CSAMNQkgDDUJIAw1CSAMNQkgDDUJIA\nw1CSAMNQkgDDUJIAw1CSAMNQkoBhhGFEXBoRz0TEoYg4p9J+RkTsi4gny587K8vOjYjNEbEtIm4f\nbvGSNFKG0zPcDFwCbGiwbHtmnl3+XF1pvwu4MjMXAAsiYsUwti9JI+a4wzAzt2bms0NdPyJmAFMy\nc2PZdD9w8fFuX5JGUruOGc4rd5EHIuKXyrZZwGBlnV1lmyR13cRWCyNiPTC9waIbMvPhJi97HpiT\nmS+WxxK/FhGLhlmnJLVVyzDMzKVv9A0zcz+wv5z+u4j4HrCAoic4u7Lq7LKtoYhYW5kdyMyBN1qL\npPEtIvqAvqGs2zIM38g2Kxs/DXgxMw9FxJkUQfj9zPxJRLwUEecBG4GPAHc0e8PMXDtCtUkap8pO\n1EBtPiJuarbucC6tuSQidgLvA74eEf3loguATRHxJPAg8LHM/Em57GrgbmAbxRnnR493+5I0kiIz\nu13DUSIiMzOOvaYkDV2rbPEOFEnCMJQkwDCUJMAwlCTAMJQkwDCUJMAwlCTAMJQkwDCUJMAwlCTA\nMJQkwDCUJMAwlCTAMJQkwDCUJGAchmE5DHhPsrY3rlfrAms7Xt2qbdyFIUN8HkKX9HW7gBb6ul1A\nE33dLqCFvm4X0EJftwtooa8bGx2PYShJRzEMJYkefgZKt2uQNDY1ewZKT4ahJHWau8mShGEoScAY\nDsOIuDQinomIQxFxTqX9jIjYFxFPlj93VpadGxGbI2JbRNze6drKZWvK7W+NiGWdrq2ulrURMVj5\nW608Vp2dFBEryu1vi4hPdKOGSi07IuI75d9pY9l2akSsj4hnI+KxiJjaoVrujYi9EbG50ta0lk5+\nlk1q643vWWaOyR/g54F3AH8NnFNpPwPY3OQ1G4El5fQjwIoO17YQeAo4saxzO4eP63aktro6bwKu\na9DeqM4TOvz5Tii3e0ZZx1PAu7r4ffsBcGpd2x8Cv1tOfwL4gw7V8i+As6vf82a1dPqzbFJbT3zP\nxmzPMDO3ZuazQ10/ImYAUzJzY9l0P3Bxh2u7CFiXmQcycwfFh39eJ2troNGZt0Z1LulQPTVLgO2Z\nuSMzDwB/WtbVTfV/qwuB+8rp++jQZ5aZTwAvDrGWjn6WTWqDHviejdkwPIZ5ZXd8ICJ+qWybBQxW\n1tlVtnXSzLoaBssa6ts7Wds1EbEpIu6p7Fo1q7OTZgE7u1xDVQKPR8S3ImJ12TYtM/eW03uBad0p\nrWUtvfBZQg98zya26407ISLWA9MbLLohMx9u8rLngTmZ+WJ5vO5rEbGoR2rruBZ13gjcBfx+OX8z\n8DngyiZv1elrtHrtmrAPZObuiDgdWB8RW6sLMzN75frZIdTS6Tp74ns2qsMwM5cex2v2A/vL6b+L\niO8BCyh6W7Mrq84u2zpWW7m9OXU1DI50bVVDrTMi7gZqId6ozhGp5w2or2EOR/YiOiozd5e/fxQR\nD1Hszu2NiOmZuac81PHDbtXXopauf5aZ+frfpZvfs/Gym/z68YiIOC0iJpTTZ1IE4ffLL/NLEXFe\nRATwEeBrnawN+Avg1yNiUkTMK2vbmJl7ulFb+T9NzSVA7QxgwzrbXU+dbwELyqsDJgGXlXV1XESc\nEhFTyuk3A8so/lZ/AVxernY5nfk+NdOslq5/lj3zPevE2a1u/JR/1J3APmAP0F+2/wrwNPAk8G3g\n31Rec275QWwH7uh0beWyG8rtbwWWd7q2ujrvB74DbKL4n2fasers8Ge8EvhuWceaLn7X5lGc9Xyq\n/G6tKdtPBR4HngUeA6Z2qJ51FIeD9pffs99qVUsnP8sGtV3RK98zb8eTJMbPbrIktWQYShKGoSQB\nhqEkAYahJAGGoSQBhqEkAYahJAHw/wH/RuVHLO2QQgAAAABJRU5ErkJggg==\n"
-=======
        "iVBORw0KGgoAAAANSUhEUgAAAUMAAAEzCAYAAACrEWHGAAAABHNCSVQICAgIfAhkiAAAAAlwSFlz\n",
        "AAALEgAACxIB0t1+/AAAIABJREFUeJzt3X+8VXWd7/HXh1/xs5Qo+WmaYAnHqaRQpzqe6RHEOVrq\n",
        "NKL90hC4djGdsXtnEpDEaz7KHrduWunMFXGwUkebyckbEDh1otvNIVMTRRIo4qf4Ez0oCBw+94/v\n",
@@ -1532,7 +1265,6 @@
       ],
       "text/plain": [
        "<matplotlib.figure.Figure at 0x110d3d350>"
->>>>>>> fb738f9c
       ]
      },
      "output_type": "display_data",
@@ -1553,22 +1285,14 @@
   },
   {
    "cell_type": "code",
-<<<<<<< HEAD
-   "execution_count": 35,
-   "metadata": {},
-=======
    "execution_count": 36,
    "metadata": {
     "collapsed": false
    },
->>>>>>> fb738f9c
    "outputs": [
     {
      "data": {
       "image/png": [
-<<<<<<< HEAD
-       "iVBORw0KGgoAAAANSUhEUgAAAeoAAAHaCAYAAADPFwqXAAAABHNCSVQICAgIfAhkiAAAAAlwSFlz\nAAALEgAACxIB0t1+/AAAGphJREFUeJzt3X+w5XV93/HXO6CJCkosKSCsggJRIK1oA6GaupMoApkK\ntKO2SawVJbYk2EntRDFjxDiZJLamIzbaiajFNJKYzmglghEy2WqTNMQEDUg3/IjU3RVWx2CEigWZ\nd/84Z+Vwufe67N1zz+fefTxm7uz5fs/33vP53B88+X7P+X5PdXcAgDF916IHAACsTKgBYGBCDQAD\nE2oAGJhQA8DADl70AJZTVV6KDsABpbtrufVDhjpZecCLUlWXdvelix7HejPvA4t5H1jMexyr7aA6\n9A0AAxNqABiYUO+9bYsewIJsW/QAFmTbogewINsWPYAF2bboASzItkUPYEG2LXoAj0aNeAnRqurR\nnqMGgHlZrXv2qAFgYEINAAMTagAYmFADwMCEGgAGJtQAMDChBoCBCTUADEyoAWBgQg0AAxNqABiY\nUAPAwIQaAAYm1AAwMKEGgIEJNQAMTKgBYGBCDQADE2oAGJhQA8DAhBoABibUADAwoQaAgQk1AAxM\nqAFgYEINAAMTagAY2JpDXVXvr6rdVXXjzLpLq2pnVd0w/Th75r5LqurWqtpeVWeu9fEBYDPbH3vU\nH0hy1pJ1neTXuvvU6cc1SVJVJyV5eZKTpp/z7qqyVw8AK1hzJLv700nuXuauWmbduUmu7O4HuvuO\nJLclOW2tYwCAzWqee7MXV9Xnqup9VXXYdN1Tkuyc2WZnkqPnOAYA2NDmFer3JDkuybOT3JnkHats\n23MaAwBseAfP44t295f33K6qy5NcNV3clWTLzKbHTNc9QlVdOrO4rbu37d9RAsBiVNXWJFv3atvu\nte/QVtWxSa7q7h+YLh/V3XdOb/9skh/s7h+fvpjsQ5k8L310kuuSHN9LBlFV3d3LPccNAJvOat1b\n8x51VV2Z5AVJDq+qHUnekmRrVT07k8PaX0jy2iTp7pur6sNJbk7yrSQXLY00APCQ/bJHvb/Zowbg\nQLJa95zDDAADE2oAGJhQA8DAhBoABibUADAwoQaAgQk1AAxMqAFgYEINAAMTagAYmFADwMCEGgAG\nJtQAMDChBoCBCTUADEyoAWBgQg0AAxNqABiYUAPAwIQaAAYm1AAwMKEGgIEJNQAMTKgBYGBCDQAD\nE2oAGJhQA8DAhBoABibUADAwoQaAgQk1AAxMqAFgYEINAAMTagAYmFADwMCEGgAGJtQAMDChBoCB\nCTUADEyoAWBgQg0AAxNqABiYUAPAwIQaAAYm1AAwMKEGgIEJNQAMTKgBYGBCDQADE2oAGJhQA8DA\nhBoABibUADCwNYe6qt5fVbur6saZdU+uqmur6paq+mRVHTZz3yVVdWtVba+qM9f6+ACwme2PPeoP\nJDlrybo3Jrm2u09M8gfT5VTVSUlenuSk6ee8u6rs1QPACtYcye7+dJK7l6x+SZIrprevSHLe9Pa5\nSa7s7ge6+44ktyU5ba1jAIDNal57s0d09+7p7d1JjpjefkqSnTPb7Uxy9JzGAAAb3twPO3d3J+nV\nNpn3GABgozp4Tl93d1Ud2d13VdVRSb48Xb8ryZaZ7Y6ZrnuEqrp0ZnFbd2+bx0ABYL1V1dYkW/dq\n28kO75of8NgkV3X3D0yX357kq939q1X1xiSHdfcbpy8m+1Amz0sfneS6JMf3kkFUVXd3rXlgALAB\nrNa9Ne9RV9WVSV6Q5PCq2pHkF5L8SpIPV9Wrk9yR5GVJ0t03V9WHk9yc5FtJLloaaQDgIftlj3p/\ns0cNwIFkte45hxkABibUADAwoQaAgQk1AAxMqAFgYEINAAMTagAYmFADwMCEGgAGJtQAMDChBoCB\nCTUADEyoAWBgQg0AAxNqABiYUAPAwIQaAAYm1AAwMKEGgIEJNQAMTKgBYGBCDQADE2oAGJhQA8DA\nhBoABibUADAwoQaAgQk1AAxMqAFgYEINAAMTagAYmFADwMCEGgAGJtQAMDChBoCBCTUADEyoAWBg\nQg0AAxNqABiYUAPAwIQaAAYm1AAwMKEGgIEJNQAMTKgBYGBCDQADE2oAGJhQA8DAhBoABibUADAw\noQaAgQk1AAxMqAFgYAfP84tX1R1Jvp7kwSQPdPdpVfXkJL+T5GlJ7kjysu7+2jzHAQAb1bz3qDvJ\n1u4+tbtPm657Y5Jru/vEJH8wXQYAlrEeh75ryfJLklwxvX1FkvPWYQwAsCGtxx71dVX1maq6cLru\niO7ePb29O8kRcx4DAGxYc32OOsnzuvvOqvq+JNdW1fbZO7u7q6rnPAYA2LDmGuruvnP671eq6iNJ\nTkuyu6qO7O67quqoJF9e7nOr6tKZxW3dvW2eYwWA9VJVW5Ns3attu+ezQ1tVj09yUHffU1VPSPLJ\nJG9N8sIkX+3uX62qNyY5rLvfuORzu7uXPrcNAJvSat2bZ6iPS/KR6eLBSX6ru395enrWh5M8NSuc\nniXUABxIFhLqtRBqAA4kq3XPlckAYGBCDQADE2oAGJhQA8DAhBoABibUADAwoQaAgQk1AAxMqAFg\nYEINAAMTagAYmFADwMCEGgAGJtQAMDChBoCBCTUADEyoAWBgQg0AAxNqABiYUAPAwIQaAAYm1AAw\nMKEGgIEJNQAMTKgBYGBCDQADE2oAGJhQA8DAhBoABibUADAwoQaAgQk1AAxMqAFgYEINAAMTagAY\nmFADwMCEGgAGJtQAMDChBoCBCTUADEyoAWBgQg0AAxNqABiYUAPAwIQaAAYm1AAwMKEGgIEJNQAM\nTKgBYGBCDQADE2oAGJhQA8DAhBoABraQUFfVWVW1vapurao3LGIMALARVHev7wNWHZTkr5K8MMmu\nJH+W5J939/+e2aa7u9Z1YACwIKt1bxF71Kclua277+juB5L8dpJzFzAOABjeIkJ9dJIdM8s7p+sA\ngCUWEer1PdYOABvYwQt4zF1Jtswsb8lkr/phqurSmcVt3b1tvsMCgPVRVVuTbN2rbRfwYrKDM3kx\n2Y8m+VKS6+PFZJvCKVXnbEled2jyPfck39yRXHZT99WLHhfA6Fbr3rrvUXf3t6rqZ5L8fpKDkrxv\nNtJsTKdUnXNG8s73JsfvWXdh8oxTqiLWAPtu3feo94Y96o3n7KpPXJO8eOn6c5JPXN199iLGBLBR\njHZ6FpvQocn3LLf+kORx6z0WgM1EqNkv7km+udz6ryaPX++xAGwmQs1+sSO57MLkttl1P5Hc82fJ\n06vq31fVdy9qbAAbmeeo2W9OqTrnqcnFhySP+5vkMdcnJ9+T/EiSNyc5NslPdPfNix0lwHhW655Q\nMzdVdUkmLzD70SSvSvLLSd6a5Nd7xF88gAURahaiqg56YvK5v5885sjkzruT7/qz5Ii/TW5PckF3\n37XoMQKMYKjzqDlwnJy8+PTkkPclT0tyYpK8Jrn9I8nX/ya5oap+qruvcqEUgJUJNXOzJXndNNLf\ndnnyjF3Jk25M3r4ruezJVf/qnyTPvDx5+p5tXCgF4CFe9c3crHRu9enJ4WcnP3Vi8nPPSp49G+kk\neW9y/FOTi9dnlABjE2rmZqVzqx/MJMbPSC44Orl1uW1cKAVgQqiZm+XOrX5TkhdNbx+SPG6lmN+b\n3Dfv8QFsBJ6jZm5u6r76lKqcnVxxenL4g0nOSvKPpvffm9y3I3nXhckzZt/M44Lki19M3rWQQQMM\nRqiZq2msX3nMknfWek1y+xeTd+2J+TnTC6V8Ofnev0iOuie5cZHjBhiF86hZF6dUveXI5M2HJd/4\nv8n/25H8p5u637rctlX1+iSvTvLD3f3V9R0pwPrz7lks1PS9qn/yuuSg/5Ycek1y+BnJT55Sdc5y\n23f3O5L8XpKPV9UT1ne0AGMRauZuS/K62cPeyV6dgvWGJNuT/G5VPWauAwQYmOeombuVzqdO8v1V\ndX4mQb795OSFe65QdlbyzTuSX9+evPaw5PfPrnrg0OS7XbkMONAINXO30ilYX5/886okzzwkedoP\nJHVl8u2951clJ3fyO89JfvpDM7F35TLgQOLQN3O33PnUr0lu/1ryM939ku4+8XnJ/5iNdJJ8IDnm\n6OT1H1qyR+7KZcCBxB41c7f0FKx7k/v2nJq1Z5snJo9d7nMPS76R5PF7lj+V5JNJnpCccXbVJxwG\nBzY7oWZdTGO6YlBXOjz+jckVyh6fTCL9+0l+aXLXk5K82GFwYLNz6JshLHd4/MeTe29OvnHBZK86\nn8y3I/1tDoMDm509aoaw3OHxO5Lrn5+8/l8mj39zkp0rfK438AA2M3vUDOOm7quv7j775uTtndSz\nkouPS56QJG9LcswKn+cNPIDNzB41Q5lexexh1wX/+em/Z05vzx7+3nPN8PUcI8B6EmqGstxVzH4p\nyZsz2atOkhcnf/uk5LPLvXocYLMRaoay0lXMDpr++/7kS38yeR/rjz0r2f605HUvq/o5VywDNiuh\nZigrnab1meTuc5I//WLyrnuSzz8x+YNTkyN+KzlkzzZO1QI2Iy8mYyjLnab1E8k9n0q+eU3yizd1\nX93d/+eM5AuzkU6cqgVsTvaoGcpKVzG7Z3JI/CNV9RtJ3vbSJZcb3cOpWsBmI9QMZ6WrmFXVnyR5\nf5I/unuFQ+RO1QI2G4e+2TC6+84k5yT5L3+a/L1XJl+Zvd+pWsBmVN296DE8QlV1d9eix8G4quqZ\nT0w+dmJywvclf53kFqdqARvVat0TajasqnpMkvuni+d1939f5HgA9pVQs2lV1W9ncgj8nCR/mORn\nu/uexY4K4NFZrXueo2ajOziTd8B8dpJKckNVnbHYIQHsP/ao2bCqTjkneeIHkr/zleRbO5MdlyWf\nf2yS/5zkN5K8rbsfWPAwAb4je9RsOpNIn/HO5I//bnLVyck1L54sn3x/JnvX/yDJH1XV9y94qABr\nItRsUFtel7z3+Ieve+/xyVMv7u67kvxYkg8k+Z9V9a+ryhEaYEMSajaoQ5d9847kkMclSU+8J8nz\nk1yQ5Peq6sh1Gx7AfiLUbFD3LHtlsuTeh12ZrLv/Ksk/TPLnST5bVefNfWgA+5FQs0HtuCy58LaH\nr3vN7ckXH3Flsu5+oLt/Icn5Sf5DVb2vqg5dn3ECrI1XfbNhTV5Q9tSLJ4e7770v+eK7um9a9cpk\nVXVIkv+Y5EeSvKK7/3hdBguwChc8gSWq6txMTuN6X5K3Oo0LWCSnZ8ES08uNPnv68SdV9cwFDwlg\nWULNAau7dyf5x0nem+TTVfXTTuMCRuPQNySpqhOT/NckX01ywfQtNQHWhUPf8B109y1Jnpfk+kyu\nF37+gocEkMQeNTxCVf1Qkt9M8ukk/8a7cQHz5lXf8ChNT+P6tSQvTPKK5OQnTS5beuj3TC62suOy\n73QqGMDeWq17B6/3YGAj6O57k/xUVb0kOfRjyamV/Ob3PrTFhc+oOiViDcyb56hhFd39seSMv3x4\npJM9bwCymFEBBxKhhu/oSSs8DTN5AxCAeZpLqKvq0qraWVU3TD/Onrnvkqq6taq2V9WZ83h82L/2\n7g1AAOZhXnvUneTXuvvU6cc1SVJVJyV5eZKTkpyV5N1VZa+ewe39G4AA7G/zfDHZcocLz01y5fS6\nyndU1W1JTkvyv+Y4DliT7puurjolyTmP6g1AAPaHeYb64qr6F0k+k+T13f21JE/Jw6O8M8nRcxwD\n7BfTKAszsO72+bBzVV1bVTcu8/GSJO9Jclwmb3hwZ5J3rPKlxjuRGwAGsc971N39or3ZrqouT3LV\ndHFXki0zdx8zXbfc5106s7itu7c9+lECwHiqamuSrXu17TyuTFZVR+15U4Oq+tkkP9jdPz59MdmH\nMnle+ugk1yU5vpcMwpXJADiQLOLKZL9aVc/O5LD2F5K8Nkm6++aq+nCSm5N8K8lFSyMNADzEtb4B\nYMG8zSUAbFBCDQADE2oAGJhQA8DAhBoABibUADAwoQaAgQk1AAxMqAFgYEINAAMTagAYmFADwMCE\nGgAGJtQAMDChBoCBCTUADEyoAWBgQg0AAxNqABiYUAPAwIQaAAYm1AAwMKEGgIEJNQAMTKgBYGBC\nDQADE2oAGJhQA8DAhBoABibUADAwoQaAgQk1AAxMqAFgYEINAAMTagAYmFADwMCEGgAGJtQAMDCh\nBoCBCTUADEyoAWBgQg0AAxNqABiYUAPAwIQaAAYm1AAwMKEGgIEJNQAMTKgBYGBCDQADE2oAGJhQ\nA8DAhBoABrbPoa6ql1bV56vqwap6zpL7LqmqW6tqe1WdObP+uVV14/S+d65l4ABwIFjLHvWNSc5P\n8qnZlVV1UpKXJzkpyVlJ3l1VNb37PUle3d0nJDmhqs5aw+MDwKa3z6Hu7u3dfcsyd52b5MrufqC7\n70hyW5LTq+qoJId29/XT7T6Y5Lx9fXwAOBDM4znqpyTZObO8M8nRy6zfNV0PAKzg4NXurKprkxy5\nzF1v6u6r5jMkAGCPVUPd3S/ah6+5K8mWmeVjMtmT3jW9Pbt+10pfpKounVnc1t3b9mEsADCcqtqa\nZOtebdvda32wP0zy77r7z6fLJyX5UJLTMjm0fV2S47u7q+pPk7wuyfVJPp7ksu7+xDJfs7u7lq4H\ngM1ote6t5fSs86tqR5IfSvLxqromSbr75iQfTnJzkmuSXNQP/d/ARUkuT3JrktuWizQA8JA171HP\ngz1qAA4kc9mjBgDmT6gBYGBCDQADE2oAGJhQA8DAhBoABibUADAwoQaAgQk1AAxMqAFgYEINAAMT\nagAYmFADwMCEGgAGJtQAMDChBoCBCTUADEyoAWBgQg0AAxNqABiYUAPAwIQaAAYm1AAwMKEGgIEJ\nNQAMTKgBYGBCDQADE2oAGJhQA8DAhBoABibUADAwoQaAgQk1AAxMqAFgYEINAAMTagAYmFADwMCE\nGgAGJtQAMDChBoCBCTUADEyoAWBgQg0AAxNqABiYUAPAwIQaAAYm1AAwMKEGgIEJNQAMTKgBYGBC\nDQADE2oAGJhQA8DA9jnUVfXSqvp8VT1YVc+ZWX9sVd1XVTdMP949c99zq+rGqrq1qt651sEDwGa3\nlj3qG5Ocn+RTy9x3W3efOv24aGb9e5K8urtPSHJCVZ21hscHgE1vn0Pd3du7+5a93b6qjkpyaHdf\nP131wSTn7evjA8CBYF7PUR83Pey9raqeP113dJKdM9vsmq4DAFZw8Gp3VtW1SY5c5q43dfdVK3za\nl5Js6e67p89df7SqTl7jOAHggLRqqLv7RY/2C3b3/Unun97+i6q6PckJmexBHzOz6THTdcuqqktn\nFrd197ZHOxYAGFFVbU2ydW+2XTXUj+YxZx788CR3d/eDVfX0TCL91939tar6elWdnuT6JK9IctlK\nX7C7L91PYwOAoUx3PrftWa6qt6y07VpOzzq/qnYk+aEkH6+qa6Z3vSDJ56rqhiS/m+S13f216X0X\nJbk8ya2ZvDL8E/v6+ABwIKjuXvQYHqGqurvrO28JABvfat1zZTIAGJhQA8DAhBoABibUADAwoQaA\ngQk1AAxMqAFgYEINAAMTagAYmFADwMCEGgAGJtQAMDChBoCBCTUADEyoAWBgQg0AAxNqABiYUAPA\nwIQaAAYm1AAwMKEGgIEJNQAMTKgBYGBCDQADE2oAGJhQA8DAhBoABibUADAwoQaAgQn1XqqqrYse\nwyKY94HFvA8s5r0xCPXe27roASzI1kUPYEG2LnoAC7J10QNYkK2LHsCCbF30ABZk66IH8GgINQAM\nTKgBYGDV3YsewyNU1XiDAoA56u5abv2QoQYAJhz6BoCBCTUADEyoAWBgQr1EVb20qj5fVQ9W1XNm\n1h9bVfdV1Q3Tj3fP3Pfcqrqxqm6tqncuZuRrs9K8p/ddMp3b9qo6c2b9hp/3rKq6tKp2zvyMz565\nb9nvwWZSVWdN53drVb1h0eOZl6q6o6r+cvozvn667slVdW1V3VJVn6yqwxY9zrWqqvdX1e6qunFm\n3Yrz3Cy/4yvMe2P/bXe3j5mPJM9McmKSP0zynJn1xya5cYXPuT7JadPbVyc5a9Hz2I/zPinJZ5M8\nZvo9uC0PvQhxw897yffgLUn+7TLrl/sefNeix7uf537QdF7HTuf52STPWvS45jTXLyR58pJ1b0/y\nc9Pbb0jyK4se536Y5w8nOXX2v1srzXMz/Y6vMO8N/bdtj3qJ7t7e3bfs7fZVdVSSQ7v7+umqDyY5\nby6Dm6NV5n1ukiu7+4HuviOTX+TTN8u8l7Hc6RHLfQ9OW9dRzd9pSW7r7ju6+4Ekv53JvDerpT/n\nlyS5Ynr7imyC3+Xu/nSSu5esXmmem+Z3fIV5Jxv4b1uoH53jpodNtlXV86frjk6yc2abXdN1m8VT\n8vD57cxkfkvXb5Z5X1xVn6uq980cFlzpe7CZHJ1kx8zyZpzjHp3kuqr6TFVdOF13RHfvnt7eneSI\nxQxt7laa54HwO75h/7YPXvQAFqGqrk1y5DJ3vam7r1rh076UZEt33z19DvejVXXy3AY5B/s4701l\nle/Bzyd5T5JfnC6/Lck7krx6hS+12S5AsNnms5rndfedVfV9Sa6tqu2zd3Z3HwgXXdqLeW6m78GG\n/ts+IEPd3S/ah8+5P8n909t/UVW3Jzkhkz3JY2Y2PWa6bjj7Mu9M5rJlZvmYTP6vc8PMe9befg+q\n6vIke/7nZbnvwfBzfZSWznFLHr6nsWl0953Tf79SVR/J5FDn7qo6srvvmj6t8+WFDnJ+Vprnpv4d\n7+5v/zw34t+2Q9+r+/ZzGlV1eFUdNL399Ewi/dfTP/qvV9XpVVVJXpHkowsZ7f4z+1zOx5L8s6p6\nbFUdl8m8r+/uu7LJ5j39D9ce5yfZ86rRZb8H6z2+OftMkhOmZzc8NsnLM5n3plJVj6+qQ6e3n5Dk\nzEx+zh9L8srpZq/MBv9dXsVK89zUv+Mb/m970a9mG+0jkx/ijiT3JbkryTXT9f80yU1Jbkjy50l+\nbOZznpvJD/62JJcteg77c97T+940ndv2JC/eTPNe8j34YJK/TPK5TP4DdsR3+h5spo8kZyf5q+k8\nL1n0eOY0x+MyeZXvZ6d/z5dM1z85yXVJbknyySSHLXqs+2GuV2bylN3907/tV602z83yO77MvC/Y\n6H/brvUNAANz6BsABibUADAwoQaAgQk1AAxMqAFgYEINAAMTagAY2P8Heu9AJ1FLo50AAAAASUVO\nRK5CYII=\n"
-=======
        "iVBORw0KGgoAAAANSUhEUgAAAeoAAAHaCAYAAADPFwqXAAAABHNCSVQICAgIfAhkiAAAAAlwSFlz\n",
        "AAALEgAACxIB0t1+/AAAGrZJREFUeJzt3Xuw5GV95/HPVwiRyGSRmOU6CAqaIDFeNqAxl0ltJMDW\n",
        "eslGyKYSU4mw2aICVdnaimLWONnEJLqlVWJKt0owi7URQ1KJFUoggOUs7hoz0XhBCeFiWJgRUVOo\n",
@@ -1694,7 +1418,6 @@
       ],
       "text/plain": [
        "<matplotlib.figure.Figure at 0x110da2c10>"
->>>>>>> fb738f9c
       ]
      },
      "output_type": "display_data",
@@ -1723,22 +1446,14 @@
   },
   {
    "cell_type": "code",
-<<<<<<< HEAD
-   "execution_count": 36,
-   "metadata": {},
-=======
    "execution_count": 37,
    "metadata": {
     "collapsed": false
    },
->>>>>>> fb738f9c
    "outputs": [
     {
      "data": {
       "image/png": [
-<<<<<<< HEAD
-       "iVBORw0KGgoAAAANSUhEUgAAAeoAAAHaCAYAAADPFwqXAAAABHNCSVQICAgIfAhkiAAAAAlwSFlz\nAAALEgAACxIB0t1+/AAAGphJREFUeJzt3X+w5XV93/HXO6CJCkosKSCsggJRIK1oA6GaupMoApkK\ntKO2SawVJbYk2EntRDFjxDiZJLamIzbaiajFNJKYzmglghEy2WqTNMQEDUg3/IjU3RVWx2CEigWZ\nd/84Z+Vwufe67N1zz+fefTxm7uz5fs/33vP53B88+X7P+X5PdXcAgDF916IHAACsTKgBYGBCDQAD\nE2oAGJhQA8DADl70AJZTVV6KDsABpbtrufVDhjpZecCLUlWXdvelix7HejPvA4t5H1jMexyr7aA6\n9A0AAxNqABiYUO+9bYsewIJsW/QAFmTbogewINsWPYAF2bboASzItkUPYEG2LXoAj0aNeAnRqurR\nnqMGgHlZrXv2qAFgYEINAAMTagAYmFADwMCEGgAGJtQAMDChBoCBCTUADEyoAWBgQg0AAxNqABiY\nUAPAwIQaAAYm1AAwMKEGgIEJNQAMTKgBYGBCDQADE2oAGJhQA8DAhBoABibUADAwoQaAgQk1AAxM\nqAFgYEINAAMTagAY2JpDXVXvr6rdVXXjzLpLq2pnVd0w/Th75r5LqurWqtpeVWeu9fEBYDPbH3vU\nH0hy1pJ1neTXuvvU6cc1SVJVJyV5eZKTpp/z7qqyVw8AK1hzJLv700nuXuauWmbduUmu7O4HuvuO\nJLclOW2tYwCAzWqee7MXV9Xnqup9VXXYdN1Tkuyc2WZnkqPnOAYA2NDmFer3JDkuybOT3JnkHats\n23MaAwBseAfP44t295f33K6qy5NcNV3clWTLzKbHTNc9QlVdOrO4rbu37d9RAsBiVNXWJFv3atvu\nte/QVtWxSa7q7h+YLh/V3XdOb/9skh/s7h+fvpjsQ5k8L310kuuSHN9LBlFV3d3LPccNAJvOat1b\n8x51VV2Z5AVJDq+qHUnekmRrVT07k8PaX0jy2iTp7pur6sNJbk7yrSQXLY00APCQ/bJHvb/Zowbg\nQLJa95zDDAADE2oAGJhQA8DAhBoABibUADAwoQaAgQk1AAxMqAFgYEINAAMTagAYmFADwMCEGgAG\nJtQAMDChBoCBCTUADEyoAWBgQg0AAxNqABiYUAPAwIQaAAYm1AAwMKEGgIEJNQAMTKgBYGBCDQAD\nE2oAGJhQA8DAhBoABibUADAwoQaAgQk1AAxMqAFgYEINAAMTagAYmFADwMCEGgAGJtQAMDChBoCB\nCTUADEyoAWBgQg0AAxNqABiYUAPAwIQaAAYm1AAwMKEGgIEJNQAMTKgBYGBCDQADE2oAGJhQA8DA\nhBoABibUADCwNYe6qt5fVbur6saZdU+uqmur6paq+mRVHTZz3yVVdWtVba+qM9f6+ACwme2PPeoP\nJDlrybo3Jrm2u09M8gfT5VTVSUlenuSk6ee8u6rs1QPACtYcye7+dJK7l6x+SZIrprevSHLe9Pa5\nSa7s7ge6+44ktyU5ba1jAIDNal57s0d09+7p7d1JjpjefkqSnTPb7Uxy9JzGAAAb3twPO3d3J+nV\nNpn3GABgozp4Tl93d1Ud2d13VdVRSb48Xb8ryZaZ7Y6ZrnuEqrp0ZnFbd2+bx0ABYL1V1dYkW/dq\n28kO75of8NgkV3X3D0yX357kq939q1X1xiSHdfcbpy8m+1Amz0sfneS6JMf3kkFUVXd3rXlgALAB\nrNa9Ne9RV9WVSV6Q5PCq2pHkF5L8SpIPV9Wrk9yR5GVJ0t03V9WHk9yc5FtJLloaaQDgIftlj3p/\ns0cNwIFkte45hxkABibUADAwoQaAgQk1AAxMqAFgYEINAAMTagAYmFADwMCEGgAGJtQAMDChBoCB\nCTUADEyoAWBgQg0AAxNqABiYUAPAwIQaAAYm1AAwMKEGgIEJNQAMTKgBYGBCDQADE2oAGJhQA8DA\nhBoABibUADAwoQaAgQk1AAxMqAFgYEINAAMTagAYmFADwMCEGgAGJtQAMDChBoCBCTUADEyoAWBg\nQg0AAxNqABiYUAPAwIQaAAYm1AAwMKEGgIEJNQAMTKgBYGBCDQADE2oAGJhQA8DAhBoABibUADAw\noQaAgQk1AAxMqAFgYAfP84tX1R1Jvp7kwSQPdPdpVfXkJL+T5GlJ7kjysu7+2jzHAQAb1bz3qDvJ\n1u4+tbtPm657Y5Jru/vEJH8wXQYAlrEeh75ryfJLklwxvX1FkvPWYQwAsCGtxx71dVX1maq6cLru\niO7ePb29O8kRcx4DAGxYc32OOsnzuvvOqvq+JNdW1fbZO7u7q6rnPAYA2LDmGuruvnP671eq6iNJ\nTkuyu6qO7O67quqoJF9e7nOr6tKZxW3dvW2eYwWA9VJVW5Ns3attu+ezQ1tVj09yUHffU1VPSPLJ\nJG9N8sIkX+3uX62qNyY5rLvfuORzu7uXPrcNAJvSat2bZ6iPS/KR6eLBSX6ru395enrWh5M8NSuc\nniXUABxIFhLqtRBqAA4kq3XPlckAYGBCDQADE2oAGJhQA8DAhBoABibUADAwoQaAgQk1AAxMqAFg\nYEINAAMTagAYmFADwMCEGgAGJtQAMDChBoCBCTUADEyoAWBgQg0AAxNqABiYUAPAwIQaAAYm1AAw\nMKEGgIEJNQAMTKgBYGBCDQADE2oAGJhQA8DAhBoABibUADAwoQaAgQk1AAxMqAFgYEINAAMTagAY\nmFADwMCEGgAGJtQAMDChBoCBCTUADEyoAWBgQg0AAxNqABiYUAPAwIQaAAYm1AAwMKEGgIEJNQAM\nTKgBYGBCDQADE2oAGJhQA8DAhBoABraQUFfVWVW1vapurao3LGIMALARVHev7wNWHZTkr5K8MMmu\nJH+W5J939/+e2aa7u9Z1YACwIKt1bxF71Kclua277+juB5L8dpJzFzAOABjeIkJ9dJIdM8s7p+sA\ngCUWEer1PdYOABvYwQt4zF1Jtswsb8lkr/phqurSmcVt3b1tvsMCgPVRVVuTbN2rbRfwYrKDM3kx\n2Y8m+VKS6+PFZJvCKVXnbEled2jyPfck39yRXHZT99WLHhfA6Fbr3rrvUXf3t6rqZ5L8fpKDkrxv\nNtJsTKdUnXNG8s73JsfvWXdh8oxTqiLWAPtu3feo94Y96o3n7KpPXJO8eOn6c5JPXN199iLGBLBR\njHZ6FpvQocn3LLf+kORx6z0WgM1EqNkv7km+udz6ryaPX++xAGwmQs1+sSO57MLkttl1P5Hc82fJ\n06vq31fVdy9qbAAbmeeo2W9OqTrnqcnFhySP+5vkMdcnJ9+T/EiSNyc5NslPdPfNix0lwHhW655Q\nMzdVdUkmLzD70SSvSvLLSd6a5Nd7xF88gAURahaiqg56YvK5v5885sjkzruT7/qz5Ii/TW5PckF3\n37XoMQKMYKjzqDlwnJy8+PTkkPclT0tyYpK8Jrn9I8nX/ya5oap+qruvcqEUgJUJNXOzJXndNNLf\ndnnyjF3Jk25M3r4ruezJVf/qnyTPvDx5+p5tXCgF4CFe9c3crHRu9enJ4WcnP3Vi8nPPSp49G+kk\neW9y/FOTi9dnlABjE2rmZqVzqx/MJMbPSC44Orl1uW1cKAVgQqiZm+XOrX5TkhdNbx+SPG6lmN+b\n3Dfv8QFsBJ6jZm5u6r76lKqcnVxxenL4g0nOSvKPpvffm9y3I3nXhckzZt/M44Lki19M3rWQQQMM\nRqiZq2msX3nMknfWek1y+xeTd+2J+TnTC6V8Ofnev0iOuie5cZHjBhiF86hZF6dUveXI5M2HJd/4\nv8n/25H8p5u637rctlX1+iSvTvLD3f3V9R0pwPrz7lks1PS9qn/yuuSg/5Ycek1y+BnJT55Sdc5y\n23f3O5L8XpKPV9UT1ne0AGMRauZuS/K62cPeyV6dgvWGJNuT/G5VPWauAwQYmOeombuVzqdO8v1V\ndX4mQb795OSFe65QdlbyzTuSX9+evPaw5PfPrnrg0OS7XbkMONAINXO30ilYX5/886okzzwkedoP\nJHVl8u2951clJ3fyO89JfvpDM7F35TLgQOLQN3O33PnUr0lu/1ryM939ku4+8XnJ/5iNdJJ8IDnm\n6OT1H1qyR+7KZcCBxB41c7f0FKx7k/v2nJq1Z5snJo9d7nMPS76R5PF7lj+V5JNJnpCccXbVJxwG\nBzY7oWZdTGO6YlBXOjz+jckVyh6fTCL9+0l+aXLXk5K82GFwYLNz6JshLHd4/MeTe29OvnHBZK86\nn8y3I/1tDoMDm509aoaw3OHxO5Lrn5+8/l8mj39zkp0rfK438AA2M3vUDOOm7quv7j775uTtndSz\nkouPS56QJG9LcswKn+cNPIDNzB41Q5lexexh1wX/+em/Z05vzx7+3nPN8PUcI8B6EmqGstxVzH4p\nyZsz2atOkhcnf/uk5LPLvXocYLMRaoay0lXMDpr++/7kS38yeR/rjz0r2f605HUvq/o5VywDNiuh\nZigrnab1meTuc5I//WLyrnuSzz8x+YNTkyN+KzlkzzZO1QI2Iy8mYyjLnab1E8k9n0q+eU3yizd1\nX93d/+eM5AuzkU6cqgVsTvaoGcpKVzG7Z3JI/CNV9RtJ3vbSJZcb3cOpWsBmI9QMZ6WrmFXVnyR5\nf5I/unuFQ+RO1QI2G4e+2TC6+84k5yT5L3+a/L1XJl+Zvd+pWsBmVN296DE8QlV1d9eix8G4quqZ\nT0w+dmJywvclf53kFqdqARvVat0TajasqnpMkvuni+d1939f5HgA9pVQs2lV1W9ncgj8nCR/mORn\nu/uexY4K4NFZrXueo2ajOziTd8B8dpJKckNVnbHYIQHsP/ao2bCqTjkneeIHkr/zleRbO5MdlyWf\nf2yS/5zkN5K8rbsfWPAwAb4je9RsOpNIn/HO5I//bnLVyck1L54sn3x/JnvX/yDJH1XV9y94qABr\nItRsUFtel7z3+Ieve+/xyVMv7u67kvxYkg8k+Z9V9a+ryhEaYEMSajaoQ5d9847kkMclSU+8J8nz\nk1yQ5Peq6sh1Gx7AfiLUbFD3LHtlsuTeh12ZrLv/Ksk/TPLnST5bVefNfWgA+5FQs0HtuCy58LaH\nr3vN7ckXH3Flsu5+oLt/Icn5Sf5DVb2vqg5dn3ECrI1XfbNhTV5Q9tSLJ4e7770v+eK7um9a9cpk\nVXVIkv+Y5EeSvKK7/3hdBguwChc8gSWq6txMTuN6X5K3Oo0LWCSnZ8ES08uNPnv68SdV9cwFDwlg\nWULNAau7dyf5x0nem+TTVfXTTuMCRuPQNySpqhOT/NckX01ywfQtNQHWhUPf8B109y1Jnpfk+kyu\nF37+gocEkMQeNTxCVf1Qkt9M8ukk/8a7cQHz5lXf8ChNT+P6tSQvTPKK5OQnTS5beuj3TC62suOy\n73QqGMDeWq17B6/3YGAj6O57k/xUVb0kOfRjyamV/Ob3PrTFhc+oOiViDcyb56hhFd39seSMv3x4\npJM9bwCymFEBBxKhhu/oSSs8DTN5AxCAeZpLqKvq0qraWVU3TD/Onrnvkqq6taq2V9WZ83h82L/2\n7g1AAOZhXnvUneTXuvvU6cc1SVJVJyV5eZKTkpyV5N1VZa+ewe39G4AA7G/zfDHZcocLz01y5fS6\nyndU1W1JTkvyv+Y4DliT7puurjolyTmP6g1AAPaHeYb64qr6F0k+k+T13f21JE/Jw6O8M8nRcxwD\n7BfTKAszsO72+bBzVV1bVTcu8/GSJO9Jclwmb3hwZ5J3rPKlxjuRGwAGsc971N39or3ZrqouT3LV\ndHFXki0zdx8zXbfc5106s7itu7c9+lECwHiqamuSrXu17TyuTFZVR+15U4Oq+tkkP9jdPz59MdmH\nMnle+ugk1yU5vpcMwpXJADiQLOLKZL9aVc/O5LD2F5K8Nkm6++aq+nCSm5N8K8lFSyMNADzEtb4B\nYMG8zSUAbFBCDQADE2oAGJhQA8DAhBoABibUADAwoQaAgQk1AAxMqAFgYEINAAMTagAYmFADwMCE\nGgAGJtQAMDChBoCBCTUADEyoAWBgQg0AAxNqABiYUAPAwIQaAAYm1AAwMKEGgIEJNQAMTKgBYGBC\nDQADE2oAGJhQA8DAhBoABibUADAwoQaAgQk1AAxMqAFgYEINAAMTagAYmFADwMCEGgAGJtQAMDCh\nBoCBCTUADEyoAWBgQg0AAxNqABiYUAPAwIQaAAYm1AAwMKEGgIEJNQAMTKgBYGBCDQADE2oAGJhQ\nA8DAhBoABrbPoa6ql1bV56vqwap6zpL7LqmqW6tqe1WdObP+uVV14/S+d65l4ABwIFjLHvWNSc5P\n8qnZlVV1UpKXJzkpyVlJ3l1VNb37PUle3d0nJDmhqs5aw+MDwKa3z6Hu7u3dfcsyd52b5MrufqC7\n70hyW5LTq+qoJId29/XT7T6Y5Lx9fXwAOBDM4znqpyTZObO8M8nRy6zfNV0PAKzg4NXurKprkxy5\nzF1v6u6r5jMkAGCPVUPd3S/ah6+5K8mWmeVjMtmT3jW9Pbt+10pfpKounVnc1t3b9mEsADCcqtqa\nZOtebdvda32wP0zy77r7z6fLJyX5UJLTMjm0fV2S47u7q+pPk7wuyfVJPp7ksu7+xDJfs7u7lq4H\ngM1ote6t5fSs86tqR5IfSvLxqromSbr75iQfTnJzkmuSXNQP/d/ARUkuT3JrktuWizQA8JA171HP\ngz1qAA4kc9mjBgDmT6gBYGBCDQADE2oAGJhQA8DAhBoABibUADAwoQaAgQk1AAxMqAFgYEINAAMT\nagAYmFADwMCEGgAGJtQAMDChBoCBCTUADEyoAWBgQg0AAxNqABiYUAPAwIQaAAYm1AAwMKEGgIEJ\nNQAMTKgBYGBCDQADE2oAGJhQA8DAhBoABibUADAwoQaAgQk1AAxMqAFgYEINAAMTagAYmFADwMCE\nGgAGJtQAMDChBoCBCTUADEyoAWBgQg0AAxNqABiYUAPAwIQaAAYm1AAwMKEGgIEJNQAMTKgBYGBC\nDQADE2oAGJhQA8DA9jnUVfXSqvp8VT1YVc+ZWX9sVd1XVTdMP949c99zq+rGqrq1qt651sEDwGa3\nlj3qG5Ocn+RTy9x3W3efOv24aGb9e5K8urtPSHJCVZ21hscHgE1vn0Pd3du7+5a93b6qjkpyaHdf\nP131wSTn7evjA8CBYF7PUR83Pey9raqeP113dJKdM9vsmq4DAFZw8Gp3VtW1SY5c5q43dfdVK3za\nl5Js6e67p89df7SqTl7jOAHggLRqqLv7RY/2C3b3/Unun97+i6q6PckJmexBHzOz6THTdcuqqktn\nFrd197ZHOxYAGFFVbU2ydW+2XTXUj+YxZx788CR3d/eDVfX0TCL91939tar6elWdnuT6JK9IctlK\nX7C7L91PYwOAoUx3PrftWa6qt6y07VpOzzq/qnYk+aEkH6+qa6Z3vSDJ56rqhiS/m+S13f216X0X\nJbk8ya2ZvDL8E/v6+ABwIKjuXvQYHqGqurvrO28JABvfat1zZTIAGJhQA8DAhBoABibUADAwoQaA\ngQk1AAxMqAFgYEINAAMTagAYmFADwMCEGgAGJtQAMDChBoCBCTUADEyoAWBgQg0AAxNqABiYUAPA\nwIQaAAYm1AAwMKEGgIEJNQAMTKgBYGBCDQADE2oAGJhQA8DAhBoABibUADAwoQaAgQn1XqqqrYse\nwyKY94HFvA8s5r0xCPXe27roASzI1kUPYEG2LnoAC7J10QNYkK2LHsCCbF30ABZk66IH8GgINQAM\nTKgBYGDV3YsewyNU1XiDAoA56u5abv2QoQYAJhz6BoCBCTUADEyoAWBgQr1EVb20qj5fVQ9W1XNm\n1h9bVfdV1Q3Tj3fP3Pfcqrqxqm6tqncuZuRrs9K8p/ddMp3b9qo6c2b9hp/3rKq6tKp2zvyMz565\nb9nvwWZSVWdN53drVb1h0eOZl6q6o6r+cvozvn667slVdW1V3VJVn6yqwxY9zrWqqvdX1e6qunFm\n3Yrz3Cy/4yvMe2P/bXe3j5mPJM9McmKSP0zynJn1xya5cYXPuT7JadPbVyc5a9Hz2I/zPinJZ5M8\nZvo9uC0PvQhxw897yffgLUn+7TLrl/sefNeix7uf537QdF7HTuf52STPWvS45jTXLyR58pJ1b0/y\nc9Pbb0jyK4se536Y5w8nOXX2v1srzXMz/Y6vMO8N/bdtj3qJ7t7e3bfs7fZVdVSSQ7v7+umqDyY5\nby6Dm6NV5n1ukiu7+4HuviOTX+TTN8u8l7Hc6RHLfQ9OW9dRzd9pSW7r7ju6+4Ekv53JvDerpT/n\nlyS5Ynr7imyC3+Xu/nSSu5esXmmem+Z3fIV5Jxv4b1uoH53jpodNtlXV86frjk6yc2abXdN1m8VT\n8vD57cxkfkvXb5Z5X1xVn6uq980cFlzpe7CZHJ1kx8zyZpzjHp3kuqr6TFVdOF13RHfvnt7eneSI\nxQxt7laa54HwO75h/7YPXvQAFqGqrk1y5DJ3vam7r1rh076UZEt33z19DvejVXXy3AY5B/s4701l\nle/Bzyd5T5JfnC6/Lck7krx6hS+12S5AsNnms5rndfedVfV9Sa6tqu2zd3Z3HwgXXdqLeW6m78GG\n/ts+IEPd3S/ah8+5P8n909t/UVW3Jzkhkz3JY2Y2PWa6bjj7Mu9M5rJlZvmYTP6vc8PMe9befg+q\n6vIke/7nZbnvwfBzfZSWznFLHr6nsWl0953Tf79SVR/J5FDn7qo6srvvmj6t8+WFDnJ+Vprnpv4d\n7+5v/zw34t+2Q9+r+/ZzGlV1eFUdNL399Ewi/dfTP/qvV9XpVVVJXpHkowsZ7f4z+1zOx5L8s6p6\nbFUdl8m8r+/uu7LJ5j39D9ce5yfZ86rRZb8H6z2+OftMkhOmZzc8NsnLM5n3plJVj6+qQ6e3n5Dk\nzEx+zh9L8srpZq/MBv9dXsVK89zUv+Mb/m970a9mG+0jkx/ijiT3JbkryTXT9f80yU1Jbkjy50l+\nbOZznpvJD/62JJcteg77c97T+940ndv2JC/eTPNe8j34YJK/TPK5TP4DdsR3+h5spo8kZyf5q+k8\nL1n0eOY0x+MyeZXvZ6d/z5dM1z85yXVJbknyySSHLXqs+2GuV2bylN3907/tV602z83yO77MvC/Y\n6H/brvUNAANz6BsABibUADAwoQaAgQk1AAxMqAFgYEINAAMTagAY2P8Heu9AJ1FLo50AAAAASUVO\nRK5CYII=\n"
-=======
        "iVBORw0KGgoAAAANSUhEUgAAAeoAAAHaCAYAAADPFwqXAAAABHNCSVQICAgIfAhkiAAAAAlwSFlz\n",
        "AAALEgAACxIB0t1+/AAAGrZJREFUeJzt3Xuw5GV95/HPVwiRyGSRmOU6CAqaIDFeNqAxl0ltJMDW\n",
        "eslGyKYSU4mw2aICVdnaimLWONnEJLqlVWJKt0owi7URQ1KJFUoggOUs7hoz0XhBCeFiWJgRUVOo\n",
@@ -1864,7 +1579,6 @@
       ],
       "text/plain": [
        "<matplotlib.figure.Figure at 0x112025150>"
->>>>>>> fb738f9c
       ]
      },
      "output_type": "display_data",
@@ -1895,15 +1609,10 @@
   },
   {
    "cell_type": "code",
-<<<<<<< HEAD
-   "execution_count": 37,
-   "metadata": {},
-=======
    "execution_count": 38,
    "metadata": {
     "collapsed": true
    },
->>>>>>> fb738f9c
    "outputs": [],
    "source": [
     "storage.cvs.sync()\n",
