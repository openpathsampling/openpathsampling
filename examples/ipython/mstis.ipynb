{
 "cells": [
  {
   "cell_type": "markdown",
   "metadata": {},
   "source": [
    "# Running an MSTIS simulation\n",
    "\n",
    "Now we will use the initial trajectories we obtained from bootstrapping to run an MSTIS simulation. This will show both how objects can be regenerated from storage and how regenerated equivalent objects can be used in place of objects that weren't stored.\n",
    "\n",
    "Tasks covered in this notebook:\n",
    "* Loading OPS objects from storage\n",
    "* Ways of assigning initial trajectories to initial samples\n",
    "* Setting up a path sampling simulation with various move schemes\n",
    "* Visualizing trajectories while the path sampling is running"
   ]
  },
  {
   "cell_type": "code",
   "execution_count": null,
   "metadata": {
    "collapsed": false
   },
   "outputs": [],
   "source": [
    "%matplotlib inline\n",
    "import openpathsampling as paths\n",
    "import numpy as np"
   ]
  },
  {
   "cell_type": "markdown",
   "metadata": {},
   "source": [
    "### Loading things from storage\n",
    "\n",
    "First we'll reload some of the stuff we stored before. Of course, this starts with opening the file."
   ]
  },
  {
   "cell_type": "code",
   "execution_count": null,
   "metadata": {
    "collapsed": false
   },
   "outputs": [],
   "source": [
    "old_store = paths.AnalysisStorage(\"mstis_bootstrap.nc\")"
   ]
  },
  {
   "cell_type": "markdown",
   "metadata": {},
   "source": [
    "A lot of information can be recovered from the old storage, and so we don't have the recreate it. However, we did not save our network, so we'll have to create a new one. Since the network creates the ensembles, that means we will have to translate the trajectories from the old ensembles to new ensembles."
   ]
  },
  {
   "cell_type": "code",
   "execution_count": null,
   "metadata": {
    "collapsed": false
   },
<<<<<<< HEAD
   "outputs": [],
=======
   "outputs": [
    {
     "name": "stdout",
     "output_type": "stream",
     "text": [
      "PathMovers: 0\n",
      "Samples: 12\n",
      "Ensembles: 120\n",
      "SampleSets: 1\n",
      "Snapshots: 1382\n",
      "Networks: 0\n"
     ]
    }
   ],
>>>>>>> 44ec62fb
   "source": [
    "print \"PathMovers:\", len(old_store.pathmovers)\n",
    "print \"Samples:\", len(old_store.samples)\n",
    "print \"Ensembles:\", len(old_store.ensembles)\n",
    "print \"SampleSets:\", len(old_store.samplesets)\n",
    "print \"Snapshots:\", len(old_store.snapshots)\n",
    "print \"Networks:\", len(old_store.networks)"
   ]
  },
  {
   "cell_type": "markdown",
   "metadata": {},
   "source": [
    "Loading from storage is very easy. Each store is a list. We take the 0th snapshot as a template (it doesn't actually matter which one) for the next storage we'll create. There's only one engine stored, so we take the only one."
   ]
  },
  {
   "cell_type": "code",
   "execution_count": null,
   "metadata": {
    "collapsed": false
   },
   "outputs": [],
   "source": [
    "template = old_store.snapshots[0]"
   ]
  },
  {
   "cell_type": "code",
   "execution_count": null,
   "metadata": {
    "collapsed": false
   },
   "outputs": [],
   "source": [
    "engine = old_store.engines[0]"
   ]
  },
  {
   "cell_type": "markdown",
   "metadata": {},
   "source": [
    "Named objects can be found in storage by using their name as a dictionary key. This allows us to load our old collective variables and states."
   ]
  },
  {
   "cell_type": "code",
   "execution_count": null,
   "metadata": {
    "collapsed": false
   },
   "outputs": [],
   "source": [
    "opA = old_store.cvs['opA']\n",
    "opB = old_store.cvs['opB']\n",
    "opC = old_store.cvs['opC']"
   ]
  },
  {
   "cell_type": "code",
   "execution_count": null,
   "metadata": {
    "collapsed": false
   },
   "outputs": [],
   "source": [
    "stateA = old_store.volumes['A']\n",
    "stateB = old_store.volumes['B']\n",
    "stateC = old_store.volumes['C']"
   ]
  },
  {
   "cell_type": "code",
   "execution_count": null,
   "metadata": {
    "collapsed": true
   },
   "outputs": [],
   "source": [
    "# we could also load the interfaces, but it takes less code to build new ones:\n",
    "interfacesA = paths.VolumeInterfaceSet(opA, 0.0,[0.2**2, 0.3**2, 0.4**2, 0.5**2])\n",
    "interfacesB = paths.VolumeInterfaceSet(opB, 0.0,[0.2**2, 0.3**2, 0.4**2, 0.5**2])\n",
    "interfacesC = paths.VolumeInterfaceSet(opC, 0.0,[0.2**2, 0.3**2, 0.4**2, 0.5**2])"
   ]
  },
  {
   "cell_type": "markdown",
   "metadata": {},
   "source": [
    "Once again, we have everything we need to build the MSTIS network. Recall that this will create all the ensembles we need for the simulation. However, even though the ensembles are semantically the same, these are not the same objects. We'll need to deal with that later."
   ]
  },
  {
   "cell_type": "code",
   "execution_count": null,
   "metadata": {
    "collapsed": false
   },
   "outputs": [],
   "source": [
    "mstis = paths.MSTISNetwork([\n",
    "    (stateA, interfacesA),\n",
    "    (stateB, interfacesB),\n",
    "    (stateC, interfacesC)\n",
    "])"
   ]
  },
  {
   "cell_type": "markdown",
   "metadata": {
    "collapsed": true
   },
   "source": [
    "Now we need to set up real trajectories that we can use for each of these. We can start by loading the stored sample set."
   ]
  },
  {
   "cell_type": "code",
   "execution_count": null,
   "metadata": {
    "collapsed": false
   },
   "outputs": [],
   "source": [
    "# load the sample set we have saved before\n",
    "old_sampleset = old_store.samplesets[0]"
   ]
  },
  {
   "cell_type": "markdown",
   "metadata": {},
   "source": [
    "#### About `Sample`s\n",
    "\n",
    "The OPS object called `Sample` is used to associate a trajectory with a replica ID and an ensemble. The trajectory needs to be associated with an ensemble so we know how to get correct statistics from the many ensembles that we might be sampling simultaneously. The trajectory needs to be associated with a replica ID so that replica exchange approaches can be analyzed.\n",
    "\n"
   ]
  },
  {
   "cell_type": "markdown",
   "metadata": {},
   "source": [
    "Since the ensembles in our MSTIS network are not the exact ensemble objects that we saved our samples with (they were rebuilt), we still need a way to identify which of the new ensembles to associate them with.\n",
    "\n",
    "There are two main ways to do this. The first is to take one trajectory, and associate it with as many ensembles as possible. If your first path comes from a TPS simulation, that is the approach you'll want to take.\n",
    "\n",
    "The second approach is better suited to our conditions here: we already have a good trajectory for each ensemble. So we just want to remap our old ensembles to new ones."
   ]
  },
  {
   "cell_type": "markdown",
   "metadata": {},
   "source": [
    "### Loading one trajectory into lots of ensembles"
   ]
  },
  {
   "cell_type": "code",
   "execution_count": null,
   "metadata": {
    "collapsed": false
   },
   "outputs": [],
   "source": [
    "# this makes a dictionary mapping the outermost ensemble of each sampling transition \n",
    "# to a trajectory from the old_sampleset that satisfies that ensemble\n",
    "trajs = {}\n",
    "for ens in [t.ensembles[-1] for t in mstis.sampling_transitions]:\n",
    "    trajs[ens] = [s.trajectory for s in old_sampleset if ens(s.trajectory)][0]\n",
    "    \n",
    "assert(len(trajs)==3) # otherwise, we have a problem"
   ]
  },
  {
   "cell_type": "code",
   "execution_count": null,
   "metadata": {
    "collapsed": false
   },
   "outputs": [],
   "source": [
    "initial_samples = {}\n",
    "for t in mstis.sampling_transitions:\n",
    "    initial_samples[t] = paths.SampleSet.map_trajectory_to_ensembles(trajs[t.ensembles[-1]], t.ensembles)"
   ]
  },
  {
   "cell_type": "code",
   "execution_count": null,
   "metadata": {
    "collapsed": false
   },
<<<<<<< HEAD
   "outputs": [],
=======
   "outputs": [
    {
     "name": "stdout",
     "output_type": "stream",
     "text": [
      "Replica: 0\n",
      "Trajectory: Trajectory[64]\n",
      "Ensemble: <openpathsampling.ensemble.TISEnsemble object at 0x12482c1d0>\n",
      "\n",
      "Replica: 1\n",
      "Trajectory: Trajectory[64]\n",
      "Ensemble: <openpathsampling.ensemble.TISEnsemble object at 0x124806390>\n",
      "\n",
      "Replica: 2\n",
      "Trajectory: Trajectory[64]\n",
      "Ensemble: <openpathsampling.ensemble.TISEnsemble object at 0x124806ed0>\n",
      "\n",
      "Replica: 0\n",
      "Trajectory: Trajectory[174]\n",
      "Ensemble: <openpathsampling.ensemble.TISEnsemble object at 0x1248a5610>\n",
      "\n",
      "Replica: 1\n",
      "Trajectory: Trajectory[174]\n",
      "Ensemble: <openpathsampling.ensemble.TISEnsemble object at 0x1248ad190>\n",
      "\n",
      "Replica: 2\n",
      "Trajectory: Trajectory[174]\n",
      "Ensemble: <openpathsampling.ensemble.TISEnsemble object at 0x1248adcd0>\n",
      "\n",
      "Replica: 0\n",
      "Trajectory: Trajectory[66]\n",
      "Ensemble: <openpathsampling.ensemble.TISEnsemble object at 0x124920590>\n",
      "\n",
      "Replica: 1\n",
      "Trajectory: Trajectory[66]\n",
      "Ensemble: <openpathsampling.ensemble.TISEnsemble object at 0x124928150>\n",
      "\n",
      "Replica: 2\n",
      "Trajectory: Trajectory[66]\n",
      "Ensemble: <openpathsampling.ensemble.TISEnsemble object at 0x124928cd0>\n",
      "\n"
     ]
    }
   ],
>>>>>>> 44ec62fb
   "source": [
    "for st_idx in range(3):\n",
    "    for s in initial_samples.values()[st_idx]:\n",
    "        print s"
   ]
  },
  {
   "cell_type": "code",
   "execution_count": null,
   "metadata": {
    "collapsed": false
   },
   "outputs": [],
   "source": [
    "sset = paths.SampleSet.relabel_replicas_per_ensemble(initial_samples.values())"
   ]
  },
  {
   "cell_type": "markdown",
   "metadata": {},
   "source": [
    "The `sanity_check` function ensures that all trajectories in the sample set are actually in the ensemble they claim to be associated with. At this point, we should have 9 samples."
   ]
  },
  {
   "cell_type": "code",
   "execution_count": null,
   "metadata": {
    "collapsed": false
   },
   "outputs": [],
   "source": [
    "sset.sanity_check()\n",
    "assert(len(sset)==9)"
   ]
  },
  {
   "cell_type": "markdown",
   "metadata": {},
   "source": [
    "### Remapping old ensembles to new ensembles\n",
    "\n",
    "If your old and new ensembles have the same string representations, then OPS has a function to help you automatically map them. As long as you create the ensembles in the same way, they'll have the same string representation. Note that if you *don't* have the same string representation, you would have to assign trajectories to ensembles by hand (which isn't that hard, but is a bit tedious)."
   ]
  },
  {
   "cell_type": "code",
   "execution_count": null,
   "metadata": {
    "collapsed": false
   },
   "outputs": [],
   "source": [
    "sset = paths.SampleSet.translate_ensembles(old_sampleset, mstis.sampling_ensembles)"
   ]
  },
  {
   "cell_type": "code",
   "execution_count": null,
   "metadata": {
    "collapsed": false
   },
   "outputs": [],
   "source": [
    "sset.sanity_check()\n",
    "assert(len(sset)==9)"
   ]
  },
  {
   "cell_type": "code",
   "execution_count": null,
   "metadata": {
    "collapsed": false
   },
<<<<<<< HEAD
   "outputs": [],
=======
   "outputs": [
    {
     "data": {
      "text/plain": [
       "[\"I'face 2\",\n",
       " \"I'face 2\",\n",
       " \"I'face 0\",\n",
       " \"I'face 2\",\n",
       " \"I'face 0\",\n",
       " \"I'face 1\",\n",
       " \"I'face 1\",\n",
       " \"I'face 0\",\n",
       " \"I'face 1\"]"
      ]
     },
     "execution_count": 18,
     "metadata": {},
     "output_type": "execute_result"
    }
   ],
>>>>>>> 44ec62fb
   "source": [
    "[samp.ensemble.name for samp in sset.samples]"
   ]
  },
  {
   "cell_type": "markdown",
   "metadata": {},
   "source": [
    "### Setting up special ensembles\n",
    "\n",
    "Whichever way we initially set up the `SampleSet`, at this point it only contains samples for the main sampling trajectories of each transition. Now we need to put trajectories into various auxiliary ensembles."
   ]
  },
  {
   "cell_type": "markdown",
   "metadata": {},
   "source": [
    "#### Multiple state outer ensemble\n",
    "\n",
    "The multiple state outer ensemble is, in fact, sampled during the bootstrapping. However, it is actually sampled once for every state that shares it. It is very easy to find a trajectory that satisfies the ensemble and to load add that sample to our sample set."
   ]
  },
  {
   "cell_type": "code",
   "execution_count": null,
   "metadata": {
    "collapsed": false
   },
   "outputs": [],
   "source": [
    "for outer_ens in mstis.special_ensembles['ms_outer']:\n",
    "    # doesn't matter which we take, so we take the first\n",
    "    traj = next(s.trajectory for s in old_sampleset if outer_ens(s.trajectory)==True)\n",
    "    samp = paths.Sample(\n",
    "            replica=None,\n",
    "            ensemble=outer_ens,\n",
    "            trajectory=traj\n",
    "    )\n",
    "    # now we apply it and correct for the replica ID\n",
    "    sset.append_as_new_replica(samp)"
   ]
  },
  {
   "cell_type": "code",
   "execution_count": null,
   "metadata": {
    "collapsed": false
   },
   "outputs": [],
   "source": [
    "sset.sanity_check()\n",
    "assert(len(sset)==10)"
   ]
  },
  {
   "cell_type": "markdown",
   "metadata": {},
   "source": [
    "#### Minus interface ensemble\n",
    "\n",
    "The minus interface ensembles do not yet have a trajectory. We will generate them by starting with same-state trajectories (A-to-A, B-to-B, C-to-C) in each interface, and extending into the minus ensemble.\n",
    "\n",
    "* check whether the traj is A-to-A\n",
    "* extend"
   ]
  },
  {
   "cell_type": "markdown",
   "metadata": {},
   "source": [
    "First we need to make sure that the trajectory in the innermost ensemble of each state also ends in that state. This is necessary so that when we extend the trajectory, it can extends into the minus ensemble.\n",
    "\n",
    "If the trajectory isn't right, we run a shooting move on it until it is."
   ]
  },
  {
   "cell_type": "code",
   "execution_count": null,
   "metadata": {
    "collapsed": false
   },
   "outputs": [],
   "source": [
    "for transition in mstis.sampling_transitions:\n",
    "    innermost_ensemble = transition.ensembles[0]\n",
    "    shooter = None\n",
    "    if not transition.stateA(sset[innermost_ensemble].trajectory[-1]):\n",
    "        shooter = paths.OneWayShootingMover(ensemble=innermost_ensemble,\n",
    "                                            selector=paths.UniformSelector(),\n",
    "                                            engine=engine)\n",
    "        pseudoscheme = paths.LockedMoveScheme(root_mover=shooter)\n",
    "        pseudosim = paths.PathSampling(storage=None, \n",
    "                                       move_scheme=pseudoscheme, \n",
    "                                       globalstate=sset,\n",
    "                                      )\n",
    "    while not transition.stateA(sset[innermost_ensemble].trajectory[-1]):\n",
    "        pseudosim.run(1)\n",
    "        sset = pseudosim.globalstate\n",
    "\n",
    "    "
   ]
  },
  {
   "cell_type": "markdown",
   "metadata": {},
   "source": [
    "Now that all the innermost ensembles are safe to use for extending into a minus interface, we extend them into a minus interface:"
   ]
  },
  {
   "cell_type": "code",
   "execution_count": null,
   "metadata": {
    "collapsed": false
   },
   "outputs": [],
   "source": [
    "minus_samples = []\n",
    "for transition in mstis.sampling_transitions:\n",
    "    minus_samples.append(transition.minus_ensemble.populate_minus_ensemble(\n",
    "        partial_traj=sset[transition.ensembles[0]].trajectory,\n",
    "        minus_replica_id=-len(minus_samples)-1,\n",
    "        engine=engine\n",
    "    ))\n",
    "sset = sset.apply_samples(minus_samples)"
   ]
  },
  {
   "cell_type": "code",
   "execution_count": null,
   "metadata": {
    "collapsed": false
   },
   "outputs": [],
   "source": [
    "sset.sanity_check()\n",
    "assert(len(sset)==13)"
   ]
  },
  {
   "cell_type": "markdown",
   "metadata": {},
   "source": [
    "## Equilibration\n",
    "\n",
    "In molecular dynamics, you need to equilibrate if you don't start with an equilibrium frame (e.g., if you start with solvent molecules on a grid, your system should equilibrate before you start taking statistics). Similarly, if you start with a set of paths which are far from the path ensemble equilibrium, you need to equilibrate. This could either be because your trajectories are not from the real dynamics (generated with metadynamics, high temperature, etc.) or because your trajectories are not representative of the path ensemble (e.g., if you put transition trajectories into all interfaces).\n",
    "\n",
    "As with MD, running equilibration can be the same process as running the total simulation. However, in path sampling, it doesn't have to be: we can equilibrate without replica exchange moves or path reversal moves, for example. In the example below, we create a `MoveScheme` that only includes shooting movers."
   ]
  },
  {
   "cell_type": "code",
   "execution_count": null,
   "metadata": {
    "collapsed": false
   },
   "outputs": [],
   "source": [
    "equil_scheme = paths.OneWayShootingMoveScheme(mstis, engine=engine)"
   ]
  },
  {
   "cell_type": "code",
   "execution_count": null,
   "metadata": {
    "collapsed": false
   },
   "outputs": [],
   "source": [
    "equilibration = paths.PathSampling(\n",
    "    storage=None,\n",
    "    globalstate=sset,\n",
    "    move_scheme=equil_scheme\n",
    ")"
   ]
  },
  {
   "cell_type": "code",
   "execution_count": null,
   "metadata": {
    "collapsed": false
   },
   "outputs": [],
   "source": [
    "equilibration.run(5)"
   ]
  },
  {
   "cell_type": "code",
   "execution_count": null,
   "metadata": {
    "collapsed": true
   },
   "outputs": [],
   "source": [
    "sset = equilibration.globalstate"
   ]
  },
  {
   "cell_type": "markdown",
   "metadata": {},
   "source": [
    "## Running RETIS\n",
    "\n",
    "Now we run the full calculation. Up to here, we haven't been storing any of our results. This time, we'll start a storage object, and we'll save the network we've created. Then we'll run a new `PathSampling` calculation object."
   ]
  },
  {
   "cell_type": "code",
   "execution_count": null,
   "metadata": {
    "collapsed": true
   },
   "outputs": [],
   "source": [
    "# logging creates ops_output.log file with details of what the calculation is doing\n",
    "#import logging.config\n",
    "#logging.config.fileConfig(\"logging.conf\", disable_existing_loggers=False)"
   ]
  },
  {
   "cell_type": "code",
   "execution_count": null,
   "metadata": {
    "collapsed": false
   },
   "outputs": [],
   "source": [
    "storage = paths.storage.Storage(\"mstis.nc\", \"w\", use_uuid=old_store.reference_by_uuid)"
   ]
  },
  {
   "cell_type": "code",
   "execution_count": null,
   "metadata": {
    "collapsed": false
   },
   "outputs": [
    {
     "data": {
      "text/plain": [
       "(store.snapshots[BaseSnapshot],\n",
       " 2,\n",
       " UUID('27f954d4-4817-11e6-9be1-0000000022b9'))"
      ]
     },
     "execution_count": 30,
     "metadata": {},
     "output_type": "execute_result"
    }
   ],
   "source": [
    "storage.save(template)"
   ]
  },
  {
   "cell_type": "code",
   "execution_count": 31,
   "metadata": {
    "collapsed": false
   },
   "outputs": [
    {
     "data": {
      "text/plain": [
       "[<openpathsampling.collectivevariable.FunctionCV at 0x12413c650>,\n",
       " <openpathsampling.collectivevariable.FunctionCV at 0x124103a10>,\n",
       " <openpathsampling.collectivevariable.FunctionCV at 0x124509d50>]"
      ]
     },
     "execution_count": 31,
     "metadata": {},
     "output_type": "execute_result"
    }
   ],
   "source": [
    "[cv.with_diskcache() for cv in old_store.cvs]"
   ]
  },
  {
   "cell_type": "code",
   "execution_count": 32,
   "metadata": {
    "collapsed": false
   },
   "outputs": [
    {
     "name": "stdout",
     "output_type": "stream",
     "text": [
      "[False, False, False]\n"
     ]
    }
   ],
   "source": [
    "print [cv.diskcache_allow_partial for cv in old_store.cvs]"
   ]
  },
  {
   "cell_type": "code",
   "execution_count": 33,
   "metadata": {
    "collapsed": false
   },
   "outputs": [],
   "source": [
    "mstis_calc = paths.PathSampling(\n",
    "    storage=storage,\n",
    "    globalstate=sset,\n",
    "    move_scheme=paths.DefaultScheme(mstis, engine=engine)\n",
    ")\n",
    "mstis_calc.save_frequency = 50"
   ]
  },
  {
   "cell_type": "markdown",
   "metadata": {},
   "source": [
    "The next block sets up a live visualization. This is optional, and only recommended if you're using OPS interactively (which would only be for very small systems). Some of the same tools can be used to play back the behavior after the fact if you want to see the behavior for more complicated systems. You can create a background (here we use the PES contours), and the visualization will plot the trajectories."
   ]
  },
  {
   "cell_type": "code",
<<<<<<< HEAD
   "execution_count": null,
   "metadata": {
    "collapsed": false
   },
   "outputs": [],
=======
   "execution_count": 34,
   "metadata": {
    "collapsed": false
   },
   "outputs": [
    {
     "data": {
      "image/png": "iVBORw0KGgoAAAANSUhEUgAAAiAAAAFrCAYAAADo/jIuAAAABHNCSVQICAgIfAhkiAAAAAlwSFlz\nAAALEgAACxIB0t1+/AAAIABJREFUeJzsnXdYFFf7979EEytFmgWwgAgICHZUVBR7iRqjaCyosUcT\nY6yxJEaNXTHGhjXRqAjGLmpURKSoQelIR5GmVOll537/eH4z7+zu7LIoTTOf6zrX7J45U3Z39pz7\n3O2oERFERERERERERGqST2r7BkRERERERET+e4gCiIiIiIiIiEiNIwogIiIiIiIiIjWOKICIiIiI\niIiI1DiiACIiIiIiIiJS44gCiIiIiIiIiEiNU7+2b0AWNTU1MS5YRERERETkI4KI1GTr6qQGhIiq\npfz000/Vdm6x1FwRf8ePp4i/5cdRxN/x4ynV8Vsqok4KICIiIiIiIiIfN6IAIiIiIiIiIlLj/KcE\nEAcHh9q+BZEqQPwdPx7E3/LjQPwdPx5q8rdUU2afqQ3U1NSort2TiIiIiIiIyLuhpqYG+lCcUEVE\nREREREQ+bkQBRERERERERKTGEQUQERERERERkRqnSgQQNTW1Y2pqaulqamohStr8pqamFqOmphak\npqZmWxXXFREREREREfkwqSoNyAkAQxXtVFNTGw7AhIhMAcwDcKiKrisiIiIiIiLyAVIlAggRPQSQ\nraTJGAB//l/bRwA01dTUmlfFtUVEREREREQ+PGrKB8QAQBLvffL/1YmIiIiIiIj8BxGdUEVERERE\nRERqnJpaDTcZgBHvveH/1Qny888/c68dHBzELHsiIiIiIiIfCPfv38f9+/crbFdlmVDV1NTaArhK\nRNYC+0YA+IaIRqqpqdkBcCEiOwXnETOhitQKRASGYSCRSMAwjFRh69g2bOG/Z1d+lH2tbJ/QypGy\n9QzDSN1fRccLnY89XtWVKxW9F9rH1vG3svXvgpqaXOJErk5oK/tatk523yeffKLwGEWFPaYy+1Q9\nRuj1J598Inc8v459LfS+Xr16Uu/57UREahJFmVCrRAOipqZ2BoADAB01NbWXAH4C8BkAIiJXIrqh\npqY2Qk1NLRZAAYCZVXFdkQ8HIkJxcTHy8/O5UlBQgMLCQq4UFRVxpbi4WKqUlJRwpbS0FGVlZXLb\n8vJybitbJBIJt+UXVriQSCQA/vdHYTvuevXqSb3nd+DsPn7HLzR4VLSPX89eX2gfO2goOl6VQZM9\nvypFti3/vdA+to6/la2v7POiqE5oKyQcKWr3roKZKoKf0L7KtOcLtWydRCJR2IZ9zbbhv+cLz/w2\n7PPLf875pX79+tyWXz799FNuy5bPPvtMrjRo0AANGzaUK40aNUKjRo3QuHFjqdKkSRM0bdqUK59+\n+mmlnxeRDxNxLRgRlSEi5Obm4s2bN8jIyEBGRgYyMzORlZWFrKwsZGdnIycnhytv377lSl5eHurX\nrw91dXWuw2nSpAmaNGnCdUpsB9WoUSOuw2I7swYNGnBFtuNjO0N+51ivXj1uy+9QZTtbfifMCgEi\nIh8rslo+WYGcLXzBXVa4Lysr40ppaalUYScI/IkDO6HgTzDYSUdBQQEKCgqkJib169eHhoYG1NXV\noampCQ0NDTRr1gxaWlrQ0tJCs2bNoK2tDR0dHejo6EBXVxe6urrQ19dHw4YNa/srFhFAkQZEFEBE\nAADFxcV4+fIlkpKSkJSUhFevXiElJQUpKSlITU1FWloa0tPT8dlnn0FfXx96enpcB6CtrQ1tbW00\na9YMzZo1g6amJlc0NDS4zqQuzGyISKlGRLZjljXBKDLNCJlkZIvsrFVRXUXmHUXnULRV1QT0LuYd\n/vcqpHWQ/e5VQZkGpTKmlXcxeSgyc1S0lTWVqGIiqehcQqYTRfuEzC2ywrWQ8M3XdNQF8wyrKeVP\nXnJzc5Gbm8tNcLKzs5GVlYXMzExkZmYiIyMDb968wZs3b9CwYUO0aNECLVu2RMuWLdGqVSsYGBjA\n0NAQRkZGaN26NVq2bClONmoYUQARwdu3bxEVFYWoqCjExMQgJiYGCQkJSExMRFZWFgwNDdG6dWsY\nGhrC0NAQBgYGaNWqFVq2bIkWLVqgRYsWaNSo0TtfXyKRIC8vjyusGSY/P5+bDbGmGL5JRsgMw860\nZM0w7GtF5hiGYZRqQ4S0IrJbvglGmXlGdqvMdKOqeUeV49/FBFTRvorMNYBi4YBPRQOcMh8SVU0r\nfAEKgEpmDmVtKhLyhEwgyvbx3ys6J7+NsuP5AjN/n5AgrUjTwW6JSM78wtcs8rWN7GvW5MJuZc0v\nFZldmjRpAnV1dTRt2hQaGhpo3LjxOwtBRITs7Gykp6cjNTUVqampSE5ORnJyMl69eoWkpCS8fPkS\n2dnZMDIyQrt27WBsbAxTU1OYmprC3NwcxsbGdWKi9LEhCiD/IUpKShAWFoaQkBCEhIQgPDwc4eHh\nyMnJgZmZGTp06AAzMzOYmJjA2NgY7dq1q9SsoLS0FK9fv8br16+lzDGsKSYrK4ubqeTk5HAzmKKi\nIs7Oy3Y6fFMMa47hm2XYjkzIFMM3wch2jrKdJ2uSqQuzPBGRugjDMFICCVv4gr0i8wt/YsA3vfAL\nO8Fgt3yzCzspKS0t5UwvrMlFS0uL07CyphddXV3o6elBT08P+vr60NbWVrn/KioqwsuXL5GQkID4\n+HjExMQgOjoaz58/R3JyMoyNjWFpaQkrKyt06tQJNjY2aNeundhvvAeiAPKRwjAMoqKiEBAQgICA\nAPz777+IjIyEiYkJbGxsYG1tDSsrK1haWqJ169YV/kkLCwvx4sULvHjxgjPHsDMI1iTz9u1b7o+v\np6fH2WD55hjWVqulpcWZY5o0afLRqD75M1hF5hpZ84xsO9k2Fb1W1QykrK0q5iFVzTmqmGcqY4pR\nZHpR5EAr5Jwrqw2qyAwiZOZQFD2izMyhzPShar2iNor2s+VjGhjLysqQl5eH3NxcbvKSnZ0taHbJ\nyMjgJkL5+flo3rw5WrZsCQMDAzmzS5s2bWBgYIB69eopvX5xcTGioqIQHh6O0NBQhIaGIigoCIWF\nhejatSt69OgBOzs72NnZQU9Pr4a+lQ8fUQD5SGAYBkFBQbh79y68vb3h7+8PLS0t2NnZoWfPnujR\nowdsbGyUmkqKi4sRHR2NiIgIREdHIzo6GvHx8YiPj0dOTg5at27N/WmNjIykzDGtWrWCjo5OlQsS\nDMNwDmmy0TGsOUY2MoZvlpF1hpONjFEUJSM72xNSTwv5iDAMIzVYKRtEFO1T5XihiAUhE5Ay85Ci\nfe9iHnoX84wqphhFppeKzCzsPlnBiB85oixSRMjMIfu+IjOH7L6KBEhF51Z0rYrMKgAqjGipKMJF\nNtpF1qm7KqJdGjdujKZNm6Jhw4ZVLjSVlJQgPT2dmySxJhfW7PLixQtkZGTAyMgIxsbGaN++PacJ\n7tixI4yMjJT2aenp6fj333/x+PFjBAQE4NGjR9DX14e9vT0GDBgAR0dHtGrVqko/08eEKIB8wLx+\n/Rqenp64efMm7ty5Ax0dHTg6OsLBwQH29vZo2bKl4HFEhBcvXiAoKAhBQUGcRJ+UlARjY2OYm5vD\n3NwcpqamnDnmXR20GIZBTk6OYHSMrDmG72D29u1b5Ofno6ioiLMNN2nShHvNj4xhS4MGDbgt3xzD\nRsiwW6GwQX5Hy4+UYbfKOm8hQUBEpLbhCy6sn5MyQZoveJeVlXGRLuxWKNqlrKxMTtCXNbfIml34\n/lz8yUVZWRlnhmWd1Nkia3ZhTS+sllVXVxdNmjR5p++ppKQEiYmJiIuLQ1xcHGd2iYyMRE5ODjp2\n7AgrKyvY2NjA1tYWNjY20NLSEjyXRCJBeHg4fHx84OXlBS8vL7Rs2RJDhw7F8OHD0a9fP3z22Wfv\n87N+VIgCyAfGq1ev4OHhAQ8PD4SFhcHR0RHDhw/H0KFDYWRkJHjM27dv8ejRI/j7+yMgIACPHz9G\ngwYN0LlzZ9jY2KBTp06wtraGqalppRytcnNzuQiZV69ecY5dbHRMWloa3rx5g8aNG0tFx+jo6HB2\nW9amy4+OYTsgdXV1NG7c+KMxz9RV+DPqiqJ+KjLjKDPZKIuU4W9lUWZyYd8r0spUVCoyY/CFS1Gw\nrF7Kyso4vw82RJ+NdmEnKTk5OdwEhjW7ZGZm4s2bN6hXrx6aN2/ORbuwmlnWeZ51pK+MAJCbm8uZ\nXUJCQhAUFISQkBC0atUKPXr0QK9evdC7d29YW1sLmnEkEgkCAwNx8+ZNeHp64vnz5xg+fDgmTJiA\nYcOGvZfz/seAKIB8AOTk5ODcuXP466+/EBERgc8//xxffvklBg0ahAYNGsi1LygogLe3N2eOef78\nOTp37ow+ffrAzs4OPXr0UEktSERIS0vD8+fPuQiZ+Ph4LkKmvLxczhxjYGDAhbq1aNEC+vr6dU7i\nZxhGzllOyKFO1jSjKJmZIrONbFgvf8apbPZZmfrKnk92PyscKBt4KzIPCZlp+CYcZeYZFkVmGWUm\nF9n3siYUWbOIskgR2a1sYb+jTz75RKEGTFFeGaH2ykwglT0nX3OniimF34av/RPSDMpGtrClfv36\ndUogIyLk5+dLRbqkpKRwkyLW7JKSkgI9PT20a9cO7dq1g4mJCWdyMTMzQ9OmTSu8Vnl5OSIjI7lJ\nna+vL9LS0tCnTx/0798fgwcPho2NjeDEKS0tDZcuXYK7uzsCAwMxevRoTJ8+HQMHDqzQD+VjRBRA\n6ihEBF9fX7i6uuLKlSsYMmQIpk2bhqFDhwoO6LGxsbh69Spu3LiBgIAAdO3aFYMGDYKDgwO6d+8u\nKKjwycnJQXBwMIKDgxEaGorw8HBERETgs88+4/6crEmmXbt2aNu2LbS1tau8EyovL+dmPfxkZXzP\neKFsqULhuawaWDZUt7y8XMokIxRGqCiBmWz0jOwAIJTkTGhwqMzgVZUDmlCdrDAgIg9faFEk2CkT\n+lTxI1ImqKrSXlYIljWh8LeyZhZlCcWEzC0Mw8j5fAj5fijy+ZDNcqquri5letHU1ETTpk2r/LmU\nSCRITk5GYmIi4uPjERsbi+joaG6CpaurKxfpYmFhUaFm+PXr15zZ5Z9//kFOTg6GDRuGkSNHYujQ\nodDU1JQ7Jj09HW5ubvjjjz+QkZGB2bNnY9asWTAw+O8sCC8KIHWM0tJSuLm5Yffu3SgsLMS8efMw\nffp06OrqyrWNiorCuXPn4OHhgYyMDIwaNQojR46Eo6Mj1NXVlV4jKCiIi5B5/Pgx0tPTOTsnP0JG\n6LqVIS8vTyphGRuiy4bpsipUNmNqYWEhF27HN8WwRTZbKtuhyWZLZTtEIZ+Qzz77TBxwRUTeA4lE\nwmkPZQV8NrspP8spf6Igm+WUnWCwkw02PL+kpASamppS2U35obb6+vrQ19fnchG1aNHivXJ1SCQS\nJCYmSkW6BAcH4+XLl7CyskLPnj1hZ2eHXr16oW3btkr7kISEBHh6euLatWt4+PAh+vbtiwkTJmDc\nuHGCwsjTp09x5MgRuLm5YdiwYVi6dCm6dev2zp/lQ0EUQOoIRUVFOHLkCHbu3AlTU1P88MMPGDZs\nmJwaLzMzE6dOncKff/6J1NRUODk5YeLEibCzs1PoK1FWVoZHjx7hzp07ePDgAZ48eYJ27dqhd+/e\nnEnGzMys0irA8vJyJCUlcZEyL1++xMuXL6X8QRiG4cwxzZs3lwrTlc2a2qxZM6irq4s+H+8JEQk6\nC/KLsigg/mshs5LQrFyVsGBlPiGqoCg5muxrWb8OWd8OVc0UQiYKRWYK2fJfVKdXNWVlZYKhtuwE\n5vXr10hPT0d6ejrnb6alpSUVamtkZIS2bdty5hZdXd1KTz7y8/Px7NkzPHr0CAEBAfD19cUnn3zC\nRboMGjQIJiYmCs+bl5eHa9euwc3NDV5eXhg0aBBmzpyJYcOGoX596WXXcnNzcezYMbi4uKBDhw5Y\nu3YtHD7iVd9FAaSWKS8vx4kTJ7BhwwZ069YNa9asQffu3aXaEBECAgKwf/9+XLt2DSNHjsTMmTMx\nYMAAhR1damoqrl+/jhs3buDevXswMTHhImR69+6t0ItbiJycHERERCAyMhKRkZGIiopCdHQ0Xrx4\nAX19fRgbG8PY2Bht2rSRypjaqlUraGhofFDaBiISDNtVlF1V6H1VFFXOqahNeXk5Zw5SVIQGVNkB\nV1FEkCLzjlCIcUVhvABUMgEJhdrK+nkIhb4q8utQxUzBfp/814oiQWQLAKXfP9/U9y7737Uoyloq\nlMH0Q4vokkgkePPmjVyGU9bcEhcXByJC+/btObOyhYUFOnbsiA4dOqisPSEixMfH48GDB/Dy8sKd\nO3fQqFEjDB8+HCNGjMDAgQMVrj2Tk5OD8+fP4/jx43j16hXmzp2LOXPmyEUslpaW4syZM9i8eTPa\ntGmDLVu2yI0LHwOiAFKL3Lp1C9999x0MDAywZcsW9OjRQ2q/RCLB33//jW3btiE3NxcLFizAjBkz\noK2tLXi+V69ewc3NDe7u7oiOjsbQoUMxcuRIDBkyBPr6+irdU3p6Op48eYLAwEA8ffoUQUFByMzM\nRMeOHdGxY0eYm5tzf15jY+MaW+SJYRhOTavML4TvGyKbul2ZfwgbPlhWVob69etLmWtks6rKDg7V\nMVjInrN+/foqX5ddv0Ok9pAVWiorYFaHUCt7XlmBmn3+2f8CEcmlU1fk5yGb44PNXMzm+FDk76Gp\nqYkGDRrUmKCTlZXF5ThiQ23Dw8ORlJQEMzMz2NraomvXrujWrRtsbW1VilIhIoSGhsLT0xPXr19H\ncHAwhg4dCicnJ4wYMULhOUJCQnDgwAG4ublh9OjRWLFiBaysrKTalJWV4eTJk9iwYQPs7e2xc+dO\nGBoaVsl3URcQBZBaICkpCd9++y1CQ0Ph4uKCkSNHSv0BJRIJ/vrrL2zatAk6OjpYtWoVRo8eLTio\n5OXl4fz58/jzzz8RFhaGcePGYeLEiRgwYECFEj3DMAgPD4e3tzd8fX3h7++P3NxcdO/eHV27dkXX\nrl1ha2sLY2PjKh3QysvLObWpbOp2vj8ImyuEdUht3LixlF+IhoaGYNp2fq4QNm276B8iIlI5FPl5\nKFvNlp/fQzbPBz+1Ouvr8fbtWwCQSrHO5vmQTa/evHlzLsy2WbNmVfo/LSoqQlhYGJ49e4bAwEAu\nc3THjh3Ru3dv2Nvbo3///mjevHmF58rIyMDFixfh5uaGwMBAjB07Fs7Ozujfv7/gPefk5ODgwYPY\nu3cvevbsiQ0bNsDW1laqTWFhIbZu3YoDBw5g+fLlWLp06Xv5u9QVRAGkBiEiHD9+HKtWrcKiRYuw\ncuVKKQ0CEeHq1atYvXo1mjVrho0bN8LBwUHwoQ0JCcHBgwfh5uaGfv36YcaMGRg+fHiF0S7Jycm4\ndesWbt26BS8vL2hoaHCJy3r16gVTU9P3EjYYhkFaWhoXqstfSZf1C8nKyoKuri7nFyK7ii6bJ4Qt\nWlpa0NDQEO3q1QTf7KQoe6xsuLKsSULId0Qor4hsLhFV/UCE/D6EfD1ko4eEMnnyNUpCIaayWT0b\nNGggZ6sXqTqKi4sFV7XNysriEhi+efNGyt+juLhYKr06P7V627Zt0bZtW0Fnz8pQVFSEp0+fws/P\nDz4+PvDx8YGhoSEcHR0xbNgw9O/fv0INSVpaGs6cOYMTJ06gpKSE02I3a9ZM8Hqurq7YunUrHBwc\n8Ouvv6Jdu3ZSbeLj47FgwQJkZGTg5MmTsLa2fq/PWNuIAkgNkZGRgRkzZiA1NRUnTpxAp06dpPZH\nRkZi8eLFSElJwY4dOzBixAjBnAi3b9/Gtm3bEBUVhXnz5mH27NlKc3oQEcLCwvD333/j0qVLePny\nJQYPHowhQ4Zg0KBBaN269Tt9nvz8fE59yeYJiYqKQkJCAjQ0NLhQ3datW3POYKxfiL6+vtih8ygr\nKxNMJ19RUZaGXna1YP5WNmqBNTvJrmDKDs5C4cpC/iRCIceyRXZNFUV5QfgoyvUhu5aOkJ+HohDT\n8vJyhSYIvhDGvmbNEbJFdlFEVQpfE1eZIprV/j+FhYXcqrb89OovXrxAYmIiEhIS0LBhQzl/D0tL\nS5iYmLzTZKa8vBxPnz7FP//8g1u3buHZs2dwcHDAuHHjMGbMGOjo6Cg8lojg5+eHgwcP4vr165g6\ndSp++OEHtG3bVq5tfn4+9uzZAxcXF8ydOxdr166VyvLKn8iuWbMG33333QertRUFkBrAz88PkyZN\nwsSJE/Hrr79K5fEoKSnBpk2bcOjQIaxbtw4LFy6UG5yJCNeuXcOGDRtQXFyMlStXwsnJSWmCr7i4\nOJw6dQpubm4oLCzE+PHjMW7cOPTu3bvSfz7WL+Tp06d49uwZQkJCkJqaig4dOsDS0hIWFhYwNzdH\nhw4dYGJi8s4pkWuL8vJyOTWyrHpZyHdEkT+JUDuh/WwBwA1KrFmIbybiD1x805HQQCbUhj9YCm0/\n/fRTcXCrAIlEIriyq6K04/xwVFlzhewzoGifrCD56aefSv3WQvk3hF4LCUdCzxjfTCm7zMGHJgAR\nEV6/fo3Y2FhERUVxDvTh4eFIT09Hx44d0alTJ3Tu3LlS/h58cnJycOPGDVy8eBG3b99Gr169MGnS\nJHz55ZdKE5qlpqZi7969OHr0KEaPHo21a9fCxMRErl1KSgqWL18OPz8/HDhwAMOHD5fan5CQACcn\nJ7Rq1QonTpwQ1KrUdUQBpJo5ceIEVq5ciWPHjmH06NFS+4KCgjB16lSYmppi//79gpoMf39//PDD\nD8jPz8eGDRswZswYhR1BSUkJPDw8cOTIEURERGDy5MmYPHkyevbsqbKEzDAMIiIi4OPjg4cPH8Lf\n3x/Z2dmcXwi7FkL79u1rRYtBRCgoKEB2djaXmpm/fgzfxsx3ThVyUmWLRCIRXFtGyHdEyIeEfS9U\np6w9u0/UBolUBGsmExJs+YKLMqFXtq2QRk2RX0dJSYlUYjG+rxU/N4+6ujrnl8X31WIdTvm+HhWZ\ni6uLvLw8hIWFITg4GM+ePcO///6L58+fw9LSEr1790bfvn1hb2+vkr8HS0FBAa5du4a//voLPj4+\n+OKLLzB//nylkSs5OTnYu3cv9u3bh0mTJuGnn34SXEn39u3bmDdvHgYOHIi9e/dKCTelpaVYtmwZ\nbt26hWvXrsHU1LRyX0YtIwog1QQRYc2aNTh//jyuXr0KCwsLqX179+7F5s2bsXv3bkydOlVOQEhJ\nScHSpUvh6+uLzZs3Y+rUqQoFj/T0dOzbtw+urq6wtbXFvHnzMHr0aJVToKekpODmzZu4desW7t27\nB01NTe5P2Lt3b5iZmVXb7IeIuGRl/DVklDmnfvbZZ1wnxl9DRihpGdshyjqo8r31a9IL/78KPyxW\nNg08P0eILIryfvBNPOI6LdUPwzAoLi5GQUEBioqKpIR59nVeXh635ScX42c2zsnJ4cqnn37KOZuy\nC8qxycVYZ1N2XZcWLVpU65IOhYWFCAwMhK+vLx4+fAhfX1+0atUKgwcPVtnfgyUtLQ0nT56Eq6sr\ntLW1sXTpUkycOFHhRCMjIwO//PILzpw5gzVr1mDx4sVybfPy8rBkyRJ4e3vDzc0NXbt2ldrv6uqK\ndevWwd3dHf369Xu3L6EWEAWQakAikWD+/PkIDQ3FtWvXpLKJ5ufnY9asWUhISMD58+flnIwYhsHh\nw4exfv16zJ07F2vWrEHjxo0Fr/PixQts3boV586dw+TJk7FkyRJ06NChwvtj/UIuXryIS5cuISEh\nAUOGDMGwYcMwaNAghYvavQvsejKxsbGIj4/HixcvuIRl7CJ2DMOgVatW3BoyrLc7m7RMV1eXS1ZW\nmzOnDx12Fi0UuszXDLGDDD+cWcjnRCiMWShXCitwsM6irPAgm0RMyA9ENnkZK6zwk6EBkMttIpTX\nQlm6cKFQUtnl4vkzfXYraq/eDb4mUyjBGJs5mZ2YpKenQ1tbm0sw1rp1a7Ru3ZpLMNa+fXuV1nFR\nFYlEwvl7eHp6Ijg4GA4ODhg7diw+//xzlTJEMwyDGzduYOfOnUhMTMTy5csxe/Zshf1XVFQUFixY\ngNzcXLi6usoJGQBw/vx5fPPNN9i+fTtmzpwpte/OnTv46quvcOLECYwcOfLdPngNIwogVYxEIsHM\nmTPx6tUrXLlyRepP8erVK4wePRq2trY4ePCgXA6NV69ewdnZGYWFhTh69CgsLS0Fr/H69Wts3LgR\nZ86cwbx587BkyRKV8ny8ePECp0+fxpkzZ5Cfn48vvvgCY8aMgb29/Xt3pBKJBPHx8QgLC0N4eDhn\nc42JiUGjRo1gYmICExMTtGnThktYZmRkBAMDA2hqaoozWAGICCUlJVJmJbbImpv4s05Fr/Pz81Gv\nXj25QVQofJndyoYyqxLGLOSwWp1JrViBRCjnBV84kvXdUBZGqmiWL5tG/LPPPpPKbyG7VbWwIeWi\nQCOMRCLB69ev8erVK24C8+LFCyQkJHBJxrS0tGBmZgZzc3N07NgRVlZWsLKyEjRrVJasrCzcuHED\nly5dwj///AN7e3tMmTIFY8eOVThB5PPo0SNs3LgRISEh+Pnnn+Hs7Czoi0dE+PPPP7FixQosWrQI\nq1evlnsmIiMjMWbMGIwePRrbt2+XOs+jR4/w+eefw9XVFWPGjHnvz13diAJIFUJEmDNnDhISEnD1\n6lWpBzMiIgLDhg3DokWLsHz5crnO+MqVK5gzZw4WL16MVatWCXZEJSUlcHFxwY4dOzB16lT8+OOP\nFQoeZWVluHTpEg4fPoygoCBMnDgRU6ZMQa9evd7ZrMIwDKKiovD48WM8fvwYgYGBCAsLg66uLqyt\nrbmkZRYWFujQoUOlsq5+6EgkErl8B8oKf9lx/noYbFFTU5OypSsbxBQNenyBo66tTPwhQ0QoLi6W\nMj1U5rcXKg0aNFAqpAi9VlQaNWr0nxHsGYZBcnIyl1wsIiKCW9OlcePGsLW1Rbdu3dCjRw/07Nnz\nvYSSvLw8XL58GadPn8ajR4/g5OSEhQsXykU2CuHv748VK1YgNzcXe/fuxYABAwTbsZPRkpISnDt3\nTi75WFZCldKMAAAgAElEQVRWFsaPHw9dXV389ddfUv/rwMBAjBgxAn/++SeGDh36zp+zJhAFkCpk\n3bp1uHnzJry8vKQ0H0+fPsXIkSOxfft2TJs2TeoYhmGwYcMGHD9+HOfPn0evXr0Ez+3j44O5c+fC\nxMQEe/bsqdDZKCsrC4cOHcKBAwdgYmKCBQsWYOzYse+UubSsrAyBgYG4f/8+fHx84O/vDy0tLfTs\n2RM9evRA165dYWNj895x97WBbIZVvgCgTJvA1yrw64qLi6V8T1QdSPh1/ONEc9N/ByJCYWFhhYKq\nMmGW/5yWlZVxzyLfOVT2GVP0mu9AqqGhgYYNG35wAg0R4eXLl5yzKTtp0tfXR+/evdG/f384ODjI\nmcJVJTk5GcePH8fhw4dhYmKCJUuWKA0UYO/p77//xg8//IC+ffti9+7dggIRwzDYtm0b9u3bBzc3\nN/Tt21dqf0lJCSZPnoyioiJcuHBBasLr5+eHsWPHwtPTU9CUU1cQBZAq4uTJk9i0aRP8/PyktBKh\noaEYNGgQDh48iC+++ELqmKKiIkybNg1paWnw8PBAixYt5M5bVFSEVatWwcPDA/v27cO4ceOUdgIZ\nGRnYtWsXXF1dMXr0aCxZskQuq54qpKam4tq1a7h58ybu3buH1q1bw8HBAf369UPv3r3l1i6oTYqL\nizknVXbLOqzynd7YwjrE5ebmIj8/H40bN1aqZRDqoBXVNWnS5IPrpKsDIuLym8gmMuPn5ZBNUCYL\n3/GUdT6VTSwmJg0Tpry8XEpIrkiY5m9ZYSY3N5fLWsowDOf0zY9oYbds0kB+JlM2m2mzZs3qTCJB\niUSCiIgIPHz4kFvPRV1dHcOGDcPw4cOVruWiiLKyMvz999/YuXMnCgsLsWbNGjg5OSn9zAUFBfjp\np59w+vRpHDhwQG58YLl58yacnZ2xY8cOTJ8+XWpfeXk5nJ2dkZGRgStXrkhNWC5duoRvvvkGAQEB\nVerXV5WIAkgV8O+//2LEiBHw9vaWinaJj4/nJFwnJyepY3JzczFq1CgYGRnhxIkTgjPdsLAwODk5\nwdraGgcOHFC4BgzwP+fWnTt3Yt++fZg4cSJWrVqFNm3aVOpzJCYmws3NDR4eHoiLi8PQoUMxYsQI\nDBkypFIhaVWBRCJBWloat7JuSkqKlEPa69evuQyJpaWl0NXV5To7dmVdfuF3lvyirq5eZzrG2kQi\nkXBhzfzCj2DgD0x8J1Z+SDPfUZVdU0cokRk/aRnrnKrMCZUVVPgLyPF9Pfh+HmpqalIho/zCmqJY\noZEVONlIKtlQUS0tLTRt2lQUKvG/GTf7PLDPCv81u3Itm8mU72Cam5sLTU1NbhVsfX19LsKFn9HU\n0NAQWlpaNfp9ExFCQkLg6emJGzduIDg4GI6OjnBycsKoUaMqldeIiPDPP//g559/Rm5uLrZu3YpR\no0Yp/TwBAQGYOnUqBgwYgL179wr6lERGRmL48OFYuHAhVqxYIbWvvLwcEydORL169XDu3Dmp/mz7\n9u1wd3fHw4cP66Q2VRRA3pOcnBx06dIFO3bswPjx47n6rKws9OrVC9999x0WLlwodUxWVhaGDBmC\nXr16Ye/evYLqunPnzmHx4sXYvn07ZsyYoTRL5NmzZ7FixQr069cPmzdvrpQ6MTc3F25ubvjjjz8Q\nHR2N8ePHY+LEiejbt2+1rjVAREhNTUVMTAzi4uKQkJCAhIQEvHjxAi9evEBaWhp0dHRgaGgIAwMD\nuSgZNn27rq4u1NXVxQHi/2CjC9jwZbZkZmZKhTPLrrlTUFAAdXV1bhbLCmvsoCxkJhIKbeY7qtaG\nYMdqXlgnU1mHUr4TqaxZgx1MZQfVkpISbmbfrFkzTtBlCxulxYaSsmuXfAxrdVQVEokE2dnZXJQL\nG+nCTipSUlK4yUZ5eTmMjIy4tOrt2rVDu3bt0L59e5iamkJdXb1a7zUzMxNXrlyBm5sbAgICMHr0\naDg7O2PgwIEq+80REW7cuIEVK1bAwMAAe/fulZqcypKXl4d58+YhPDwcly5dEuzDk5OTMXjwYIwf\nPx6//PKLVJ9XUlKCYcOGwdbWFnv27JG6j/Hjx8PIyAh79+6txLdQM4gCyHsyadIk6OjoYP/+/Vyd\nRCLB8OHDYW1tjV27dkm1z8vLg6OjI/r164cdO3YIplv/6aefcOrUKVy6dAk2NjYKr52QkIDZs2cj\nKysL+/fvR+/evVW+75CQEOzfvx/nz5+Ho6MjnJ2dMWzYsCrvNFlBIyQkBKGhoQgPD0dERAQiIyPR\nuHFjmJqawsTEBMbGxtwaDm3atEGrVq1Eh8n/o6ysjOu0We2P7Ht+CKOamhoXvswW/oDJaon42iIN\nDY0PKtNlTVJaWsrN7DMzMzmhjZ3d8wU8ViuXmZmJpk2bcrN9dssKz/x8F/r6+tDW1haF6P/j7du3\ncmnV4+LiEBcXh9jYWGhpaXGO7lZWVrC2toa1tXW1ZGB+/fo1zp49i5MnTyIvLw8LFizArFmzVM46\nWlZWhgMHDmDTpk1YsGAB1q5dq7BfIyLs27cPW7ZsgYeHB/r06SPX5s2bNxg4cCAmT56MH3/8UWpf\ndnY27OzssHr1asyYMUOqvkuXLvjtt9/kkmHWNqIA8h64u7tj/fr1ePr0qVSSmrVr18LPzw+3b9+W\nskeXlJRgxIgRaN++PQ4dOiTX4ZSXl+Prr79GdHQ0Ll++rDDChYjg6uqKNWvWYOXKlfj+++9VsnsT\nEe7evYutW7ciMjIS8+fPx5w5cwR9T96V7Oxs+Pv7IyAggEvfLpFIYGNjA2tra1hZWXERMh9i6uCq\norS0VGpxLTbvAbvlCxdv376Frq4uN1ixOVJk86Ww6u0PLRX+xwjDMMjJyeGEQ3bLFyD5v3NBQYGc\nkMIu1sgm5GJfa2tr/2eFRYZhkJSUxKVVDw0NRWhoKCIjI9G6dWt07doVPXv2RK9evWBra1tlEyoi\nwqNHj/D777/jxo0bmDp1KpYtW6byWlopKSmYP38+EhMTcfr0aaURM7du3cK0adNw+PBhjBs3Tm5/\namoq7O3tsXz5csyfP19qX0REBPr374/bt2+jc+fOXL2Pjw8mTZqE0NBQpab8mkYUQN6RnJwcWFpa\nwt3dXUrzcPfuXTg7O+Pp06dSAgQRYdasWcjJyYGHh4ecerq0tBRTpkzB27dvcfHiRYWx5bm5uZg9\nezZiY2Nx5swZpWo9Pvfu3cO6deuQmZmJ1atXY/LkyVWiYcjIyMD9+/dx//59eHt7IzExEd27d0ev\nXr3Qs2dPdOnSBQYGBv+J2V1hYaHU4KKopKWlIT8/X26Q4W/5wsbHPuDwnVD5jqisT8h/IdtpSUmJ\noGDC+jzxBdS8vDwpAVRRYbVg/wWn3LKyMkRGRiIwMBCPHj2Cr68vEhMT0aNHDzg4OMDBwQE9e/as\nkj4vJSUFLi4uOHr0KCZNmoQ1a9bAwMCgwuPYHB/Lli3D5s2bMWfOHIXP9NOnTzFixAjs2bMHkydP\nltsfFxcHe3t7nDx5Ui7U9ty5c9zEmB+NuWjRIpSWlsLV1bWSn7j6EAWQd2Tx4sUoLS3F4cOHubq3\nb9/CysoKR48exZAhQ6Ta79u3D8eOHYOvr6/cDFUikcDJyQmlpaVwd3dXminv888/x8CBA7Fnzx6V\nPLWfP3+O77//HjExMdiwYQMmTZr0XrZ5Novq5cuXcf36dURERMDe3h4DBgxA//79q3TWUdsQEfLz\n8xUKFPz6tLQ0lJSUSAkOysqHKFSws3q+/wgbacQ6qrL+FKyTqpBzKn+12fLycjAMIxXp8n+dEndN\nttSrV08u6oX1OWH9T/hOpvwQUr5TKd+Ho3Hjxh+cYFNaWlqhkMs+n9nZ2dDW1pYTTFhBl/+s6uvr\nfzT/XeB/2lg/Pz/cv38f9+7dQ1xcHAYNGoRRo0Zh1KhRKmUzVUZGRga2b9+OY8eO4ZtvvsGqVatU\nSkr2/PlzTJgwAd27d8fBgwcV9vdhYWEYMmQI9u7diwkTJsjtf/jwIb744gv4+/vLLWbn7OwMdXV1\n/P7771xdbm4uOnbsCA8PD4XpHmoaUQB5B8LCwuDo6IiIiAipJZjnz58PiUSCI0eOSLUPCAjA559/\njoCAABgbG0vtIyIsWLAAsbGxuH79usKH0dvbm1tN9+uvv67wHgsLC/HTTz/h5MmT+PHHH/HNN9+8\nl/QfGhqK06dPw8PDAwzDYMyYMRg1ahT69u1bJ72rlcEu5c2aPtiSmpoqNwNVU1NTWaj4EDO6EhEy\nMzOlIo34JiH+mjxZWVlo2rQp5zvCpsYXclhlhQB+dlV+KnR+VIwq2g0i4sJ3+RlO+ZlM+U6mbJip\n7Bok/CiNjIwMAJBag4S/Dgk/QqNVq1YfpGmrvLwcGRkZglo4WVPfmzdvoK6uLve8syYg/ros+vr6\nH5xmJT09HTdv3sSVK1dw584d2NraYvLkyZgwYYJUP15ZkpKSsHLlSjx8+BB79+4VNJvIkp+fj2nT\npiE7OxuXLl1SmKwxODgYgwcPxtmzZ+Ho6Ci3f9++fTh+/Dj8/f2lJqTZ2dmwsrLCuXPnpPKHnD59\nGnv37sWjR4/qxARIFEDegTFjxsDBwQHff/89V+fv74/x48cjIiJC6mHKy8uDjY0Ndu3aJfhgbtu2\nDefOncODBw8UendfvnwZc+bMUfgQyvLw4UPMnDkT3bt3x549e945hDYrKwt//fUXjh07hqysLHz1\n1VeYNGkSbGxs6uRAW15ejtTUVLx69QqvXr1CSkoKN7Cyg2tKSgpKSkqkOlN2Kzsr1NfXr9L1JWqD\ngoICLrKIXYcnKSkJL1++5L6jRo0awcDAAC1btkSrVq2kBhxW1a+npwdtbe2PaoYM/E8YZR14+QMy\nK5Cyz01ycjL3PRkZGUmtR8IuL2BgYPDBDcp8GIZBVlaWlFDCX5OF/U7S0tKQmZkJHR0dtGrVSq6w\n4bSGhoZ11rm2qKgIt2/fxtmzZ3Hz5k04Ojri66+/xpAhQ975N/T29sacOXPQtWtX7Nu3r0INC8Mw\nWLp0Ke7du4dbt24pzK3k7e2NCRMmwMvLS255DiLCxIkTYWRkhN27d0vtu3DhAtavX49nz55xk08i\nQvfu3bFy5UpBrUpNIwogleTJkycYN24cYmNjOYmTYRj06NED33//PaZMmSLVfuHChSguLsbx48fl\nzuXp6Yk5c+YgICBALtUuy8WLF7FgwQJcv369wox2EokEGzZswNGjR3HgwAGMHTv2nT5jREQEXFxc\n4O7ujuHDh+Prr7/GgAEDal1iZiNq4uLiEB8fj/j4eC50NzExUSp0lw3fNTQ05EJ42W1N5xmoTogI\n6enpiI2NRWxsrNR3Ex8fj7dv33IDZJs2bbiBkx1EDQwMVFIb/9chImRlZeHVq1dISkrihLiXL18i\nMTERL168wJs3b2BoaAhjY2MYGxtz6x+1b98eJiYmH7wwy6e8vByvX7+WE9LYwi40WV5ejtatW3MR\nbu3atZP6bqo7pFYV3r59i3PnzuHYsWNIT0/Ht99+i6+//vqdMjsXFhZi3bp1OHfuHP766y84ODgo\nbU9E+PXXX/Hnn3/iwYMHCieLp06dwoYNGxAYGCh3X5mZmejUqRPc3Nxgb28vdW42jxN/snzz5k0s\nXboUYWFhtd6niwJIJRk7diwGDRqERYsWcXXnzp3Drl275NRavr6+mDhxIsLCwuQiPpKSktC9e3e4\nu7vLpdhlYTPgeXp6okuXLkrv682bN5g8eTKICGfOnHknrceTJ0+wceNGPH78GAsXLsT8+fNVWuSu\nqikrK0NUVBRCQ0MRERGB58+fIzo6GnFxcWjSpAnXebH5AdjQXUNDw482dDc3NxdRUVHcdxEdHY2Y\nmBjExsaiQYMGMDU15QY6toM3NjZG8+bNa72T+a9QUlKCly9fckIgP3SUXSzN1NQUpqam6NChA7dw\nmomJyUenWWJ5+/YtN0FgQ2r5YbXq6urc92FhYQFLS0tYW1vXmuP648ePsWfPHty+fRvz5s3DDz/8\n8E7mmdu3b8PZ2RnffvstVq1aVeFn2bhxI86fP4/79+8rvN4333yD9PR0uLu7y53vwoULWLt2LYKC\ngqRM4uHh4RgwYACio6M5zTwRwc7ODsuWLat1LYgogFSCiIgIDBw4EAkJCVzYbXl5OSwtLbF//34M\nGjSIa1teXo4uXbpg7dq1mDhxotR5JBIJBg0ahMGDB8vFcrM8ffoUQ4cOxeXLlyvM7/H8+XOMGDEC\nTk5O2LRpU6WdTCMjI7F69WoEBgZi1apVmDVrllRYcXVSUFCAoKAgBAYG4unTpwgKCkJUVBRat24N\na2trWFpawtzcHB06dICpqSk0NDRq5L5qAyJCcnIyt5Iwu7DW8+fPkZeXBzMzM66w30f79u3r3GJ/\n5eXlnL8F3zmV9c9gfTZknVHZbKfs/5yNgGGzprLOp/wsp6zTKd/ZtFmzZnUuOR27WFpMTAxiYmIQ\nHR2NqKgoREVFISkpCW3btoW5uTnMzc1hYWEBCwsLmJubf/TPe0pKCvddPH/+HGFhYQgNDUVZWRls\nbW1ha2uLLl26oGvXrjAzM6sxYTohIQHbtm2Dh4cHvv32WyxdurTSGqxXr17hiy++gJmZGY4eParU\nV46IsGLFCvj7++POnTuCAQYlJSWws7PDwoULMWfOHLnjx4wZAzs7O7kxZebMmWjTpg1+/vlnru7y\n5cvYuHEjnjx5Uqv/E1EAqQRz586FoaEh1q9fz9WdPn0arq6u8Pb2lvohXV1dcfbsWdy7d0/uB967\ndy88PDxw//59QWEhLS0N3bt3x969exWuD8ASEBCAMWPGYOvWrZg5c2alPk9ubi7WrVuHs2fPYuXK\nlVi0aNE7LVZXGV6/fo0HDx7gwYMH8PX1xfPnz2FpaYmuXbuiS5cusLW1haWl5UdtFiAipKWlISws\nDOHh4VKlYcOG3ADEH4gMDAxqVZPBMAxev36NpKQkTs3O+gPwnRgzMzNRUFDAOafKOqayDqmsUyrr\niMpPy87+X9gU7PzU6yUlJZzjaWFhoZzDaW5uLrKzs1FcXIxmzZpBR0eHcy5l/VpYXwVDQ0MYGRnV\n+iBfUlKC2NhYTthktX5RUVHQ0dGBpaUlLC0tYWVlBUtLS3Ts2PGDdIitDOnp6QgODsazZ8/w9OlT\n/Pvvv8jMzISdnR3s7e3Rv39/9OjRo9od4OPj47F27Vp4e3tjx44dmDx5cqUG7MLCQs7Z9PLly0pN\nTgzDwMnJCU2aNMGJEycErxMZGYm+ffsiMDBQbqmN+Ph4dO/eHREREVIacLae1cKx17KwsMDRo0cV\nauBrAlEAURHWlh4ZGckl7mIYBtbW1nBxccHgwYO5toWFhejQoQMuXryI7t27S53n1atX6Ny5Mx4+\nfAgzMzO565SVlcHR0REDBgzAhg0blN6Tj48Pxo8fj5MnT2LEiBGV+jwXL17E4sWLMWzYMGzbtu29\nvMCVUVpaCm9vb3h6euLOnTt4+fIl+vTpg/79+8Pe3h5dunSpdqGnNsnNzUVoaChCQkI4gSMsLAxq\namqwsrLiBhW2VNfvoAp5eXncDJ01IyQkJCAxMRHJycnQ0NCAkZER51fDOqyyTqpsavy6kFW1rKyM\ni3RhHUxZZ0rWX4H156hfvz7nI8P6b7Bpv9u2bVtr5hGGYZCYmMg9M+w2OjoaLVu25IQSNhOomZnZ\nR2vKAf43efHz84OPjw+8vb0RFRWFXr16YfDgwRg1ahTMzc2rbTbv7++P+fPno3nz5jh06JBcNKMy\nJBIJFi5ciJCQENy6dUupwFtQUIBevXph/vz5ckt4sGzevBn+/v64evWq3OddsmQJGIbBb7/9JlU/\nffp0mJubS2lH2GiYM2fOqPxZqhpRAFGRI0eOwNPTE3///TdX988//2DZsmUICgqSehBcXFzw4MED\nqbYsTk5OMDc3VyhcrFu3Dk+ePMGNGzeUduJPnjzByJEjcebMGSnTT0Xk5eVh8eLF8PPzw7Fjx6pF\n+i0oKMCNGzdw4cIF3Lx5ExYWFpwzVNeuXT/oSAFFlJeXIzo6mks5z24zMjKkBgl20NDX16811WdG\nRgY3oLFp8Z8/f47c3Fxu4GX9bFjnQSMjoxozy9UkRITs7Gy5tN+xsbGIiYlBSkoKZx5h039bWlrC\nwsKi1gTn8vJyxMXFcb8h+6y9fPkSZmZm6NSpE6ytrblty5Yt65Q5qqrIycnB/fv3cevWLVy7dg0N\nGzbE2LFj8eWXX6JHjx5V/pnLysqwZ88e7NixA7t27cK0adNUvgYRYeHChYiIiICnp6dSDW9sbCx6\n9eqFu3fvCmZMLS0tRadOnbBz506MGjVKat/r169hbm6O0NBQqeRoISEhGD58OBITEzkhNSsrC8bG\nxkhISKi1rNSiAKIiffr0wapVq6Ry6Y8dOxYjRozA3Llzubri4mKYmJjg2rVrUqlwgf9pLKZOncqt\ngyLL48eP8fnnnyMoKEhpevSYmBj07dsXR44cqVRu/9DQUIwfPx79+/eHi4tLlapxGYaBl5cXTpw4\ngatXr8LOzg7jx4/H559/XqWp3usC2dnZCA4ORnBwMIKCghAcHIznz5/D0NCQEzTYzt/ExKTWtAEM\nwyAuLg5Pnz7Fs2fPEBQUhKCgIBQXF3Pal44dO3J+B7Vt5qmLFBcXIzY2lvPHYbUQcXFxaNu2rZSf\nQpcuXWpVg1VYWIiIiAgEBwdzKcpDQkJARLCxsYGtrS1sbGxgY2MDCwuLj8phm4gQFBSEv//+G+7u\n7iguLoazszNmzJhRqcU5VSEkJARfffUVOnfujMOHD6tsLmYYBs7OzsjJycGlS5eU+uqdPHkSe/bs\nwZMnTwR/p5s3b2Lx4sUIDw+X279s2TKUlZXJLT7Xv39/LF68GF9++SVX5+TkhAEDBsildK8pFAkg\nIKI6Vf53S7VDfHw86erqUmlpKVeXkpJCWlpalJeXJ9X22LFjNHToULlzMAxD9vb29Mcffwheo6Sk\nhCwtLenMmTNK7yU7O5vMzMzo8OHDlfoMFy9eJD09PTp9+nSljquIjIwM2rZtGxkbG5ONjQ25uLjQ\n69evq/QatQXDMBQbG0vu7u60Zs0aGjVqFBkZGVHTpk2pd+/etGDBAjp06BAFBARQQUFBbd8upaam\n0sWLF2nlypU0cOBA0tTUpNatW9O4cePol19+oStXrtCLFy+IYZjavlWlMAxT5++xpKSEgoKC6I8/\n/qAlS5ZQ//79SUNDg9q2bUsTJkygHTt2kI+PDxUWFtb2rVJqaip5enrS1q1badKkSWRhYUENGzak\nTp060bRp02jnzp109+5dyszMrO1brRIYhqGnT5/S4sWLSVdXl4YMGUIXL16k8vLyKrtGQUEBTZky\nhbp06UJJSUkqH1daWkoDBw6kZcuWKW3HMAyNGDGCfvnlF4VtBg8eTIcOHZKrT05OpmbNmsn9nqdP\nn6YhQ4ZI1V25coXs7e1Vvv+q5v/GdbnxXtSA8Ni+fTvi4uKk0q5v374dUVFROHbsGFdHROjatSu2\nbNkil5//3r17WLBgASIiIgQl323btuHBgwe4du2aQrUewzAYN24cDA0NpVbfrYjff/8dW7ZsweXL\nl9GtWzeVj1NGUlISdu/ejT/++AOjR4/GwoULq0XtWVOwa0k8e/aMK8HBwVBXV0fnzp3RuXNn2NjY\noFOnTjA2Nq51TQHDMIiMjISPjw98fX3h6+uLnJwc2NnZoWfPnujRowe6desGPT29Wr1P4H/Pdnh4\nOJeNlE3TfvHiRbnESgDQuXNnBAUFAQCXfv3TTz/Fw4cPBVXSGzduRF5enpzDqaWlZY2aSRiGQUxM\nDJ48eYLHjx8jICAA4eHhsLKyQp8+fWBvbw97e/taCW2XpaioCGFhYQgJCeE0Y8HBwdDW1uaed7Z8\nyGs5FRcXw8PDA/v27UN2djZWrFiBadOmVYnzKhFh+/bt2L9/Pzw9PQWfZSEyMzPRvXt3bN26VS5C\nkk9SUhI6d+6MgIAAtG/fXm5/QEAAJk2ahJiYGDnfn6lTp6JLly5YunQpV1dUVAQDAwOEhIRweadK\nS0vRsmVLBAcHK8xFVZ2IGhAV6NGjB92+fVuqztramu7fvy9V9/jxYzI2NiaJRCJ3DkdHRzpx4oTg\n+dPS0khHR4diYmKU3seuXbuoZ8+eVFJSovK9b9myhUxNTSkhIUHlY5SRnp5OixYtombNmtEPP/xA\nr169qpLz1iSlpaUUFBRER48epfnz51O3bt2oUaNGZGZmRpMmTaJt27bR7du36c2bN7V9qxwMw1BE\nRATt27ePxo0bRzo6OmRsbEzOzs505MgRioiIEHzuqgM/Pz/6/fffaenSpTRu3Djq3Lkz6ejokK+v\nr2B7Nzc3OnnyJF26dIm8vLzo33//pcjISCouLlZ4DYZhSCKRUGlpKRUUFFB2djaVlZUpPP/WrVtp\n2bJl5OzsTMOGDSNbW1uKjY0VbH/16lXy8/OrkRl/QUEBeXt70+bNm2n48OGkqalJ5ubmtGDBAjp/\n/jxlZGRU+z2oikQioejoaHJzc6OVK1fS0KFDSU9Pj3R1dWno0KG0Zs0aunjxIiUlJdV5DZUsDMPQ\n/fv3aejQoWRkZETHjx+vMo3IX3/9Rc2bN6dnz56pfExgYCDp6uoqfEZZfv31Vxo3bpzC/YrGlYcP\nH1KHDh3kfqfZs2fTtm3bpOqcnZ3pt99+U/neqxIo0IDUusAhd0O1JICkpaWRpqam1KAfHh5OBgYG\nch3+/PnzaePGjXLnePbsGRkYGCgUHBYvXkzfffed0vuIiIggXV1diouLU/net23bRh06dKCUlBSV\nj1FESUkJbdmyhXR0dOjbb7/9YMwsDMNQTEwM/fnnn7R48WKys7Ojxo0bk7m5OU2dOpVcXFzIx8dH\nzpRWF0hPT6dTp07RtGnTqFWrVtSmTRuaNWsWnT59uloFP4ZhKDk5mbKysgT3r127lubOnUvbtm2j\n8yzLCBwAACAASURBVOfP0+PHjyktLa3GBKD3Ze7cudStWzfS0NAgPT096tevHy1cuLBGnoHy8nIK\nDAyknTt30ogRI0hDQ4O6dOlCK1asoDt37igVymoD9lm4fPkyrV+/noYPH056enrUvHlzGjlyJP38\n889048YNhc9KXcTPz4/s7e3J2tqa7t69WyXndHd3p+bNm1NwcLDKx+zatYv69u2r9H9TWFhIhoaG\n5O/vL7j/1q1bZGVlJSdoMAxDZmZm9PDhQ6n6u3fvUufOnaXqPDw8BN0GagJRAKmAU6dOyUmgmzdv\npsWLF0vVFRcXk7a2Nr148ULuHLNmzaJff/1V8PxJSUnUrFkzSk9PV3gPEomEevfuTb///rvK933i\nxAlq165dlQxUDx8+JAsLCxo5cmSFWpraprCwkLy9vWnLli00evRo0tXVJSMjI5owYQJt376dvLy8\nKDc3t7ZvUxCJREKPHz+m9evXU/fu3UlTU5PGjRtHBw8epJiYmGqbdWZnZ9PNmzfp559/ppEjR1Lz\n5s1JR0eHrly5Ui3Xqyuwg+s///xDLi4uggMBwzD077//Svl/VSWlpaXk4+ND69evp549e5KGhgaN\nGTOGDh8+XGe1iwzD0IsXL8jDw4NWrVpFAwYMIHV1dTI3N6eZM2fS0aNHKSIiok5rSRiGoQsXLlDr\n1q1p+vTpVaKJOnfuHBkYGNDLly9Val9eXk69e/emAwcOKG13+PBhOd8NFoZhyNLSUlCQ2rJlC82b\nN0/umrq6upSYmMjV5ebmUtOmTWvFX0kUQCpg+vTpdPDgQam6Xr160a1bt6TqLl++TH379pU7Pjc3\nlzQ1NRUKGIsWLarQIcnV1ZXs7OxUnmF6e3uTvr4+RUREqNReESUlJbRixQpq2bIlubu718kOpaCg\ngG7fvk2rV6/mtBvdu3enJUuW0Pnz5+tsJ85SXFxM169fpzlz5lCLFi3IwsKCli1bRl5eXpUytb0P\nv/76Kzk4ONCqVavowoULH4Sjak2RkZFBVlZW1LRpU3JwcKD169fTvXv3qKioqFqu9+bNGzp16hRN\nnjyZtLW1qUuXLvTLL79QSEhInf5NysrK6NmzZ3TgwAGaOnUqtW3blrS1tWnMmDHk4uJCwcHBdVJD\nlpeXR0uWLKGWLVuSp6fne59vx44d1KlTJ8rPz1epfVhYGOnq6lJqaqrCNiUlJdS6dWsKCAgQ3L9v\n3z6aNGmSXH1iYiLp6OjICc/Tpk2Tm8z26dNHbkyrCUQBRAkMw5ChoSFFRUVxdZmZmaSuri7XAU2b\nNo327dsnd45jx47RmDFjBM+fmZlJWlpaSk0kubm51Lx5cwoMDFTpnpOSkqhly5bv/TAlJiZS9+7d\nadSoUXXK3MJqCTZt2kQODg7UpEkT6tOnD61bt47u3r1bJ6JRKqKgoIA8PDxo0qRJpKmpSfb29rRr\n164K7cHvc73r16/TpUuXquX8qsIwDOXn51NSUhKFhYWRv78//fPPPwqf7cTERDp79ixduHCBrl+/\nTl5eXvTkyZNaESpzcnLoxo0btGrVKrKzs6P+/ftX+zXLysro/v37tGTJEmrTpg21b9+eVqxYQY8f\nP67TwghLcnIynTlzhubMmUMmJiakp6dHkyZNoqNHj9a5iYGXlxcZGRnR8uXLFfoaqQLDMDRjxgya\nOHGiyr/RsmXLaM6cOUrb7N27l7788kvBfRkZGaShoUE5OTly++zs7OTGgrNnz9Lo0aOl6tatW0er\nV69W6X6rElEAUUJ8fDy1aNFC6kFyd3en4cOHS7UrLy8nHR0dQdXbwIEDyd3dXfD8u3btoilTpii9\nhw0bNlTYhkUikZCDgwNt2rRJpfaK8PX1pZYtW9KOHTvqREdXWFhIV65codmzZ3NagiVLltD169fr\npO+GECUlJXTlyhX66quvSFNTkwYNGkSHDh1SOvN5H1JSUujQoUM0YsQIUldXp759+9KxY8eq5VpE\n/+t4U1NTydfXl/z8/ATbnD9/nho1akStWrUiCwsL6tmzJw0cOJC2bNki2N7X15cmTpxIY8eOpWHD\nhlG/fv2oS5cutHTpUsH2/v7+9P3339Pu3bvp4sWLFBwcrPJMtLIocmDMzMysFu0IwzAUGBhIP/74\nI7Vv356MjY1p9erVFBoaWuXXqi4SExPp6NGj5OTkRNra2tS5c2f66aef6OnTp3Win8nIyKDBgwfT\n0KFDBQdzVSkqKiJbW1s6cuSISu2zsrJIV1dXaqIry9u3b0lLS0uh4DZ27Fg6fvy4XP2WLVvom2++\nkap78+YNqaurS2lG7ty5Q71791bpfqsSUQBRwqlTp+SkzgULFtDOnTul6vz8/Mja2lru+PT0dNLU\n1BS0rbFOQj4+Pgqvn52drVJ0DMvu3bvJ3t7+vby7L1y4QHp6enTjxo13PkdVUFxcTBcvXqSJEyeS\nhoYG9e/fn3bv3l1tWoLqgGEY8vf3p/nz55OOjg716dOHfv/9d6X+PlUBmwfgq6++orNnz1abg2BU\nVBRNnz6dc+jU0dGhnj17CjpiE1G1DzLPnz+n7du30+LFi2n06NFkaWlJjRo1qtDEWZX89ttvpKmp\nSU5OTnThwoVqsauzwsjy5cvJyMiIrKysaPv27VXibF5TsNqdpUuXkrGxMbVt25aWL19OQUFBtX5f\nixYtoo4dO1JycvI7nyc8PLxSQQMbN26scKI5b948hXlBzp49S8OGDZOrDw4OJmNjY7l6W1tbqai1\nvLw8aty4cbWZFhUhCiBK+Oabb2jXrl1SdZaWlvTkyROpug0bNgh2cq6urjRx4kTBc/v5+QmGSfHZ\nvHkzTZs2TaV7jY2NrZSwIsSZM2eoRYsW9PTp03c+x/vy5MkTWrBgAeno6FC/fv3o8OHDdcoEpArJ\nycm0ZcsWMjMzI1NTU9q0aZOU01dNUFVOk4WFhRQSEiK4LyUlhY4ePVpjIa3vgkQiUaglO378OM2e\nPbvKnSbT09Pp8OHDNHDgQNLS0qIZM2ZQfHx8lZxbFolEQt7e3jRr1izS0tKi4cOHk5ubW52LplEG\nwzAUFBREq1atotatW5O1tTXt2LGj2gV1ZWzZsoXat28vGFSgKtu2bSNHR0eVnqvc3FzS0dFRKrA8\nfvyYTExMBM/39u1bUldXl9PcMAxDLVq0kDvvd999J6d5tLW1VRhtU12IAogSunfvLqWhyMrKInV1\ndTkbYf/+/QU1BqNGjVKY2XTBggVKTSXFxcXUokULCgsLU+leR40aJRffXRk8PDyoRYsWtaLSLS4u\npj/++IO6detGbdu2pV9++aXK8pbUFBKJhDw9PWns2LHUrFkzmj17Nvn6+lbLrJ9hGPLy8qIpU6bI\nCcPvS2lpKT148IB++ukn6tu3LzVp0oQcHR2r9Bp1hefPn9Pvv/9OU6ZMoTZt2pCenh5NmDBBZX8r\nVUhJSaHdu3e/12xaVfLz8+nUqVM0YMAA0tfXp+XLl9f5qDVZJBIJeXl5kbOzM2lpadFXX31Fjx49\nqpV72b17N5mYmLyzmbSsrIxsbW3p7NmzKrVfvXo1LVq0SOF+hmHI3NxcYb6dESNG0Llz5+Tqp0yZ\nQq6urlJ1Hh4eNHLkSKm6efPmkYuLi0r3WlWIAogCSktLqVGjRlI25Bs3btCAAQOk2hUVFVGTJk3o\n7du3cvXq6uqCM8OysjLS09NTKu2eOXNG5Y7/7t27ZGJi8s6zHh8fH9LT06txzUdeXh5t3bqVWrRo\nQYMGDaKrV69WabrkmiAzM5O2bdtGbdu2pa5du5Krq2u1+aXk5uaSi4sLdejQgSwtLcnFxaVKNQ8S\niYQMDAyoS5cutHLlSrp169YH42NTFbx8+ZL++OMPpbb4qoRNtlYdREdH0/Lly0lPT48cHR3p0qVL\nH9x/Kysri3bu3Elt2rSh3r170/Xr12vcV2TDhg3UuXPnd/Yl8vLyorZt26rUN7MpGZT95zZs2CCX\nAoJl//79NH36dLl6V1dXOfNOcnIy6ejoSH2frq6uKmvcqwpRAFFASEgImZmZSdVt2LCBVq5cKVXn\n4+ND3bp1kzv+3r171LNnT8Fze3l5UZcuXZRe39HRUVCalYVhGOrRo4fKUrYsiYmJ1KJFiyoJQft/\n7J13VBRX38e/Q2+CFBWQIkUFRVTAhhUs2HuwRGNJokbNo6ImikaMXUzUYEXNY6yg0VhQHzU2TOwK\nClIsiChFqiLSYe/7h1lf2J3ZndmZLUY+53iOO3vn3gvsznznV9lSUlJCQkNDScOGDcmoUaMYTfya\nTFJSEpk2bRqpX78+GT9+vOCWCEn+/PNPYmFhQQIDA8lff/2ltAuxsmqkvH37liQnJ5PLly+Tw4cP\nMz5VLlu2jIwcOZJ89tlnZPTo0eSLL74gU6ZMIcnJybTj8/PzlVajQ5Lvv/+enD59WrD1/vrrL+Lu\n7k62b9+utBoMZWVl5MCBA6Rdu3bE2dmZbNy4UWPr4DBRWVlJIiMjScuWLUmHDh2kqlIrE5FIRCZM\nmEBGjBihsFgcMGAAbYYkHQMHDiS//fYb4/uJiYmkcePGtN//J0+e0L6XlJREmjRpIjW+cePGtR6C\n79y5Qzw9PVntUyjqBAgDERERZMSIEbWODR06lBw6dKjWMXHQmyRLliyREiti5s2bR0JCQhjXfvHi\nBbGwsGAVEHT69Gni4eGh0JejvLyc+Pj4kPXr13M+VxFEIhE5fPgwcXR0JMOGDWPtXtIkrl27RgYP\nHkwaNmxIQkJClJbFIsnr169ZFzhioqysjBw6dIgMGDBAYcHKlWnTphFzc3NiZGREXF1dSdeuXcnw\n4cMZRefFixfJoUOHSGRkJDlw4ADZvXs32b59O2P0/+DBg4muri6xs7MjXbp0IZMmTSKrV68mr169\nEvTnqKqqIr/88gvx9fUlDRo0IN9++y25e/cuLyEodqUNGjSIWFtbk9WrVytNHIhEInL9+nUSGBhI\nLC0tyYIFC1T22RWK6upqEhkZSVxdXcmAAQNUZqkqKysjHTt2JKGhoQqdHxMTQ2xsbFhdz48ePUp6\n9OjB+L5IJCIuLi60wboikYg0btxYyu0mEomIhYWFVJDyoEGDamVoFhcXEwMDA15pyFypEyAM/PDD\nD+SHH36odczZ2ZkkJSXVOjZy5Eiyb98+qfP9/f3JqVOnaOf28PCQGewTGhpKvvrqK1b77NKli8I3\nkwULFpBBgwapxKyZmppKevfuTVq1akUuX76s9PWERCQSkXPnzpHOnTsTJycnsmXLFo3ocsqWJ0+e\nkDlz5hArKyvi7+9P9u7dy9u1UllZSWJiYj6Yfc+ePUs77vnz5yQ3N1epn7HKykry/PlzcunSJbJj\nxw4yd+5cxpgLISpepqSkkKVLl5ImTZowBplzJT4+nowdO5ZYWVkxFpwSipSUFDJjxgxibm5Opk6d\nyivQUh2UlZWR0NBQYmlpSUJCQlRSsO/58+e83NQDBgyQKmhJR2lpKTE3N5dZJ2XGjBmM8X6jR4+m\nTcft27evVB2gxYsXS93jnJycGK2NyqBOgDDw2WefkQMHDnx4/e7dO2JoaCjlR6X7g1VVVTHGf7x6\n9YrUr19fpsps164d+fPPP+XuMSYmhtjb2yukWG/fvk0aNWqk9EhzkUhEdu7cSaysrMiaNWtUqq75\nIhKJyPnz54mvry9xc3MjBw8eVOr+X7x4QSZNmsQoXBXh2rVrxMrKinz//feCpDCfO3eODBgw4ENT\ntS+//JLs2LGDt3VGFYhEIuLo6EicnJzI5MmTyYEDB3g1HKyurhb853706JHKxG1OTg5ZuHAhsbCw\nINOmTfvohMjLly9J//79SZs2bVQSPL9nzx7SunVrhVxwly5dIi1atGAlxOU1hzt+/DhjafawsDAy\nZcoUqeN0YiMyMpIMHz681rF+/fqREydOyN2jUNQJEAbatGlTy69/7949Kf9YYWEhMTY2lhIl8fHx\npGnTprTzHjp0SKoKXU1evnxJLCwsWH3Ip06dylhzQRaVlZXE09OT7N+/n/O5XHj37h0ZM2YM8fT0\n/OjcLbdv3yZ+fn6kefPm5ODBg0oN4CsuLiYhISHEwsKCBAcHk9evXws2d1VVlaA3tNu3b5PDhw9/\ndKnRYkQiEXn48CHZtGkTGTJkCDE1NSW9e/cW3EKjrAJoyiA3N5csWLCAWFhYkLlz52pUh155iEQi\n8uuvvxIrKyuyZ88epa/Vr18/xsJ58s51c3MjV69elTv2xIkTMivtFhQUEBMTE9p7xK1bt2jjOH7/\n/XcyePDgWsfi4uKIm5tbrWOzZs0i69atk7tHoagTIDSIRCJSr169WjeCAwcOkM8++6zWuOvXr9MG\noO7evZuMGTOGdu6ZM2fK/AOHh4eTsWPHyt1jcXExMTc3Jy9fvpQ7VpLt27eTHj16KNUsnpaWRjw8\nPMiECRM+ivLoYlJTU0lgYCCxtbUl4eHhSrfYHD9+nDg4OJDAwEBeT6AikUiQvYpEInLt2jW5DbL+\nLZSVlQle/EokEpE2bdqQzz//XLDCedHR0UpPTc/MzCTTpk0jVlZWZO3atR9VLRHxQ9+3336r1IcF\ncb0lReJn1q1bRyZOnCh3XHFxMTExMZFZjdXT05PWVVdaWkoMDAykHjqSkpKkCpKVlpYSfX39WteN\nsLAwMm3aNLl7FAomAaKFT5j8/Hzo6Oigfv36H449efIEzZo1qzUuKSkJLVq0kDr//v37aNu2Le3c\nN27cQKdOnRjX/vPPP9GnTx+5ezx16hR8fHxgZ2cnd2xNSkpKsGzZMqxbtw4URXE6ly0PHz5E586d\nMWnSJOzevRtGRkZKWUdISkpKEBISAm9vb7Rs2RKPHz/GlClToKOjo7Q1y8vLER4ejt9++w2HDh2C\ng4ODQvPcvn0b3bt3x86dOxXeS15eHn766Se0aNECkydPRklJicJzyePy5cvYsGEDgoODMW3aNIwe\nPRqDBg3CjRs3aMevXbsW48ePx6xZs/Djjz9i+/btOHHiBHJzc3nvRV9fH61bt6Z97+rVqzh+/Diq\nqqo4zUlRFKKjo9G8eXN06NABc+bMQX5+Pq99JiUlwcfHB+vXr+e8H7bY2Nhg27Zt+Pvvv/HXX3/B\nw8MDp0+fVspaQuPh4YE7d+4gISEBo0aNQllZmVLWcXFxwRdffIGVK1dyPnfcuHE4fvw4SktLZY4z\nMjJCx44dER0dzTjG19eX9vtiYGCAZs2aISEhodZxV1dXZGZm1lrbwMAA1tbWSEtL+3DM2dkZqamp\nbH8kpfFJC5Dnz5+jSZMmtY49ffoULi4utY4lJyejefPmUufHxcXB09NT6nhZWRkSExPh5eVFuy4h\nBFeuXIG/v7/cPUZERGDs2LFyx0myfft2dOzYET4+PpzPZcP9+/fRq1cvrF27FkFBQUoTOULyv//9\nDy1btkRycjJiY2OxZMkSGBsbK31dfX19nDlzBn5+fgqdn5ubi0mTJmHYsGGYOHEipkyZotA8s2fP\nRtOmTfHw4UPs2rULSUlJmDt3rkJzAcCrV69w+vRpPHnyhPb9+Ph4pKamwtjYGK1bt8aQIUPw9ddf\nw8nJiXZ8ly5d0Lt3bzg7O6OqqgoxMTHYuXMn44Xy6dOnci/ybCgvL0doaChcXFzw008/4e3bt6zP\nNTU1xQ8//IDExERUVFTA3d0dR48eVXgvU6dOxY0bN3Dq1Cl07doVT58+VXgueTRv3hxRUVEICwtD\nUFAQhg4divT0dKWtJxRmZmY4c+YMtLS0MHjwYKWJkAULFuDAgQOcfyfW1tbw9vbGmTNn5I719/fH\npUuXGN/v0KEDbt68Sfte69at8eDBg1rHdHR04OTkJPWddHV1rfVZcnJy0ggBonaXi+Q/qNAFc/To\nUTJ06NBaxzp37kyio6NrHRs6dCg5fPiw1PkNGjSgjWK+efMmadOmDeO6iYmJtPnakhQVFZF69epx\n7vFRVlZGbG1tlVZwLDk5mVhbWzM239M0cnNzyZgxY4iTk5NaWlEritjv3aBBAzJnzhypInhcOXv2\nLK+YjvT0dLJr1y7y+eefEycnJ2Jubk569epFLl68yGtfijJy5EhiZGRE2rVrR+bMmcO7aeGdO3fI\nmDFjiKWlJQkODlZorgcPHghSK6a6upr88ssvxMrKilWdIL6UlZWRkJAQYmlpSTZv3qy0wmlCUlVV\nRQIDA8ngwYOV5kINCgois2bN4nzetm3bGN3zNfn7779l1oqKj48nrq6utO+tWbOGzJkzR+r44MGD\nyZEjR2od++qrr2pl57x9+5YYGhqqrOAb6mJApNm4caNUSVw7Ozupfh6tWrWSKtucm5tLTE1Naf+A\n27ZtI5MnT2ZcV3wRl8fJkyeJv7+/3HGS7Nmzh/Tu3ZvzeWzIzs4mzs7OZNeuXUqZX2hOnTpFbGxs\nSFBQkEpiVOLj4wVbRyQSkXnz5pHY2FhB5uOLOOZp586dJCkpSSNuUsXFxeTq1atkxYoVxM/Pj5ia\nmvIO7k1JSSHfffedStI+5ZGQkEBu376tsvUSExNJ+/btSa9evT6KjKfy8nLSp08fMm3aNKXcTNPT\n04m5uTnnrrkZGRnEwsJCbpxKWVkZMTIyYgxmrqysJEZGRrQPHydPnqRtTBcUFCRVy2TFihVkwYIF\ntY6ZmZmpLBC5ToDQMH/+fLJq1aoPrysrK4murm4tNS0SiYiJiYnURe3atWukffv2tPPOmDGDbNiw\ngXHdr7/+mlXFvJkzZ5I1a9bIHSeJr6+vVC64EFRWVpJu3bqRRYsWCT630JSVlZGZM2cSR0dHcuXK\nFZWsGRkZSaysrBh7OKiCgoICsmnTJl4XY01tOMeGj6lui6ZSWVlJli1bRho0aKCU64jQFBYWEg8P\nD7J9+3alzD9y5EiyZcsWzue1atWKVdO39u3bS1nda+Lt7U07z6NHj2gt6Zs2bZIKMN23b5+URaZl\ny5bkwYMHcvcnBEwC5JOOAcnMzETjxo0/vM7KykKDBg1qBSS+fv0a2tratQJVgffBqq6urrTzJiYm\n0gatirl79y6r2IxLly6hV69ecsfV5PHjx0hJSUH//v05nceGZcuWQU9PDz/++KPgcwtJamoqOnfu\njMzMTNy/fx/du3dX6nqEECxZsgTff/89Lly4AF9fX6Wux7SHvXv3wt3dHYmJiaisrOR0fmVlJSIi\nItClSxf06NFD/DDw0WFoaEh7/K+//sKkSZMQGxvLa/6KigqFzgsJCcG5c+d4ra0qdHR08MMPP+Dk\nyZOYNWsWgoKCOH+eVImpqSmOHDmCxYsXS8VECMHkyZPx22+/cT5PXnyHGB8fH9y9e5fxfXd3dyQl\nJUkdd3JyQmZmptRn0tHRsVbAKQA0btxYKpbFxsYGWVlZcvenTD5pAfLq1StYW1t/eJ2RkQFbW9ta\nY16+fAl7e3upc1NTU+Hs7Ew77+PHj2mDVoH3F7Dk5GTa4NWa5ObmIj09HW3atJH3Y9Ti4MGDGDNm\nDHR1dTmdJ48bN25gx44d2LdvH7S1tQWdW0iuXLmCTp06Ydy4cThy5IiUcBSaqqoqfP311zh79ixu\n3brFmGkhj9evXyMjI0OhczMzMzFw4ECsX78ep0+fxtatW6Gnp8fq3OLiYqxfvx4uLi7YsWMHgoKC\ncO/ePUGDiisqKpCYmIjo6GhERUXh4MGD2L17N44dO0Y7vqqqSpDg0pq4u7vDzc0NgwYNgr+/P/78\n80/OIkskEqFjx45Yu3Yt5wyVnj17YtKkSdiwYYMg4i4lJYX3HPLo2LEjYmJikJycjL59+/LO8FEm\nzZs3x08//YTx48ejvLxc0Ln79OmDly9fMgZbM9GjRw/89ddfcsd5eXnJFMbNmzfH48ePpY7r6urC\n1tYWL168qHXcwcEBL1++rHWscePGyMzMrHXM2toar169krs/ZfJJC5CcnBw0bNjww+usrCwpAZKe\nnk4rQNLS0uDo6Ch1vKSkBHl5eYxps48ePYKDg4PclNUbN26gY8eOnG/2hw4dwujRozmdI4+KigpM\nnjwZmzdvriXYNI09e/Zg1KhR2L9/P2bPnq2SzJyNGzfi5cuXuHTpEho1aqTQHGlpafD19cXhw4c5\nnxsfH4+2bdvCx8cHt2/fhre3N6fzJ0+ejBs3buDYsWO4fPkyhg8frpB4JYQgLy+P9r2nT59i+PDh\nWLx4McLDwxEVFYXo6GjEx8fTjo+Li4O5uTkaNWoEX19fTJ48GRs2bGBM32WDlZUVvv/+e6SmpmLS\npEmYNWsWfH19Od3ItbS08Mcff+DcuXPw8/PjJBi7deuGGzdu4LfffsP06dNRXV2tyI8BACgoKEDX\nrl0RERGh8BxssbCwQFRUFLy8vNCxY0eVCB9F+eKLL+Ds7Iw1a9YIOq+2tjZGjhyJQ4cOcTqvc+fO\nuHHjBkQikcxxrVu3RlxcHOP7TZs2pRUgAL21w87OTkqA2NjYIDMzs5b4bdSoEbKzs+X9GMqFzi+j\nzn9QYQxIo0aNavWS2Lp1K5k6dWqtMeHh4eTLL7+UOrdnz560GRUPHz6U6q5bE7rmd3QsXLiQLFmy\nRO64miQlJTF2UOTD+vXrSUBAgMpbZHNh9erVpEmTJiQxMVGl65aXl/Mq5JSYmEjs7e3Jxo0bFTq/\noqKC3L17V+H1+XR8TUtLI+Hh4SQwMJDY2NiQFi1aKDyXJCKRiGRkZJCrV6+S8PBwMmPGDEFjj6qq\nqkhERIRClUyrq6vJypUribW1NatWCjUpLCwk/v7+ZOTIkbyCXOPj44mNjY3Kmg0S8r6woY2NDa/P\nm7JJS0sjFhYWUokEfLl06ZLczuZ0ODs7k4SEBJljiouLiaGhIWMmz507dxizKsePH092795d65hI\nJCL6+vpSn23JYNY1a9aQefPmsfgp+IO6GJDaEEKQn58PS0vLD8eys7NrWUSA91YRuqf+jIyMWvEj\nYlJTUxnrHADvCw25u7vL3d/du3fRrl07ueNqEhUVhcGDBwv65P/mzRusXr0a69ev18haH4QQ9FEL\nlAAAIABJREFULF26FPv27cO1a9dY/W6FRE9PD/r6+gqdm5ycjF69emHFihWYNWuWQnPo6upytnpI\nns8VkUiEzp07w9vbG1evXkW/fv1w7do1PHz4UOF9SEJRFGxtbdG1a1dMmTIFmzdvxooVK2jHXrp0\nCQcOHEBxcTHr+bW1tTF69GiF6sBoaWkhODgYERER+OKLL/D8+XPW55qamuLMmTNwcnLCu3fvOK8t\nxsPDA+fPn8fs2bNVVkRs6tSp2LJlC/r37487d+6oZE2uODg4YMaMGViyZImg83bt2hWpqalSbgx5\ntGvXTmZ8B/C+IFmjRo0Y63LIqtlhZ2cnFdtBURRsbGyk3CsNGzZETk7Oh9dWVlaMVktVIYgAoSiq\nL0VRyRRFPaYo6nua97tTFPWGoqiYf/4tFmJdPhQVFcHAwKDWzSMvLw8NGjSoNS47O5tRgEi6awBm\n14yYx48fS1ValYQQgtjYWMZCZkycO3cOffv25XSOPH7++WcMHDhQZlCtOlm5ciWOHDmCS5cu0f49\nNJXc3Fz06tULq1evxhdffKH09RQpqMSElpYWtm3bhqysLOzfvx8TJ06Ek5OT2gQqRVE4cOAA7Ozs\n8NVXX8k0Z7NBnslcTI8ePZCcnCxVzFAe+vr6CA0NhYWFhQK7+388PDxw4sQJTJo0SWWCYNiwYdi1\naxcGDhyI+/fvq2RNrsybNw9nz56lDdxUFB0dHfTq1Qvnz5/ndJ6XlxdiYmLkjmOK8wDeu8Gqqqpo\nC+TZ2trSBpLSuVckBYilpeXHL0AoitICsBlAAICWAMZQFOVGM/QqIcTrn3/0jzIqpKCgQOoCkJeX\nV8siAryPE5H07ZeUlKCiooI2wDE9PV1mqe1nz54xZs+IefXqFQghsLGxkfdjfKCiogK3bt1Ct27d\nWJ8jj7dv32Lbtm1YvFjtepEWcXnzCxcuKBx/oS6srKzwxx9/cBIfGRkZKCgo4LROcXExJk6ciBUr\nVnB+4i4pKZEKcBPj6emp1PL1XPDz88OZM2eQlJQEJycn9OvXDz179uT8tAr8v3XnwIEDrMabmppy\nXkNIOnTogH379sHExERlaw4aNAhbt27FgAEDNDImxNTUFLNmzcLq1asFndfPz09m2XQ6PD09GWOd\nauLs7Ixnz57RvkdRFOzt7aXiOgDmQFJJsQG8Fxw1A4ktLCzw+vVruXtTJkJYQNoDeEIISSOEVAKI\nBDCEZpxG2e9fv34tJSDy8/NpRYmVlVWtY2JXDd0TH5NrRgxd+XdJHj58CA8PD05PlLGxsXBxcRE0\n62Pv3r3w9/dnzPZRJ3/++eeH1EZVBcbGxcVhyJAhgmQxUBSF9u3bsx6fm5uLnj17IioqivU5GRkZ\n6Nq1K6qrq3H37l24udE9F0hTVVWF8PBwNG3aFHv37mW9nrqxtrbGokWLkJqaiilTpki5U9mgpaWF\n8PBwLF26FPPmzeMVLKoqAgICVO56HDFiBBYtWoRBgwahsLBQpWuz4ZtvvkFUVJTUTZgPXbt2xd9/\n/83pnFatWrFyTTZp0kSmK48ujRZ4b+mgEyANGjSQ6qFkaWlZ6wHm3yJAGgOoKc3S/zkmSSeKou5T\nFHWaoii12/MLCwulbtavX79mbRVhurhlZmYyWi7Kysrw5s0buU/rycnJnC8oN2/eRMeOHTmdIwtC\nCLZv345vvvlGsDmF4tmzZxg3bhwOHz4s1bdHWZSUlCAwMBCfffaZyl0NxcXF6NevH0aOHIkJEyaw\nOichIQEdO3bE6NGjsXfvXtaxDrdu3YK3tzciIiJw/PhxjbV+yUJPTw+jRo1S2ELj6emJW7du4e7d\nuwgMDOSc1qlIump1dTWjtUlTmT59Ovz9/fH555+zdlupCnNzcwwfPhy7d+8WbM4WLVogNzeXk9vC\n1tYWpaWlci2XdNkskvPQuVoaNmxI26xR0toBvBccNfdhZmaGN2/eyPsRlIqqglDvAXAghLTBe3fN\ncRWty0hhYSHMzMxqHXvz5o2UKGFy1UjGiohhihkB/t86oqUl+9f+5MkTNG3aVN6PUIs7d+5wDlqV\nxb1791BaWooePXoINqcQVFRUYPTo0QgODhbU3SSPRYsWwcvLC+PGjVPZmsB7l8CECRPQsmVLLF++\nnPV5Fy9exJo1a/Ddd9+xFkxLly7F0KFDsWDBAly+fFnQz1NNUlNT0adPH3Tv3h1+fn7o27cvPvvs\nMyxbtkwp69WEbWddCwsLnDt3DhRFYciQIawLcVVXV6Nbt244cuQIp31FR0fDz8+PUyM8TWDDhg3I\nz8/H+vXr1b0VKb788kv89ttvghXV09LSQtu2bXHv3j3W51AUBVdXV7muKnt7e5lp3dbW1rQps0yB\npHTWDUnBYWZmhqKiInk/glIRwombAaBm0IPdP8c+QAh5V+P//6MoaitFURaEEFpZuHTp0g//79Gj\nh1Jugm/fvkW9evWkjkn6dF+/fg1zc/NaxySzZ2pCl0kjJj09nVWgZGpqKqtOuTWJjY3l1dlUkoMH\nD2LcuHEal/myYsUKNGjQAP/5z39UtubNmzdx6NAhXlkehYWFyM/P5+zO+vnnn5GRkYErV65w+lso\n8vvp2rUrZs6cKeVy5EJ2djbOnTuH8+fPIyMjA5cvX5YaY2Vlhblz50JfXx8ikQjl5eV4+/YtY82b\nrKwsJCQkoGvXrgpnHAHvrXp9+/aFv78/Vq9eLddCoq+vj8jISERFRbG2pmhra2Pfvn0ICAiAp6en\n3IBzMf7+/vDz88N3332H7du3szpHFoQQlXx3dXV1ERERgXbt2iEgIACtWrVS+pps6dSpEyorKxUK\n6GfC29sbMTExCAgIYH2OOL5DlqC3tbWVGSTesGFD2pgmc3NzvH37FtXV1bW+PxYWFlKix8zMrNYa\nJiYmKC4uhkgkkvtQzJUrV67gypUr8gfS5eZy+QdAG8BTAI4A9ADcB+AuMaZRjf+3B/BcxnwCZyDT\ns2XLFqmaH/r6+rUaiZWVlRFdXV2p+hcbN24k3377rdSc1dXVREdHh7G2QmRkJBk5cqTcvbVq1YpT\nA7LS0lJiYGDAqx5FTUQiEbGzsyMPHz4UZD6hiI2NJQ0aNKhVu0XZVFdXk7Zt25L9+/fzmmf69Olk\n+vTpnM9btGiR4DUNhEbctbdr166kfv36ZPjw4SQ8PFywmiy3bt0inTp1ImZmZmTChAkkOjpa4Zo0\neXl5JCAggPTu3Zt3d2FZbN26lbRt25ZTnZXXr1+Txo0bk7///pvX2mvWrCE//fQTrzm4smvXLuLt\n7S23+ZqqWbBggVQTNj7s3buXjBo1itM5c+fOldvTS3yvYWrw+Ntvv5Fx48bRvmdubk5yc3NrHaO7\n1+zYsUOqppWxsTEpLCyU9yPwBsqqA0IIqQYwE8B5AAkAIgkhSRRFTaUoaso/w0ZSFPWQoqhYABsB\njOK7Ll/evXtXK3K8srISVVVVtXpJvH37FmZmZlJPEnRWEeC9C8fExISxtoJk6XcmXrx4ITOTRpLH\njx/DycmJ19NhTWJjY2FoaIiWLVsKMp8QEEIwc+ZMrFy5UqXptoQQLFy4EGPHjlV4jgcPHuDIkSOM\ndSxksWLFCplp3ZoARVF49OgRgoKCkJ2djaNHj2LKlCmCBUa2b98e169f/9DCYOrUqfDy8sLNmzc5\nz2VpaYnTp0+jSZMm8Pf3V1oa4rRp02BtbY21a9eyPqd+/fpYt24d/vOf//CKqRg8eDDWrl2rUv/+\n5MmTYWxsjJ07d6psTTYMGzYMJ06cEGy+li1bIjExkdM5dKXRJdHX14exsTHj38zKyooxtqh+/fpS\ngcBmZmZS7rx69epJZcIZGxtzqp8jNILYXQghZwkhzQkhTQkha/45Fk4I2fHP/7cQQjwIIW0JIb6E\nkFtCrMuHkpKSWoF57969g7GxcS2xQeeSAd4LDcn4EYA+i6Ymubm5ciPzi4uLUVFRQStwmGBb3Iwt\n586dU0ozOz788ccfKCkpweTJk1W6rra2Nu/A0+DgYCxevJjT35QrXHunCH3RWbt2LYYOHcq6B40i\nWFtbIygoCAkJCVi5cqXCriJtbW2Eh4fDz88PAwcOVEoAJUVR2L59O8LDwzmlP48ePRp6eno4deqU\nwmu7u7tj0KBB2LBhg8JzcIWiKISFhSEkJETtcQU18fHxQV5enmABvm5ubnjy5Amn7Ci6YmF0NGjQ\ngDFrhy6oVEz9+vWlhIupqamUKDExMfl3CpCPkZKSklr9WIqLi6UyBYqKiqTiRABmYcJkGRGTm5sr\n96IpzqLhcsNjU9yMC5cvX+Ycg6JMqqursXjxYqxatUqjG+HRcffuXcTFxWHKlCnyByvIgwcP4OXl\nxbpB2qNHj+Du7q7Q078mpFxqaWmhf//+cuvpyIKiKKxduxZbt27l7P9+8eIFqxuQg4MDHj16xKlG\nB0VROHnyJAYOHMhpT5IsXLgQW7ZsUWlQa+vWrdGrVy9s3LhRZWvKQ0tLCz169GAXj8ACIyMjWFlZ\ncRI0tra2rGrS0KXOijE3N2dMmTUzM5P6XtarV09KCNKJjToBoiZKSkpquVskLSLA/1tFJJFlGZEl\nQAoKCuQKkKysLE4FyAB2xc3YUlVVhZs3b6JLly6CzCcEx44dg5mZGafAL03hl19+wezZswVzj0lC\nCMG3336L2bNnswqULC4uxogRI/DDDz9wsiAQQhAeHo5WrVqp9YIlJBRFKRSc+NVXX2HXrl2sxspr\nOklHgwYNeAcFurq6ws/PT+V1XEJCQrBp0yaN+owoUr9DFq6uroxFw+hg2/RNsk5HTehEhhg6sUHn\nbjEyMkJJSUmtY4aGhigrK5O7N2XxyQqQsrIyKQFS8zXALEAk40fE0KX21qSgoECuGT47O5tzVU95\n/We4kJCQgMaNG/MuEy0k69evx/fff69xGTlsWLlyJb7++mvW44uLi3HhwgXW46OiolBYWIivvvqK\n1fjg4GC0bduW9XjgvfhYvHgxwsLCcOHCBYX6p6gCQghGjx7Nq2suG9auXYulS5dydnupmqCgIJWv\n2axZM3Tt2hV79uxR+dpMdOrUSdDPhJOTk0IChMhJB7awsGB0s8iq2cHW2mFkZCR1zNDQUK2f409a\ngBgYGHx4XVpaKvW0QncMYBYgRUVFMkszy7OQALJrjDAhr/8MF+7evQsfHx9B5hKCuLg4vHz5EoMG\nDVLpujExMYI8xTk4OHAq1x0ZGYmwsDBWYwkhWLFiBUJCQli5pu7du4dDhw7hl19+4STmfvzxR0RF\nRSE6OlpQV5/QUBSFCRMmYMiQIZxqNXClbdu26NSpE2sriLro1KkTZs6cqfJ1Z8yYge3btwtWf4Mv\nnp6eSElJEcwq4+DgwMkFY2RkBG1tbbmxQHSxHGIMDAw+pKxLIk6nlVxT0tphYGAgJTYMDAzqLCDq\nQFKASL4GpONExBQXFzMKELqYETFMwas1yc/P52waz8zMlFn+nQuxsbFo27atIHMJwd69ezFhwgSV\n9h0hhCAwMBBPnjxR2Zpi9u/fj0mTJrEae+fOHeTl5WHo0KGsxv/4448ICQnhZN06dOgQ9uzZgwsX\nLvCqD6Iq+vXrh23btmHo0KG0JarlwfYmNXfuXGzevFljbrKahJ+fH4qKivDgwQN1bwXA+8q4bm5u\ngnVrtre359zYUVYWixi6bBYxFEXRulUAemuHWFjU/HwaGhpKCZg6AaImysvLa/nly8rKpPz0paWl\nUqIEYBYmTJYRMYWFhXKfhtm4aWqSn58PY2Nj2n0qQnx8PDw9PQWZiy+EEBw+fBhjxoxR6bpPnjxB\nWVkZWrdurdJ18/LyEBMTg379+rEab2RkhE2bNrGOF9ixYwe+/PJLTntq0KABjh07plBfFXUxYsQI\njB8/nnMbgfj4eLRv356VqPD19YW2tjZr0/6zZ8+watUqTvvJz8/H8eNqLxrNGYqiMHr0aERGRqp7\nKx9o3bo17y7JYmxsbGjLostCVhaLGFNTU5lBwyYmJrQZRnSuFW1tbejo6NQSHHQWEH19fc6tBoTk\nkxUgFRUVtVIGy8vLpW7idFYR4L0wkYwXAd4LEFlBZ/IsJAB3AaJIzIgsEhMTNab+R0xMDAwNDdGi\nhWpbB128eBG9e/dWeczJpUuX0LVrV9Zi0sPDAwMGDGA9v7W1Nec0WX9/f7Rp04bTOZrAkiVLEBcX\nxyn7wcPDAyKRiFXAIkVR2Lx5M2vLY/369bFmzRpOF/vKykpMmjTpo2iIJ4nQ9Tf40qJFC871O5hg\nG1Rak/r168tt/GZqaiozhZkpY8XQ0FDK3QK8Fxw1P290YqNOgKiJioqKWhYPSYuI+BgXAUKXSVNz\nverqark3F7omebJgU1uELQUFBaioqFBZd1l5nD17Fv3791e5ELh+/TrvLKCcnBxUVFRwOufatWvo\n3r07r3XreI+BgQH++usvdO3alfU5FEVh7NixOHbsGKvx/v7+rGOvLCws4OTkxOkp3NraGubm5nj6\n9CnrczQFHx8f5Ofny2ywpkqaN2+Ox48fCzIXUwM4Wchyr4ihq9NRE2NjY1qhQedaAaTFhb6+vtQ1\nSVdXl3WfI2XwSQuQmhVLJS0iAL0oAbhbRoD/rzMi72bKxk1TE7puvYqSkpICFxcXjck2uXz5Mnr2\n7Knyde/duwdvb29ec3z11Veci0n5+flh8ODBvNat4/+xtbXlXDemb9+++PPPP5WyHx8fH87BsW3a\ntOEdS3Hq1CkcPHiQ1xxc0dLSgr+/Py5duqTSdZlwdXUVTMiJG8Bxif+hq0wqiTwBIsvSQZfJoq+v\nXyu+Qyw2au5bV1eX84OSkNQJEIbX4mN0JmsmAcIUGyJ+j036orxMGkkKCgoEEyCpqamcm6Upi+rq\naty+fRu+vr4qX7t79+5wc3PjNcfTp085dzQeOnQomjdvzmvdOvjRunVrpKSkKCU1UZGn8KZNm/K+\ncebm5uJ///sfrzkUoXPnzrh+/brK16WjSZMmSEtLE6TqraGhISiKohUDTNClykpCF8shuS7d55Ip\nkFTS4kFRlJTg0NPTq7OAqIOqqqpa4qKyslJKbEi6aYD37dGrqqpo+71I1hapiSxxUpN3797JjROp\nibzqq1zg2oNGmTx+/BgNGzZUSz2Sbdu28Q7qzcjIgJ2dnUA74kd6ejpjgSM6CCFye1f8W9HT00Pv\n3r3lBgwqgr29PauKmDWxs7OT2aadDS4uLkhNTeU1hyK0a9cOMTExKl+XDiMjI5iamjKWOueKubk5\np147TBksNZFXk0OWq4XOiqGnpyfX5aKrq8u6grIy+KQFSM3UzsrKSloLCJNVhM5NweSyAWS7Z2rC\nVPyMCTapvWxJT0/XmJtmXFycyrNQhKKyshLFxcWcYnm48v3337OOJ1ixYgWnjISCggKNyYRSBydO\nnFDK96B79+6ci4P5+vryjkdq3LgxbxGjCK1atUJiYqLGBNHa2dkJJqxl1eygw9jYmLcAkXSpiNHT\n06MVJnTxHZLHdHR06iwg6kBSgNBZNeiOMbllANkChMltIwlbV40YccdeIcjKytKYANTHjx/zdoOo\nC3H6tjJjaW7dusX6KV0kEnGOhdCUOCC+lJaWcg4Y5MLPP/+MM2fOsBpra2uL9u3bc5rf29ubdxq6\nhYUFJwuYUBgbG6NBgwYaE4hqY2OjUG0YOuSlzEoiz70CsBMgdEKDztIB0AsQHR2dWhYPydeq5pMW\nIDUvypKvgfdPspIFsOgsJWLKy8tlvsemHwhdSXhZsEntZUtOTo6gKb18ePbsmWDl5VUNRVFwcXFR\n6hpMT0N0GBsbc+pQampqipKSErWm5wnFoUOHMGfOHKXNHxMToxR3jZAYGRmprdy2utw/dDRs2FAw\nFwybmI6aMAWQ1kReUTAmAcKUyVInQDQYOguIpNigOyZLgChqHRFDCGFM/WWCa8yILBQpA68sXr58\nCXt7e3VvQyHq1avHOXOhsrKS043S0tKSdTfbxo0bczI96+rqwtnZGQkJCazP0VTi4uKUWkcmLy9P\n4yvE6urq4sCBA2pZ297eXmPiiWR1m+UKU1EwJtj0XJFXk4OLpQOgFxd1AkRDqK6ulrKA0AkQNm4Z\nMXSBrGLoAlolKS8vh56eHqdOmFxjRmQhZEYNX3JyctTiDnr27BnOnj2r8nV1dHSwa9cu1mZdZ2dn\n1g2xWrVqxbkKZEBAAKKiojido2kQQnDq1Cn07dtXaWt8DJY6LS0tfPbZZ2pZW0irA18sLCzkFgNj\nC9c29kwBpDWRl5HCFDDKdFxHR0cq/kbymLa2tiCZQYpSJ0AYXgP0bhm6YzXfY+pZIss6IqasrIxz\npUq22TVseP36tVIDJ7lQUFCglgyY5ORkbNy4UeXrUhQFJycn1imXLVu2ZG1lad++PXR1dTnVLRg7\ndqxg/nJ1ceXKFWhpaXHqbZSYmMjaZVBUVITMzEyNSV3XRNiUIFcV5ubmggoQLmm4bFymTMGkYpgC\nRrkc19bWriVWtLS01Bok/MkKEJFIVMvSwCRA2Lhl2LxHl1FDN4ZNnEhNuMaMyFq7oqJCMDHDl7dv\n33KqhyIU6grYA96Livj4eFZjAwICsGTJElZjzc3Ncf78eU6Bpe3atcO2bdtYj9c0CCFYtmwZ5s+f\nz7nzL9tCZDdv3kTbtm1ZPzTMmjWL9d9XzJEjR5CUlMTpHE2Ca6yEMjEzM5NbjZQtXNvYsyl5Lq8o\nGBdXC/BebEiKC8ljdGNUySctQGoKDrpMAbpjslww8twz8gQI20DVmsiqPcIFcTCrpmQ/sE1bFhp1\npSwCQMeOHVkXbrKwsPgoe7SoirKyMnTq1AkTJkxgfU5+fj7OnTuHkSNHshrfqVMn/Prrr6zGVldX\n47fffoONjQ3r/QDAunXrNMaCoAiGhoZq7bZaE3m9VrigiACRV3FU7EphslTSuVQAZhHBJEBqulzq\nXDBqQiQS1brZVldXS8Ve0B2T54Jheo8uo0YSNm4aSei6+CqCkMGsQiDLmqRMbGxskJ+fzztroLS0\nlPOTa48ePXDx4sW6Fu8CYGhoiFWrVnH6DIWFhWH48OGsXX8mJiasK9feuXMHDg4OnAJWKyoqkJCQ\n8FHXZFF3kGNNuAaOyoJrG3s2Jc+1tLRkukQk3Sc1j7MVIJLz17lg1ISkC0byNZdjYujcOGJkWUfE\nsLGSSMI1a4YJca+aTx0dHR04Ozvzblz15MkTzn1dPD09sW7dujoBogZycnKwZcsWLFq0SCnznzp1\nCv379+d0TmxsLJydnXm7Irdu3cq5L5FQUBSlMZ9nroGjsuDaRZZt0zdZgo3pPT4uGC0trToLiDpQ\n1AUjT2QoEh8iRhEBokjcCB1cC6ApG3X6JmfPns37d+rh4YG3b99yqoFAURSGDRvGKQtKERT5vaal\npWHhwoVqrZqoTIKDgzFx4kSl1G8hhCAiIgKBgYGczjt//jx69erFe/0//vhD6Z8pJtRlyaSDa+Co\nLNi4VGrCRYAwfT+ZxIKs45LiT/IY3RhV8kkLkJouGMnXso4xfZkVtY6IUeTLyia4lQ0lJSWCWFKE\ngkuhLaGZMmUK7yqsWlpa6N+/P06ePCnQrpi5f/8+a2Hw4sULeHh4cA60tbCwwIMHD9CzZ09kZWUp\nsk2lcuHCBV4BhsHBwQgJCRFwR//PvXv3YGhoCC8vL07nRUVFcbaaSFJdXY27d+/Cx8eH1zyKokhc\nm7JgUwyMLUw1OZhgK0CY3Czi97jEgNC5V+pcMBqCMlww6hIgXONG6BAqmFUo5LWm/hgYOXIkDh06\npPR15s+fjx07drAa6+DggL59+2L8+PGcLjz16tXDqVOn0KtXL3h7eyMiIkIjTOuFhYWYNWsWJk6c\nyKvkt7OzM6sYKJFIhIMHD3KKa/Dx8cG1a9c4BXgTQjBnzhz06NGD9Tl0PHjwADY2NmjYsCGveRRF\nk1y7Qj7UcG1jzzYWRpblV5bQYGsZkXSJqdtF9skKEEJILbEg+Rpg75YRI0tksBEg1dXVnAUIm9gS\nNmjSkwrwPmWOS68FTaRPnz5ITU1FcnKyUtfZsGEDli5dytoyERoaioqKCsyePZvTxUdLSwtLlizB\nkSNHEBoaiv79+6vt4lVZWYn//ve/cHd3R0lJCe7fv6+SYM1ff/0VYWFhnLPFuPZroigKY8aM4e2+\nuHDhAnr27MlrDj4UFhZqTG0hAwMDwdoLcO0iK8u1UhNZAoTJXcJ0nE5c1AkQDUHyl87FBcN08VHU\nOiJGVhYNHYQQzucwIZQlRSjMzc3VVo9DKHR1dbFq1SpOT0pi3r17h4cPH7Ia6+HhgWnTpuHLL79k\nFVCmq6uLI0eO4OrVq1i4cCHnC5Cvry/u3r2LH374QS1p20VFRWjatCn279+P48ePY+fOnSoph/7s\n2TMEBwdjx44dgnznVMGZM2cQEBCgtvULCgo0RoBwDRyVBdcusrJcK5LjZAkQtq4WoE6AaDSEkFoX\nT8nXTMdkCQm68WLYWkC4XNjEacJCBJhpmgDRpBLOfJg0aZJCT+Z37tzBkCFDWKcDL1myBAUFBdiw\nYQOr8WZmZrh06RKuX7+OlJQUzvvT1taGr68v7Xs5OTlKTb2sV68ezp8/j0uXLnHuLgu8j4PhWmSt\nvLwcY8eORXBw8EeVFrt//3707t1bbevn5uZqTH8prnEbsuCaXsw220TWOEWCUCWPSx6ry4JRE5JC\ngskFwzUGhElAsGmJzlWACBlhrmkCpFGjRmotBU4Iweeff67UVu6y8PPzg5eXF1auXMlqvK6uLiIj\nI7F7927WritLS0tER0fD1dWVz1alWL58ORo2bIgBAwZgxYoVOHPmDJ49e8bqgl1cXIwHDx4gIiIC\ns2fPxs2bN2nHNWvWTKG93bhxA506deJU54UQgm+++QaNGzfGrFmzFFpXXdjZ2ak1uDwrK0stPZ3o\nEF9bhbjhsnWpcB0vKyuFi6uF6TidBUSdfLIChM4CIm8M0zEx8twz8v7YbNw0NRHK/SKSgrbSAAAg\nAElEQVSeS1PS5QD1ViQF3n8xtbS0sH//frXtISwsDDt27MDdu3dZjW/SpAkePHjAqW6EMi5AmzZt\nQkJCAiZPnow3b95gw4YN8PPzg6GhIXbu3El7TnBwMMzMzGBlZYXPP/8cR48ehbW1tWDBkyKRCKGh\noRgyZAh27NiBoKAg1ueWlpZCW1sbe/fuZf39XLhwoUKfnfj4eN5F8DSJzMxM2NraqnsbH+DqOhFq\nHrZlBWRlpVAURSue+AgQgP7epyo0546jYhR1wcgSIPLEibyLF1cBokjQKhOaJkAcHBzw999/q3UP\nU6dOxZdffolZs2appY6CjY0NNm/ejLFjx+LevXussjSEEKSEEN4F7mxsbDBixAiMGDHiw7GqqirG\ni+vcuXPx3XffwczMTHBRlJaWhvHjx4MQgjt37sDR0ZHT+UZGRozCiY4LFy5g7969rJsFiikpKcGA\nAQMQGRnJ6N76mBCJREhPT4e9vb26t/IBcTos34B7rnWKNMUFIylA6lwwakRSgNDdZISqA8JGXCgS\nAyKkBUSIbBqhcHR0xPPnz9W6h86dO8PIyAhnz54VZL68vDw8e/aM0zmBgYHw8/NDRESEIHtgw61b\nt9CiRQscPXpU0KcjHR0dxgu/paUl6tevrxSLjLGxMUaNGoUrV65wFh9cSUtLw7hx47B//37OgbEr\nV65E586d/xXiA3jvfjE3N9eo9H6urhMmlClAmL5zsiwdTOPlHatzwagJNmYotm4Zvu+JUcQCIqQA\n0aTIfmdnZ4WCI4WEoijMmTMHP/30kyDzHTt2DGPHjuUcoLl161ZMmTJF4XWfPHnCaXzHjh2xa9cu\nLF++HB07dsTZs2c1ouaHolhZWWHGjBlK/3wXFRVh6NChmD9/Pvz8/DidGxcXhx07duDnn3/mvY/0\n9HRcu3aN9zx8SUlJgbOzs7q3UQuhXDCKCBA245ncLOL3mL6HXI5rkgvmkxYgqnTBfAwCRNNcMDk5\nOWr3h48ZMwavX79GZmYm77m+/PJLGBsbY926dZzO4/M3LiwshJ+fH1auXMnJ1Orv74+YmBjMmTMH\n8+fPR9u2bTlbb1RNWloaEhISeM2RnZ2NpUuXKmSWDgoKQvv27TnFlwDvM2wmTJiA0NBQQeIlVq1a\nhaioKN7z8OXp06do2rSpurdRC6FaPHB1XQjhgmESIEzn1KXhajjyzFFs3TLyxgPKiQFhk1nDFk0T\nIDo6OnBycsLTp0/Vug9dXV3ExMQIcmPQ0tLC7t27sXHjRty+fVuA3cnHzMwMN2/exOnTpzFgwABk\nZ2ezPldLSwujR49GXFwcVq1ahcaNGytxp4rx7t07REREoG/fvvD29sbVq1cVnuvixYvw9vaW2RJd\nFitWrMCWLVs4m7UPHz4MR0dHTJw4kfOakqSkpODw4cOYO3cu77n48ujRI4WzlZSFkC4YrgKEzWdK\nliCoc8HUIfNDJO89eX9sNmNqIq4DIgRCWlOEws3NTelVRNkg5JfUwcEB27Ztw6hRo5CXl6fwPFws\nQ3Z2doiOjoaXlxdat26NI0eOcFqLoij079+fNn7jzZs3OHHihMqr1mZmZmLw4MGwtbXFvn37MG7c\nOLx8+RLffPMN57mKi4sxa9YsfPHFF/jvf/+LFStWKPRdaNSokUIifty4cYiMjBTkcxYcHIz//Oc/\nGlF7Izk5Gc2bN1f3NmrBtiCYPLj2UJHlWpEcx1WAAPxcMOrkkxUgdTEgtdE0CwgAuLu7IykpSd3b\nEJzhw4dj1KhRvFqkDxgwAGFhYazH6+rqYuXKlTh27Bi2bdsmWFvy7OxsbNq0Cba2tvDy8sLMmTOx\na9cuJCQk8HafEUIYa8FYWFhg9OjReP78Oc6cOYNx48YpFOz49OlTtGzZEgUFBYiPj0efPn147VkR\nKIoSpFbH33//jRs3bmDevHkC7Io/SUlJaNGihbq3UQuuBcSYUEcWDJd0W6bjdWm4GgQbcxTbY4Dq\n03CFdsFoUhYMALRo0YLXTVqTWb16Na8n3v/+97/o168fUlJS8PPPP7MWj506dcLFixcVXleS5s2b\n48KFC6ioqEBMTAyuX7+Oq1evIiMjA7t370ZpaSkcHR1ha2uLRo0aoX79+liyZAltg7KFCxciKysL\nWVlZyMjIQGpqKurVq4dnz57ByMio1lgDAwOMHTuW9/4dHR2xZ88edO/endN52dnZaNiwodpN2DX5\n8ccfsW7dOqnflTooLS3FixcvBC9yx5ePwQXD9b2P2QXzSQuQmnCxgMiag48FRJ0umKqqKo1qRge8\n73GyZs0adW+jFiKRCK9fv4alpSWvefh+8Zs0aYIbN24gMDAQ/fr1Q0REBO9+KFw/fzXR09NDx44d\n0bFjxw/HlixZgszMTLx8+RJZWVl49eoVCgsLGcWSg4MDmjZtCltbW9jY2MDJyYlTUTVF0NXV5Sw+\nLl++jLFjx+LYsWO1fl51c/ToUVa1YlRBcnIyXFxcNKq6MiBcFoyyXDCAYm7+jzULpk6A1ICvBYTP\ne0CdC0YSNzc3pKSkaFSZ+KNHj2LDhg3466+/1B4zU79+fZw5cwaLFi2Cl5cX7t+/DwsLC4XmIoSg\nS5cu6N69O7755htBikdRFIXGjRuzDl5VJH6DDYQQREdHo7S0FP369VN4nurqaqxatQpbtmzB/v37\nFRIfRUVF+Oabb7BhwwbB4zSULda4kJCQgFatWql7G1KoywXDNttE0SBULi4YWa9VTV0MCMcxfIJQ\n2azH5QPBVbDIorKyUuMEiIGBARwdHfH48WN1b+UDI0aMgKGhoVIsM/n5+ZzP0dHRwdq1a3Hq1CmF\nxQfw/kK0b98+vHv3Dm3atMHw4cNx5swZpTaVUzZ5eXnYtGkTWrVqhenTp+PNmzcKz/Xs2TP4+fnh\n0qVLuHfvHnr16sV5jsLCQgQEBMDY2Ji3BU3TefjwITw8PNS9DSnElVD5oo4YkH8jn6wAAaQrocob\nIx6nKTEgQlpAKisrNcbKUBMPDw/WbelVgZaWFvbs2YOwsDBcv35d0LkDAwOxaNEihUyiQnRodXZ2\nRlhYGNLS0hAQEIDly5dj4MCBvOdVNeKCYK6urrh58ybCwsKQkJCAMWPGKDzn7NmzMWTIEFy8eFGh\ndOScnBz07NkT3t7e2L59u1pK+6uShw8fomXLlurehhSaLkCEtoDQoUlZMJr1yKtm2FofFHGzsI0B\nUZcA0SQ3R01atmzJu7iU0NjZ2eHXX3/FqFGjcO/ePcEapkVGRmLAgAHIyspCeHi4IEHBZWVlnDMs\nTExMMHXqVEydOhXv3r2jHaOJadtiTExMMGbMGOzZswdmZmaCzHn8+HGFRcPTp0/Rr18/jBkzBj/+\n+KNgZu/Y2Fh4eHhoXPA4oLkWED09PbUJECGCULkIDa7zq4N/twyXgTpcMGxiQLgGoQp1EygvL9e4\nIFTgvQBJTExU9zakGDhwICZMmMC5qqksGjRogMuXLyM3NxcBAQEKuWRqkpeXB2dnZ6xbt07hlFgT\nExPa40uWLEGzZs0wceJEbN26FTdv3mQUK0JBCEFGRgb+97//fbDO0IlTiqIwatQowcQHAF4WixMn\nTmDevHlYtmyZYDeAuLg49OnTR6Pck2LevXuHnJwcjSvDDgD6+vooLy/nPQ/XWBLx312eFUQVpdgV\nGaMsPlkBAsh3wai6Gy5XQSFk4KimChB3d3eNFCAAsGzZMqxatUrQOY2NjXH8+HH4+PigQ4cOvOp1\nWFlZ4eLFi7hx4waaNWuG7du3o6ysTJB9Ll++HEeOHEHnzp0RExODGTNmoGHDhnByckKfPn0wffp0\nrF27lrGOi/j7RghBdXU1SkpKkJOTw/jzzpkzB5aWlmjbti1++uknFBcXY9KkSbCzsxPk5wHel3L/\n9ttvGWuPKMrcuXMxdepUwebLzs7G0KFDsXHjRo10czx69AhNmzbVSAuZgYGBIN8BRUq6s3HDKDsI\nFah9r1O3ReSTFiCSKDMLhq0FhKsAEcr8WlpaqlFdK8W4uroiNTVVI4MhtbS0lGL+1tbWRmhoKI4f\nP05bL4ML7u7u+OOPP3DkyBFERUXBxcUFly5d4r1HLS0teHp64uuvv8auXbtw7949FBUV4fz585gz\nZw7c3d2Rn5/PWCF13Lhx0NLSgpaWFvT09GBpaQkPDw+cP3+edvy3336LpKQk5OTk4OLFi1izZg1G\njBghiJUjMTERkyZNgpeXF4yMjDTSFSmmpKQEgwcPxueff47PP/9c3duh5dGjRxpXAVWMUAJEkWwa\nNrVD5AkQvsfVLTgkqYsB4Yg8UxcfAcK1rkdlZaVgTxmaKkAMDQ3RqFEjpKWlwcXFRd3bUSlC+tA7\ndOiA06dPIzY2VrCYFUm0tbXRtGlTVg3IDhw4gL1794KiKFafeWWY8x88eID58+cjLi4O06dPx9On\nT2Fubs5rzrdv3yotHbayshIjR46Em5sbli1bppQ1hEATm9CJMTQ0FKQKsCLBrGxqh8irhMr0Hh83\nSp0LRgPgW4pd3h9RGVkwQlpAiouLNaKCIh3Ozs5ITU1V9zZYoUkR5nS0bduWNouDEILCwkKV7kVb\nW1ut2SB6enoYN24c0tLSsGTJEl7io7i4GHPmzEG3bt2UlkZZXl6ODh06YNeuXRr3JFuT1NRUjYz/\nAN67OEtKSnjPo4gAYeO2EbIUOyD/vqbuz9EnLUCELMUuz8LBJsOFawyIkJkr796905gqipLY29sj\nPT1d3dtgxZgxY3Dy5EmlzX/z5k2MGDFC8N9HamoqHBwcMHz4cBw8eFDlYkSZMIlXd3d3fPHFF7xj\nn86ePYtWrVohLy8PFy9eVJqoMjExQUhIiEZmvdTk5cuXghSyUwYmJiaCWUC4umCEiAHhe1zdgkOS\nT1qA1IRvKXZ5AoRNhos6BUhRURFjxoO6sbGxQVZWlrq3wYp58+bh66+/xtGjR5Uyf5s2beDh4YE2\nbdpgzZo1gkT0A++tTGlpaRg8eDAiIiJgZ2cHf39/HDp0SJD5VUlxcTHOnz+PoKAguLm5oXPnznj9\n+rXg66SlpWHYsGGYOXMmtm7din379v3rC4yxISsrCzY2NureBi316tVDUVER73l0dXU5f/eEsIBw\ndcFoein2T1KA8Ck6JssFI0+AaLIF5O3bt4KmLQqJpaUl75RUVeHj44Nz585h5syZ2L17t+DzGxgY\n4Mcff8StW7dw/fp1uLu7IzIyUpCLSP369TFx4kRERUUhKysLs2fPZoxn0FRX0+TJk9GoUSMsX74c\n5ubm2L9/P9LT03nHdtCRkZEBb29vPHz4EH379hV8/o+V/Px83n2JlIWpqSmvirhi9PX1UVFRwekc\nNoGrquiGK+u1qqkLQpWDkAJEnrjgGtNRXl4uSBtvQgjevHmD+vXr855LGZiYmODZs2fq3gZr2rRp\ng+joaAQEBCArKwsLFy4U/Ivu4uKCkydP4vLly1izZg0GDBggqAvNxMQEgwcPZnw/KCgIZ8+ehaen\nJ1q2bAk3Nze4urrCxcVFKUJWJBIhKysLT58+xZMnT9CpUyfaFNQFCxZg8+bNKoln8vX1ha+vr1Lm\nLigoQGhoKJYvX67xLhdJ3r17p7HWVHNzc9y/f5/3POKCZlzi9th04lVUgDCN13TqBMg/CBGEKusP\nXl1dLfcDUVVVxckCUlZWJkjtjrdv38LQ0FBjL3R6enqcnzbUTbNmzXD9+nVs2LCBV5dZefj5+cHP\nz08pc8siNDQUEydOxMOHD5GQkIBDhw4hJSUFKSkp0NLSQmhoKG3tixs3biA5ORk6OjrQ1tb+UAfE\nx8cHLVq0kBq/bt06bNu2DRkZGTA3N4erqytcXV0ZG501a9ZM8J81Ly8PFEWpzL3y5MkTDBw4EIMH\nD9bIWhry0NS2DgBgYWEhiDWVoqgPRc3YZg+y6cQry03DJE64umY0yQXzSQoQPkXHmG4m8pQwGwtI\nZWUlJxGgSJltOvLy8gTvzCkk1dXVGtcojw02NjYIDQ1V2/qPHj2Cra2tUoKLdXV10bp1a7Ru3brW\ncbE1jUlwvXjxAtHR0aiqqvogyrW1tdGwYUNaATJq1CgMGzYMdnZ2gnzWufDo0SNs2rQJBw4cQHh4\nOAIDA5W+5uXLlzF69GgsW7ZM0OJlqkRbWxtVVVUaWdjQ0tISeXl5gswlrinCRYCwccEwCRChXDCa\nlAXz8V3VBULRjBdFBQib+A6uLhihandkZ2ejUaNGvOdRFoWFhRrVavxjYf/+/di6dSvGjh2Lr7/+\nWpCGdfKgKEpmvMWoUaMwatQo1vM5ODgIsS3WVFZW4uTJk9i5cydiY2MxZcoUJCQkwNbWVqnrEkKw\nYcMGhIaG4uDBg+jZs6dS11MmpqamKCws5F1ETxk0atQIOTk5gsxlaGiI0tJS1vFFbDJnZBUrY+on\nw8U1o27BIUldEKoCxxR1wbCxgHB50heqdkdWVpZGC5BXr15p9P648vbtW5WYPZcvX4779+/D0tIS\nAwYMQLt27RAWFiZY5sy/kefPnyMsLOxDfZDly5crXXwA7x9gXr58iVu3bn3U4gN4f5PX1Kw1a2tr\nvHr1SpDvn5GREaeUXl1dXbmuZHkuGLr3+NQBYRqjKj5ZAaKou0WZFhCuWS3FxcWCPGVkZGQo1GJc\nVTx+/Biurq7q3oZgzJ07FyNHjlRJZo+9vT2WLl2K1NRUrFixAo8ePdLYWB9VQgihvfA2bdoU0dHR\nGDdunEpdPtra2tiwYQMcHR1VtqayaNq0KZ48eaLubdBiYmICXV1dQTJhuBY1YxPLpkgMiKzYEE13\nwXySAgRg726RFBVMsRzyBAabOIaKigpOflOhos1fvHihclM3WwghuH37Nry9vdW9FcHYvHkzmjRp\ngtatW+PMmTMqWVNHRwcBAQHYsmULrVDOycnBnTt3lFbFUxMoKirCyZMnMWPGDDg6OgqSDVGHNF5e\nXrhz5466t8GIg4MDXrx4wXseExMTTh2gxZkzspCVKaOIC0ZeGq66+SQFiDJcMPIsIGwyXMrLyzlZ\nQISqXvr8+XONffJ6+PAhjIyMNFYgKYK+vj5+/vln7N27F9OnT8ekSZOUUiiLC48ePcKECRPQoEED\nDB8+HJs2bUJsbKxGNgHkyp49e9C5c2fY2tril19+gaOjI86ePYs2bdqoZT+3bt36aCr7KkK3bt1w\n4cIFdW+DkSZNmuD58+e85+Fa1ExPT0+u+1NWpgyTC4aLBQSoc8GoHT7uFqaKpvIsIFVVVXItIOXl\n5ZwsIEI1vkpJSdHYRm+///47RowYoe5tKAV/f3/Ex8fD2NgYERERat1L165dkZiYiAcPHmDEiBGI\ni4vDuHHjNLrpWU3evHmD7Oxs2vccHBywdOlSvHr1ChcvXsR3332HFi1aqPxp8M2bN5g5cyaGDBmC\np0+fqnRtVdKpUyfk5OTg8ePH6t4KLc7OzoL8/k1NTRm7PdOhr68vtxOvrEwZri4YuuN0Lpi6NFw1\nwFZssHXByEuzZZNiyzWttrCwkHfxMEKIxnavrKiowK5du3Du3Dl1b0Vp1KtXD5s3b1b3Nj5gZ2dX\nq9U708VpzZo1uHXrFpo2bQonJyc0adIE9vb2cHZ2VnoRsKSkJJw+fRrPnj3D48ePkZycjMLCQoSE\nhGDevHlS49VRJ6UmIpEIe/fuRXBwMAYOHIjExERYWFiodU/KRFtbGxMmTMDWrVuxceNGdW9HimbN\nmiE+Pp73PGZmZpx6JhkYGLCygDAJEKb4EC6umbpKqBoAnzogsiwgslwwbAQI17Ta169f8646mZmZ\nCSMjI42sgrpnzx60bNmSsehUHcqH6QIVGBgIFxcXpKSkIDY2FsePH0d6ejqWL18OkUiEuXPnwsrK\nCpaWljAzM0O9evXQvXt3TJgwQWqu+/fv4/fff0dZWRlKS0tRVFSEoqIidO7cGfPnz5can52djczM\nTLi7u2Po0KFwc3ODnZ2dWjvrMlFdXf2hQ+7x48fRvn17dW9JJcyYMQNt2rRBcHAwGjZsqO7t1KJZ\ns2Y4cuQI73nMzc05uU7FdUNkIavLLpMAEX9HJR+YPwYXzCcrQBR1wTC5WuS5YNhkuHApagO8L9fM\n90kqMTGRtgCUuikqKsLSpUtx/PhxdW9FbRw8eBBxcXGYP3++xjU5c3Z2Zmy5Xl5eDm9vb+Tn5yM/\nPx+FhYUoKipiTGelKAqGhoYwNzeHgYEBTE1NUa9ePUarXI8ePdCjRw+hfhSloq2tjS1btqB169Zq\nf9pUJfb29hg/fjxCQkKwbds2dW+nFi1atEBiYiLveSwsLFBQUMB6vKGhodysGVmZMmzcMzUFCJ0L\nRvJYnQtGTbC1dkiKCiZXi7wYDzbliUtKSlibrwkhgjR9iouL00gLQ1BQEPr164d27dqpeytqo1u3\nboiOjkazZs0wZcoUBAUFaXTFWjH6+vpwcnKCk5MTq/F0FVX/Tagr2FXdLFmyBK1atUJgYKDa3WA1\nsbW1RWVlJe8CjJaWlpx6VBkZGcm1gMjKlJGXoisv5ZbumLoFiObZLFUAWxcMnbtF0SDUiooKuS6Y\nkpIS1haQ4uJiUBTF299+//59jbtA/v7777h48SLWr1+v7q2oFTs7O4SHhyMmJgZv3rxBs2bNMH36\ndE6pf3UoH5FIhDNnzmDBggXq3opGYWFhgZ07d2LChAmCVR8VAoqi0KZNG8TGxvKax8rKCrm5uazH\nsylcJitTRp4FRFKcfAxBqJ+sAFE0CJVJaMiL8WCT4cKlsJhQ5dPv3LkDHx8f3vMIRXx8PKZPn44j\nR47UlV//B0dHR2zbtg1JSUlwcnJSSafXOuRTWFiIsLAwuLu7Izg4GJ6enmq9mGsi/fv3x/jx4zFq\n1CiNaijp4+PDu1YJ17LubAWIIi4YOuvIx+CC+WQFCF12C5tjTAXF5Llg2AoQtoXFhChPnp+fj8zM\nTI2JAUlNTUW/fv0QFhYGLy8vdW9H47C2tsb8+fNpgy3rbnyqZf78+XB0dMS1a9fw66+/IjY2FmPH\njv2k4jzYsmzZMpiZmWH8+PFy29Grio4dO+LmzZu85hCXdWeLiYmJXAEi7rBLh6wiZXQCpM4Fo6Hw\nyYJhynaRZwFhk2JbVFTESYBYW1uzGsvEtWvX0KFDB43oNPvy5Uv07t0bCxYswJgxY9S9nY+On376\nCX5+fvj11185BcbVoRiDBg3C48ePcejQIXTp0qVOeMhAW1sbkZGRyMnJwdSpUzWi2m7nzp1x/fp1\nXoLI2toaWVlZrG/gbAqXycqUkVWkjK0FpE6AaABMYoNNzQ9ZFhA+AoQQwqmyaWZmJu/+LZcvX9aI\n4LDU1FR0794dM2bMwMyZM9W9nY+Sb7/9FjNnzsSZM2fg5OSEgIAAbNu2TSX9Zv6NiEQi3L59G1ev\nXqV9v1u3bhqXXqrJGBgYICoqCk+ePMHkyZPVXmG3UaNGsLGx4VWO39jYGHp6eqz7yrAVIEwWEK4p\nunSddSWDVf8VAoSiqL4URSVTFPWYoqjvGcaEURT1hKKo+xRFqTXqkW3AKZ21g6mkurxOtvIESHFx\nMfT19VlbI9LT03kLkAsXLqi98+b9+/fRpUsXzJs3D3PmzFHrXj5mDAwMMGLECBw9ehQZGRn46quv\ncO3aNWRkZKh7ax8N2dnZiIiIwMSJE2FnZ4cJEyYgOTlZ3dv612BiYoIzZ87g1atXGDZsGEpLS9W6\nn169evEuGd+4cWPW3zE2hcsMDAwYfy9c40OYAlNrHmOqoqoqeAsQiqK0AGwGEACgJYAxFEW5SYzp\nB8CFENIUwFQA2/muywcu8R6SYoMp1kNWnQ9CiNwiY4WFhZyKir18+RL29vasx9Odn5WVpdYA1HPn\nzqFPnz745ZdfMH36dLXt49+GiYkJPvvsM+zfvx+enp60Y37++WdcunSpLqPmHx4+fAg3NzdERESg\nXbt2uHr1KpKSkjBlyhR1b+1fhbGxMaKiomBqaopevXoxls9XBX379uXdDNLe3p51Y7v69evLtZbI\nEyBMFhA6AcLGLfNvsIC0B/CEEJJGCKkEEAlgiMSYIQD2AgAh5BYAM4qi+KdwKAgXdwudAKFztcjq\nZFtZWQmKomS6aF6/fg1zc3O2PwKeP3+OJk2asB4vyenTpxEQECC3QZ6y2Lp1KyZOnIg//vgDI0eO\nVMsePlUqKyuRk5ODxYsXo9H/sXfeUVFcbx//DgiIFBEEFBAVKVZULCjWYAMLorEbNMYWJXZNNPaG\nNZZgLwGV2AugqGBBsdEUROzSRBCQXqTvff/ghy/s3NmdXRbQuJ9zck527p2ZuwIzz33K99HXR7t2\n7TBlyhTs27evtpdWLRBC8P79e3h7e2PLli3UOa1bt0ZqauqXbrmmpqY1vMrvByUlJZw4cQL9+/eH\ntbW1TETBpOGHH374UuIuLc2aNUNcXByvuXwMkHr16snMA/IthGBkkX1oCCC+wucPKDNKRM1J+N+x\nWjF/+SaX0gwQrlCLqE62fATG0tPTJTJAoqOjeQs90bh8+TJ++uknqc+XlsLCQsydOxcBAQG4f//+\nV9sE77+MkpLSlxdxUVERIiIi8OTJEyQmJlLn5+TkICgoCCYmJjAyMpKoY3NtQQjB7NmzERERgefP\nn6NevXqwtLSElZUVNWH8a5Rx/y+joKCAtWvXwtTUFH379sXBgwcxYsSIGl2Dqqoq+vTpg+vXr2Pc\nuHFSXaN58+a8xcgaNGggNkFcVKmuKI0QWn7ItxCCqf3yh1qgqiEYWihFVJltXl4eLwOEr9x2bm4u\nsrOzOaWtxZGdnY179+7h5MmTUp0vLUlJSRg9ejR0dHQQFBQk1/n4ClBWVkbnzp1FhuKSk5Ph4uKC\n6OhofPz4EQ0bNoSRkRH69OmDrVu3fpkXEBAARUVFaGlpQUtLC5qamlBTU5PZy708p+XTp09ITk7G\nx48fkZCQAHd3d1ZCKMMw6NWrF8aNG4fWrVt/Ewqy3yNOTk5o2bIlRo4ciWfPnvOdaF0AACAASURB\nVGHFihU1agw6Ojri4sWLUhsgLVq0QFBQEK+5Ojo6YpPCRZXqiirRpRkgXHkhFQ2O/4IBkgDAuMJn\no/8dE57TRMycL6xZs+bL/1dH3we+XW5p+R7FxcXUXI3CwkLOJFM++h6pqam8ZdXfvn0LU1NTqf9Q\nvby80KdPnyo3spOER48eYcyYMZg6dSpWrVol33F+Q5iamuL27dsAyv4mPn78iPj4eNbuqrx3TWZm\nJjIyMpCbm4vPnz8jMjISrVq1Yl13yJAhiIqKgkAgQGlpKYqLi1FUVIR79+5R+8AcOnQInz9/RsOG\nDdGoUSN06tQJw4cP5/zbmjBhggy+vZzqpkuXLggODsbo0aMRGhqK48eP11hzTEdHRyxatAi5ubm8\nJRAqYm5ujrdv3/Kaq66ujpKSEpH5gGpqaiI9IMXFxdT3l5KSEsvYoOmG0AyQ6gjB3LlzB3fu3BE7\nTxYGSAgAU4ZhmgL4CGAcAGEhB28AzgDOMAzTDUAmIYQz/FLRAKkO+Fa80DwgXJLqBQUFnB4QPvoe\nnz594m2AvHr1ChYWFrzm0jh58iScnJykPl8SCCE4ePAgVq1ahaNHj2LYsGE1cl851UOdOnXQpEkT\nagL0gQPs3HKu1gUAsHv3bpSUlIBhGCgqKkJJSQnKysqc3opjx45VbfFyvloaN26M27dvY9GiReja\ntSsuXryItm3bVvt9GzZsCBsbG3h5eWHixIkSn29mZoaoqCixQpRAmVdOV1cXnz59grGxMXWOuro6\nZ6kuwzBfvCDCBoySkhIrP4RPYiotTCMLhB0Ha9eupc6rsgFCCCllGOY3AH4oS2o9Sgh5yTDMzLJh\ncogQcpVhmMEMw7wDkAdgSlXvWxWqUvHCVe0iqsw2JydHrL5HcnIy5y+lMC9fvqTuKPmQmJiIwMBA\nXLhwQarzJeHz58+YPXs2QkND8eDBA87upnL+u4jydMkTPeVURFlZGa6urjh+/Dh++OEH7N69u0a8\nWJMmTYKbm5tUBki9evVgYGCAqKgoXptCPT09pKSkcD7rxWmFlFfJCBsgtARVvgbIN12GCwCEkOuE\nEAtCiBkhZPP/jh0khByqMOc3QogpIaQ9IeSJLO4rLVWpeOEyQES51bKzs8WGO5KTk3krmz579kzq\nDrbu7u4YPXp0tfcTiYmJQY8ePVBSUoKgoCC58SFHjhxeTJo0CTdv3sSqVauwYMECztJTWTFixAg8\nefKEdzWLMG3btkVkZCSvuY0aNRJZely/fn2RBoiqqipVKbUqBsi3Xob7zcE33EITHeNKNhXVyTYr\nK0tswuXHjx95GyBPnz6VygAhhMDNzQ1TplSvA+rq1auwtrbG5MmTceLECd4N9uTIkSMHANq3b4+Q\nkBC8efMGffv2xcePH6vtXnXr1sW4cePg7u4u1fmWlpZ4+vQpr7mNGjXirDYDykIwubm5nF6JevXq\n4fPnz6zjtARVmnR7TYVg+PJdGiB8QjDlPxRaDgiXB4TrRctHZCwhIYFXVUtmZiZSUlKk8ij4+/uj\nbt266Natm8Tn8kEgEGDjxo2YPn06PD09MX/+fHmPDDly5EhFgwYNcPnyZdjZ2aFr1654+PBhtd1r\n2rRpOHr0qFQS8R06dEBYWBivuYaGhiINEEVFRaipqSE7O5s6LqkBQvOAVDxGEyurSb5LA4RPvgdX\nczkuD0heXh6nAZKZmSlS44MQgoSEBBgZGYld++PHj9GxY0epBMT27t2L2bNnV4tRkJOTA0dHR1y7\ndg1BQUGwsbGR+T3kyJHzfaGgoICVK1di//79GDFiBPbv318t9+nQoQOMjIxw5coVic/t3LkzHj9+\nzGsuH+l2UYJlXAYILQTDVZr7n8sB+dagGSDCx7gMEK5ql9zcXM68CnEqp+np6VBRUeFVBhYSEiKV\nfHpcXBzu3LlTLeJjr169grW1NRo3bgx/f39ehpQcOXLk8GXo0KF48OABXF1dMWPGDE49jKowZ84c\n7N69W+LzjI2NUVJSgvj4eLFzjYyMxEq3a2trcwqWcemE0Lro8tEGkXtAagE+HhCuUAuX3ocorY+0\ntDRoa2tzricuLo53BUxwcDCsra15za3I7t278csvv/DutssXPz8/9O7dGwsXLsTBgwdFys3LkSNH\njrSYmpoiKCgI6enpsLW1lXkfmVGjRuHdu3e8vRnlMAwDa2trBAcHi53btGnTKhsgtP5NNAOET2Kq\n3ANSC3BJrFd8eUpa7SKq1DYtLU2kymlMTAwvWXVCCAIDAyU2QLKysuDu7o65c+dKdJ64tezYsQOT\nJ0/GhQsXMG3aNJldW44cOXJoaGho4OzZs7C1tUXXrl15517wQUlJCfPmzcOOHTskPrdr1668FFGb\nNm2KuLg4kZUnOjo6Uhkgwl4hPiEYuQekFqBVwQj3eBElOEbzgIhS0hOnchoTE8Orsdz79+8hEAgk\nbkJ36NAh2NvbV6l7bkWKioowffp0HD9+HIGBgejVq5dMritHjhw54lBQUMD69euxfft2DBw4EJ6e\nnjK79vTp03H9+nXeHW7L6d69O68kWU1NTaiqqiIlJYVzTsOGDfHp0yfqmLq6OjVBldZFl9Y7Rrgy\nhpaoWpN8twaIsMCYsOaHpB6Q7OxsTg+IOJXTqKgoXk3Z7t27h549e0qURFpYWIhdu3ZhyZIlvM8R\nRVpaGuzt7ZGSkoL79++jadOmMrmuHDly5EjC6NGjce3aNTg7O2Pr1q0y0bOoX78+fvnlF/z1118S\nndetWzeEh4dTNTqEadGiBd69e8c5rquri9TUVOqYpqYmVSdEVVWVZYCoqKiITUyVe0BqAa4eLxUN\nEK5cj/z8fGqyqSixsZSUFOjr63Ou5927d7xUIQMCAtC7d2+x8yri5uaG9u3bo0OHDhKdRyMmJgY2\nNjbo2LEjLl26JFXvBDly5MiRFZ07d0ZgYCBOnTqFmTNnymQ3v2DBApw4cUKkl0IYdXV1tG7dmlce\niKmpqUgDpFwtlYampibVA8JlgIgrzaX1i6lJvksDhCsHpKJRIqngGJfWR35+PgoLC0XqgLx584aX\nroe/vz/69Okjdl45RUVF2Lx5M1auXMn7HC6Cg4PRo0cP/Pbbb9i+fbtUZcBy5MiRI2uaNGmCgIAA\nxMXFwcHBQaSSKB8MDAwwfvx4bNu2TaLz+vbtC39/f7HzzM3N8ebNG85xPT09zgTb+vXrU0t069Wr\nx6qOoRkgwompNLGymuS7NEC4PCAVQy6i9D6EPSACgQDZ2dlUtdPk5GTo6+tzhk3y8/ORkpIiNgn1\n/fv3yMzMlEgB9cSJEzAzM0P37t15n0PDz88PQ4YMwYEDBzBnzpwqXUuOHDlyZI2GhgauXLkCQ0ND\n2NracuZQ8GXZsmU4evQo0tLSeJ9ja2uLW7duiZ1nYWGB169fc443atQISUlJ1LH69esjKyuLdVxN\nTY2lD0IzQIRDMLWdAyKLbrjfHLQeLzQDRDgEU1paSu1EmJOTg3r16lG7IX78+BGNGzfmXMvbt29h\nYmIi1qNw8+ZN9OvXj3cb++LiYri4uMDNzY3XfC7+/fdfLFy4EJcuXULPnj2rdC1ZUlBQgPj4eHz8\n+BE5OTkYMmQIa05aWhpmzpz55bOioiKUlZWhp6dHjfGWlJTg06dP0NfX5/3vLEfOt0BBQQESEhLw\n8eNHJCcnIzU1Fenp6fj111+pGkWzZ89GamoqlJWVoaKiAjU1Nairq2PRokUiK/pqEyUlJRw6dAgr\nVqxAz5494evrK3HCfjlGRkYYNWoUdu7ciQ0bNvA6p1evXggLCxNZkACI94A0btyYU3qeS6SM5gGh\nVcYoKyuzDJDaDMF8twZIRWOBEMKqeqEJjpWHX4RfTqKUThMTE0UaIK9eveLVRdHX1xeDBg0SO68c\nDw8PGBsbS5wzUpG9e/di8+bNuH37Ntq0aSP1dWRFdnY2Bg4ciJiYGGRmZsLQ0BAGBgYwNzenGiD1\n6tXD2LFjv3ifSktLUVRUxNk2OykpCVZWVsjKyoKBgQGaN28OExMTdOrUCbNmzarW7yZHTlUpKCiA\noqIitXqva9euyM7OhoGBAfT19aGrqwttbW1ODYhhw4YhOzsbxcXFKCwsRF5eHnJycjj/dmxsbKCm\npgZTU1O0atUKbdu2haWlpcjk++qAYRhs3LgRjRo1Qq9eveDn5yd15/A///wTnTp1woIFC3gZXWpq\naujatSv8/f0xbNgwznkWFhZ4+/YtNRUAKDNAEhMTQQhhec61tbWRkZHBOocmUManMqa2QzDfpQEi\nnO9RbpBUNCxo1S5cYmPp6emcQmMJCQkwNDTkXMuLFy/QunVrkestLS3FzZs3sXPnTpHzyikqKsL6\n9etx7NgxXvOFIYRg8+bNOHLkCAICAnhplMiCtLQ0PHz4EMHBwVizZg3rj1NDQwPbt2+HiYkJGjVq\nJNZLoaqqitGjR/O+v5GREVJSUlBYWIgPHz4gJiYGUVFRnJntOTk5yMjI4C0iJ0eOrCgpKcHTp08R\nFBSEkJAQhISEICoqCnfv3kXXrl1Z858+fSpR9Zy9vb1E6zl+/DjevXuHt2/f4uXLlzh37hxevHiB\n+Pj4au+8TWPOnDmoX78+bG1t4ePjAysrK4mv0axZM4waNQrbtm3D5s2beZ1jZ2cHX19fkQaImpoa\n9PX1ERMTQy0+UFdXh7KyMjIyMljvlQYNGlANEDU1NZY+CB9xMnkIphbgIzpGM0C4XGtpaWmcHhBx\nBsjz588xYsQIkesNCQmBgYEBr2Z1QFnli5mZmVT6HIQQrFixAl5eXrh37x7ve0pLQEAAvL29cevW\nLURFRcHa2hrdu3dHfn4+69+aYZgaCQOpqKigRYsWaNGiBfr378857+nTp/jxxx+hrKyM3r17o1+/\nfujfv7/cIJFT7UyaNAkRERHo1q0bunXrhjlz5qBNmzbUvDUA1d4U0tTUFKamprCzs/tyjLaDB8o8\nmUeOHMGQIUNgbm5ebWubNGkSNDQ0YGdnB29vb6macK5YsQIdOnTAggULRFYyljNw4ECMGjVK7Lw2\nbdrgxYsXnNWPRkZGSEhIYBkgXCqpNA+IqqoqCgoKKv0chEMwSkpKch2QmoZWcsvHAOFSOxWldPrh\nwweRAmCRkZFo27atyPVeu3at0h+2KAoLC+Hi4oK1a9fyml+RcuPj8uXL8Pf3r3bjAwAuXLgADQ0N\n7N27F2lpabhx4wbWrVv3TZT49uzZE0lJSfD398cPP/yAGzduwMrKCqtXr67tpcn5D5CVlYW4uDjq\n2IkTJxAZGYkjR45g5syZsLKy4jQ+agtRifevXr2Cra0tLCws8PvvvyMwMFAmOh7CjBgxAu7u7nBw\ncMCjR48kPr9JkyaYMGEC74oYS0tL5OXliSyzBcoMkGfPnnGOGxkZUXvLaGtrIy0tjfVvpaGhwar+\nUVBQgJKSUiWPx9cWgvkuDRDhJFRaxQuXAUKrdElLS+OMdb5//55zR1xQUIDY2Fi0bNlS5HqvXr1K\nzXGgceTIEbRt21Zia58Qgj///BM+Pj64ffs2dHV1JTpfFAKBgLO74+7du7F69WrY2Nh8k31kGIaB\nqakppk2bhlOnTiE5ORkLFy6s7WXJ+UbJysrC8ePHMXjwYDRp0gSnTp2izvuWy+D19fVx6NAhfPjw\nAadPn4aKigqmTJlSbRV2gwcPxvHjxzF8+HCpjJBly5bBzc2NMzG0IgzDwN7eHj4+PiLnWVpaIiIi\ngnPc2NiYaoDUrVsXysrKrHALzQAB2PogwpUxNLn2muS7NED4aH7Q9D64PCCipNbfv3/P6QF5/vw5\nTE1NqYqr5Xz8+BHv3r1Djx49OOdUXLOLiwvWrVsndq4w69atw5UrV3Dr1i2ZJY4lJSVh3bp1MDEx\nkbim/ltFUVGRU/PFyckJy5cvF7s7kvP98fHjR0yYMAFNmzbFhQsX4OTkhISEBCxdurS2l1ZtMAwD\nKysrrF+/Hi9evOCdZyENdnZ2OH78OBwdHfHkyROJzjUwMMDkyZPh4uLCa/7QoUNx5coVkXP4GCBc\ncvANGzZkKaVyCZQJV8eoqKhUygtRVFSEQCCotUqY79IA4VvxoqamVukYl9x6amoq1WNQUlKCjx8/\nchogT58+FatQ6uPjg4EDB/LyDuzduxfdunVDp06dxM6tyNatW3Hq1CncvHlTJiV24eHhcHJyQqtW\nrZCYmIhLly5h48aNVb7ut86SJUtQUFAAGxsb9O/fH+fPn6/V3YecrwctLS307NkTUVFR8PLywvjx\n42XeufprhmEYzrDrhQsXOJuzSYKdnR0OHjyIwYMHi3z501i2bBlOnjyJ2NhYsXMHDBiAoKAgql5H\nOS1btkRsbCxLu6McY2NjzvCbrq4uSylVQ0MDubm5rNBMvXr1Kt1DuDSXYRhWXkhN8l0aIMXFxZUM\nDpq2R15eHssA4VI7TUlJgZ6eHut4fHw8GjVqxGk8hIWFoWPHjiLX6uXlBUdHR5FzgLIE2e3bt0vs\n/Thy5AgOHDiAW7du8UqyEkdOTg7Gjh2Ldu3aISoqCgcOHBD7Hb8XLC0t8ddffyE+Ph7Tpk3D33//\njR49elRL7FvOt4Wqqipmz5791Wps1BaEEPj6+sLMzAy///67RPLoNBwdHbF7927Y29sjJiaG93m6\nurqYNWsWL00QdXV19OzZE9euXeOco6ysjJYtW3LmgTRr1ozT2NHT02MJrdWpUwcqKiqsRFRhA4RL\nHVVugNQgfD0gwuVjogwQmgckLi5OpBDOkydPRL6cc3NzcffuXV4lca6urrC1tZVIr8PT0xMrV66E\nr6+vyEodSdDQ0MCrV6/w+++/c5Ymf++oqKhg3LhxCAgIgI+PT7VXKMj5OggKCsLw4cOlLo//HmEY\nBocOHUJYWBjy8/PRqlUrLF26VCKFUmHGjh2LP//8E4MGDZLIoFm4cCE8PT0RHR0tdq6jo6PYLr1W\nVlac4aDmzZtzGkg0DwhAV0kVDsFwleYKGyU1xXdrgFTMuygoKGCpntIk1zMzMyXygMTExHAaIKWl\npYiIiBBpgPj6+qJbt27Q0tIS9XWQlZWFnTt3SlR98eDBA8yYMQNXrlzh1YeGBpeIkfyFyh+uZF+5\nV+S/Q0hICOzt7TFmzBgMHDgQY8aMqe0lfXMYGxvD1dUV4eHhyMjIwJYtW6p0PWdnZ4wbNw6DBw9m\neQ240NbWxm+//cbLy+zg4ABfX19WN9qKdOrUCY8fP6aOGRgYIDU1lWoY6OvrU3vF0PrECJfn8tEG\nqUm+WwOkosejoKCAl+hYVlYW1RhITk5Go0aNWMdjYmI4RbxevnyJxo0bizQuvL29MXz4cJHfBQB2\n7doFe3t7sdU05bx79w4//vgjTpw4IXG+CFD277V27Vpea5MjOYQQ9O3bFy4uLpwxYjlfP1lZWfjx\nxx8xYsQIDBs2DG/evIGzszO1maUcfjRp0gQHDx6ssgECAGvXroWlpSUmTJjAOwlz/vz58PHxEdnL\nBSjr52JhYYG7d+9yzuncuTOnAVKnTh0YGhpSE1G5uuVqaWmxPCBqamosA+RrCsF8l0JktBCMsAck\nNzeXlQOSmZnJMhiKi4uRmZlJjd3GxMTA1taWuobQ0FCRL/+SkhL4+Phg/fr1Ir9LRkYGXF1dERQU\nJHJeOWlpaRg8eDDWrl0rkbR7OTdv3sSvv/4KS0tL7Nu3T+LzpSU9PR1v3rxBUlISUlJSkJGRgczM\nTNjY2FBVB2/cuAEfHx+oqalBS0sL2tra0NXVRbt27WpM2VVaGIbB0aNHsWzZMlhYWGDLli0YP368\n3LP0jVEuguXh4fHVGx3R0dH48OEDkpKSkJaWhvT0dGRnZ2PevHlUPaBNmzbh06dPUFdXR4MGDaCt\nrQ19fX307NmzRjR8ZPG3wDAMDhw4AHt7eyxevJiX0rSWlhYWLFiAtWvX4uTJkyLnDh8+HJ6enhgw\nYAB13NLSEq9fv6a+fwDAxMQE0dHRLA91o0aNEBoaSl2bsEqqurp6pZJdPvLsNcl36QERFh7Lz8+n\nGiDCf0g0A+TTp0/Q0dGh1uVHR0fDxMSEuobHjx+LNEDu37+Ppk2bilXV3L17NxwcHNCiRQuR84Ay\no2bMmDFwcHCo1KSND9nZ2ZgxYwamTp2Kv//+GxcvXhQpsCYNhYWFnG2ovby8MHfuXLi5uSEkJARp\naWnQ0NCg6rIAgI6ODpo2bYq6desiOTkZ9+/fx6FDh+Dn50edHxERgYCAAE69kprG1NQU586dw+nT\np7F9+3b07dsXkZGRtb0sORKgoKCA6dOnfxXGByEEMTExnK3q//jjDyxfvhxnz57F06dPkZeXBy0t\nLU69ERMTExgZGUFRURFxcXG4desWduzYwZlTcefOHcTExFRraDEwMBAnTpyQ6B7Kysq4cOECrl+/\njiNHjvA6Z86cObh586ZYL8iIESPg5eXFGaquW7cuzM3NOStyyg0QYbhCMLRGdcIGiLAuCFC7IZjv\n1gNSMQTDJbsuXAaXkZHBklxPSkqihl+AMgOES2r38ePH+PHHHznXePHiRbES7ZmZmdizZw9v78fv\nv/8OJSUlqdyX586dA1D2oubSuZCUzMxMBAQE4M6dO3j48CGePXuGGTNmUHciU6ZMwZQpU3hf28rK\nSqL+D0+fPsX+/fvx7Nkz6Ovro3PnzrCxsYGjo2OtSqv36NEDISEhOHjwIN68eSNWNVdO7cC1i60t\nsrOz8fDhQzx48ACBgYF4/PgxVFVVce7cOdjY2LDml/9982Xs2LESzT9w4ADu3buHoqIiWFtbo2fP\nnrC1tUXnzp1l1nlaVVUV27Ztg6enJw4fPsw7CV5LSwuenp7o1asXWrduTf33qYiGhgbmzp2LDRs2\n4MSJE5zzWrZsCXV1dYSGhlL78wBlYRiucS4DpFGjRkhKSqJ+D3E5IHXq1AEhpJIauDwHpIYRFh7j\n6wFJT0+nGiC08tW8vDxkZWVRO+GWlJQgIiKC8wVJCIGnp6dYA8TV1RWDBw/m5f3w8PCAt7c3Tp06\nJZWK4tSpU3Ho0CGZGR8hISFo0qQJXF1doaOjgy1btiAlJYV3wz1Z4+TkhIcPHyIzMxPe3t6wt7fH\ns2fPJCrVqy4UFRUxe/ZsjBw5sraXIkeI0tJS7NixA+3atau1hziNVatWYdOmTRAIBJg3bx5evHiB\nhIQEsS/X6uL06dNISEhAWFgYfv75ZyQmJmL+/Pmc3gFpaN++PUJCQmBsbIwOHTogICCA97kWFhZw\nc3PD6NGjkZiYKHb+nDlzcP36dbGigiNGjMClS5c4xzt37oyQkBDqWIsWLajX5zJAaH1i1NXVK3m9\nGIZBvXr1RKqj1iRyDwjKDBDhihea6imXB4RmZERFRaF58+ZU6/758+do0qQJZ/igfLciqktudnY2\nXF1dce/ePc45Fe+3YMEC+Pv7czbNq2k6duyI1NTUr65/haKiIlq3bo3WrVtj8uTJnPMOHjyIjh07\nokuXLvLcjO+U2NhYTJo0CUBZxZooRePqIC8vD0lJSdQNyK5du2p0LXwxMjLCqFGjRDZsy8vLQ0lJ\niVSbHRUVFezcuRMDBgzAmDFjsHr1asyaNYvXuUOGDMHMmTMxfvx43Lp1q5JatjD169eHs7MzNm7c\nCDc3N855I0aMgJOTE1xcXKjPiS5dumDv3r3Uc01NTREVFcU6rq2tjdzcXNZGukGDBizjSUNDgyUh\nXx6GKX//1KYBIveAgG6ACIdgCCFUA+Tjx49UA+Tdu3ec4ZeQkBB06dKFc32XLl3CiBEjRL7YDhw4\ngP79+8PCwoJzDlD2xzx69Ghs27aNt/teFr+MeXl5OHLkCLp160btoVAunPMtQghBQkICnJyc0KJF\nC6xYsUJsPLi6OH36NPUhJad6OX36NLp27QoHBwfcuXOHM9dL1pSUlODatWuYOHEiDA0NcfDgwRq5\nb00SEBAAY2NjjB8/HgEBAVLljQwePBhBQUG8KwPLWbFiBVRUVLBmzRqxc+fPnw9vb29OxVKgzMD4\n/PkzXr16RR1v164doqOjWb1dgDIPSFRUFOv7KygoUPNAtLW1xSahAmB5QOQhmBpGWHhMuO9LaWkp\nCgoKKhklubm5UFZWZr00P378SM0Befv2Lae+RnBwsEgDxNvbGw4ODiLXv2vXLvzxxx+cc8qZM2cO\nunTpgp9//lnsXKBsJ9e2bVupyz8/fPiAJUuWwNjYGN7e3li1ahVVI+VbhmEYrFu3Dq9evcKFCxdQ\nUFCAvn378lKslTXp6eno3r07zp8/X+P3/l6JiYnBhg0bcP36dSxevFhmOQyiyMvLw59//ommTZti\nzZo1sLGxwZs3b7B169Zqv3dNU65S2r17d8ycORPt2rXDP//8I/HGqGnTpvjhhx8kOkdBQQEnTpyA\nm5sbbt68KXKulpYWpk6dih07dnDOYRgGDg4O8Pb2po4rKyujbdu2VEEyTU1NqKurU0NCjRo1Ym3s\naCEYWpM6VVVVljy7sDZITfFdGiDCHhBhA6Q8/6OiByI9PZ1aasvlAXn79q1UHpDo6GikpKTA2tqa\nc/0eHh7o0KED2rdvzzkHAM6fP4/79+9zuviEOXLkCCZPngx3d3eWR4gPbm5usLS0RElJCZ48eQJv\nb28MHjz4m+7cKQqGYdCxY0ds374d79+/592sSpbMnj0b165dw5IlS7B48WKUlJTU+Bq+N5o3by4y\nh6s6qFu3LpSUlODn54egoCA4Ozv/5wz7imhra2Pu3Ll48eIFdu3ahbNnzyI4OLhG7q2vr4/jx49j\n8uTJYhVX58+fjxMnTrCaw1XEwcEBXl5enONdu3bl/G5mZmZ4+/Yt63jjxo1Zhom2tjZrvRoaGqwm\ndcIGiDwEU8PQDJCKmh+0pnNpaWmcBgitTp7LA/L582e8fv2aswmdt7c3hg0bxvnSFggE2LZtG37/\n/Xf6l/sfSUlJcHZ2xvHjx3nV5W/fvh0bN27EvXv3eHXepTF48GBERUVhM24UEgAAIABJREFU586d\naNq0qVTX+FZRUlLizNmp7t1FuaLis2fPYGdnVyWZajn8qAmvR0UUFRWxdu1aiVot/BdgGAb9+/fH\n9evX0atXL5lck6sUuSL9+vXDmDFj4OzsLHKegYEBRo4cKVITqW/fvnjx4gWnxECXLl04E1HNzMyo\niagGBgYsD4iOjg4rBKOpqcn6vl9TEqrcAAG7DJeWgJqenk4t6xLlAaEZIGFhYWjdujVnyZ648Mvl\ny5ehqamJPn36cM4hhGDGjBmYPn06unXrxjmvnLVr1+Lo0aO4d++e1LLsQNnOQVZJrunp6V/q+rla\nW58/fx7q6uqoW7cuVFVVoa6uDh0dHc6HRkJCAh4+fChyt1IdDB06FBMmTOCMA8sCbW1tXL16FTY2\nNl+NlokcySCE4Pz58/j3339rdR0hISH4+eefYW9vj65du8LMzAwGBgacyZyXLl2CpaUlbG1tMXbs\nWCxYsAA7d+7Eo0ePqn2tknr8kpOT0bJlS17SBS4uLnj69CnOnj0rct7ixYuxd+9elr5GOSoqKhg4\ncCB8fHyo4zXtAeHToK6m+C6rYGgekIohB74eEEII1QDJy8tDRkYGjIyMWPcOCQnhrAnPzMxEaGgo\n+vfvz7n2nTt3YtGiRSITVMvbRvPNC7CyssKsWbN4u3SvX78OY2NjkVU60hAREYFly5YhPDwcOTk5\nsLCwgJmZGee/h4ODA5KSkr54i0pKSlBYWMi5O42MjMTKlSvx5s2bL7FXKysrODo6omfPnjL9LhW5\ndOkS9uzZg169esHR0RHr1q2jGq1VRVFRUeJuyHK4IYRgzZo1sLKyqva2A3fu3MGSJUsgEAiqNa+j\nqKgIYWFhCAkJgbKyMmbMmMGaU79+ffTu3Rv6+vrQ0dFBgwYNoK6uzlmVYmtri+bNmyM1NRWfPn1C\nQkICYmNjoaGhge7du7PmZ2Zmol69ejKpGlq/fj2ePXuGv//+m/q8FUZfXx+HDh3CsGHDcO3aNZFi\nkKqqqnB3d8fw4cPxww8/cPZtatmyJbp27QoPDw9Mnz6dOsfBwQHnz5/HL7/8whozNzdHRkYGPn36\nxLqHmZkZVXHVwMAAgYGBlY6VGyCEkC/vBy4PiLABUls5ICCEfFX/lS2peunYsSMJDQ398tnOzo5c\nvXr1y2dfX1/Sv3//Sufs27eP/Prrr5WOpaWlES0tLdb1w8LCSNu2ban3njBhAvnnn3+oYydPniRD\nhgzhXHd4eDgxNDQkRUVFnHNSU1OJvr4+CQ4O5pwjLRkZGcTJyYk0b96cPHjwQOrrCAQC6vHk5GRy\n6dIlEhMTwzlHFggEAvLhwwdy7do14uLiQi5evFht96pIeno6WbJkCdHR0SEHDhyokXvKkY7i4mIy\nffp00qlTJ5KcnFxt94mJiSEjRowgzZo1I6dOnSKlpaUyv0daWhrZsGED+eGHH4iamhqxtLQk06dP\nJ2fPnpX5vfiwdetWoqGhQezs7MiOHTvI27dvpb5Wfn4+WbVqFWnYsCE5fPgw7+fGxYsXib6+Pnn+\n/LnYuQsWLCCTJ08WOcfPz4+0a9eO8/6pqalEU1OT5OfnU8f79etHfHx8WMfDwsJImzZtWMcvX75M\n7O3tWcfV1NRIdnb2l88fP34kenp6leZMmDCBeHh4fPk8f/588tdff9G/mIz433ud9b7/LkMw4qpg\naCGYtLQ0VggmMTFR4gTU0NBQdO7cmTp25coVal+Tcvbs2YNff/21Uh8bYZYuXYoxY8aIrLKRhtu3\nb8PS0hKampp49uyZxIJGxcXFuH79On7++We0aNGC6jrV09ODo6MjmjVrVq3aGgzDwNDQEHZ2dli2\nbBmn4JuLiwtWrlyJp0+fykRCukGDBti6datU5YFyao6ioiJMmDAB0dHR8Pf3r9Zkz/nz58PKygov\nX77EuHHjqiW3hGEYpKamYtGiRUhISMDTp09x6NAhjB49Wub34sOSJUsQExODadOm4eXLl18USKVJ\nMq1bty7Wrl0Lf39/7Nu3Dw4ODpxy8BUZMWIE/vrrLwwaNAjx8fEi565btw63b9/GnTt3OOf0798f\nxcXFnOJnOjo6sLS0hL+/P3WcqzNuuRaIsGCbgYEBEhISqPepGIbR1NSkJqFWVEeV54DUMIWFhZVy\nMKpigEiSgJqdnY2EhAS0atWKNVZaWgpfX18MHjyYuuaMjAycP3+e08UHAEFBQbh69arYBnaSsmXL\nFvz00084fPgw9uzZw2rSJ4p3795h6dKlaNKkCdasWYOOHTvi3r17IkV+vhYGDBiAwsJCDB8+HK1b\nt8aGDRvEPqz40KJFC5E5PLJm165dcHd3r7H7fcsUFhZi1KhRKCwsxJUrV1jPAVlz6dIlrFixosoy\n7oQQBAQEUF3pDRo0wM6dOzFkyBCZKRlXFR0dHfz44484dOgQEhIS4ObmxkvRmYu2bdsiMDAQbdu2\nxaZNm3idM3HiRCxdulSs8qm6ujp27doFZ2dnzq6xDMPA2dlZZMXh4MGDce3aNeoYlwFS3uzvw4cP\nlY7TklABdh6IqqoqiouLK61bOARD65BbU3y3Boi4KhhhlVJaGS6XARIVFUX1gISHh6Ndu3bUl+/j\nx4+hr6/P2eDtxIkTsLOzo8q+A2XVMXPmzMHmzZtFPmRev34tkUQxUCaW8/jxY6m6527atAklJSW4\nc+cOAgMDMW/ePBgaGkp8ndqgS5cu2Lp1K2JiYvDPP/8gMTERXbp0Ye0ovnbs7e2xfPlykX0r5JTx\n7t076Ojo4Pz58zXS26Wqnr709HT89ddfMDc3x6xZs6jt2792FBQUYG1tTa0yLC0tZb18uVBWVsam\nTZtE6nII4+zsLFLyoJwRI0bAyMhIpIExadIk3LhxgyqTDpT9Hfr6+lLHrKysqFogAF0RVVdXF5mZ\nmSyDSFgLhGEYlhaIvAqmlhGnhEpLQqVVwXCFYKKioqjW/JMnTzi1A3x9fTlf8IQQHDx4UGQH29On\nTwMos+q5yMnJgaOjo8SqnYMHD5Y6afLo0aPYvn37Nx1yYBgG3bt3x759+/DhwwdOCf2qsnPnTqxe\nvRqlpaUyva6FhQVu3ryJP/74Qy5YJoY2bdrAzc1NZJhTGhISEvDp0yeZXS8uLg6//fYbWrRogbCw\nMBw/fhyRkZEwNzeX2T2+Bl68eIH27dtj1qxZvL2P1RG+ZRgGO3bsgIuLC6vUtRxNTU2MGjWKU5rd\n0tISWVlZ1AZzLVq0QHZ2NrVCr1wRtSKKiorQ1dVlGTvCIZjydVXcNNGSULkqeKqb79IAoeWAVDRA\nuEIwwha6qD4wXAZIx44dqWvy8/PjNECCg4NRVFTE6bYvLCzE8uXLsW3bNs4YMvlfaW6PHj1EhnGk\nhcvqlyUJCQkIDQ3FjRs34OnpiVOnTuHff//lfLDLIm9DGK7QUUJCQpX/iMeNG4d79+7Bzs5O5qXC\nrVq1wtWrVzF79myxCo9yZMvt27fRuXNn3Lp1S2bXfPHiBdTV1fHixQt4eHige/fu1fLizcvLw7t3\n7xAcHMzp+QsMDMSdO3cQGRmJpKQkmRrQ7dq1w+vXr1G/fn106NABixcvrrUy8zZt2mD48OHYvHkz\n55ypU6fCzc2N+uxRUFDAgAED4OfnxxpjGAbt27enekG4uuI2btyYqgVCU0MVZYDIQzA1DC0HRNgA\noYVg+PSBKSwsREpKCrUkLDw8nGqA5OTkICwsjFNox93dHZMnT+Z8wBw+fBitWrUSmVdw+PBhvHjx\nAq6urpxzAFRKTuJDeno6ZsyY8aXnQVVJTU2l9kUAyhL2Zs6ciS1btsDNzQ1eXl7w8fHh3JH06NED\nhoaG6NWrF3755Rds374dN27cqBZr/+jRozA3N8fRo0elfgA3btwYfn5+6NSpE7p06YJnz57JdI0d\nOnTAhQsXsHz5cpl2IZVDhxCCPXv2YMKECfDw8MC4ceNkdm17e3ts3ry5Wsq5V65ciQ4dOkBLSwsN\nGzbEwIED4ezsTH0JAmV6PKtXr8bYsWNhaWmJevXqwcTEBE+fPpXJeho2bIjNmzfj+fPnyMzMRMuW\nLfH8+XPe52dnZ8PZ2ZnzuSKMKG2RNWvW4MiRI5x5I9bW1lBUVOTUQBkwYACnIdqxY0eEh4ezjkti\ngHDJsVf87uXN6MpRUVGpvU7OtNKY2vwP1VyGW1paSgBUKpdSVFSsVNrq5ORE3N3dK52nq6tLPn78\nWOlYjx49yJ07dyode/36NTExMWHdt6CggNStW5dahnXlyhXSt29f6noLCgqIjo4OiY2NpY5//vyZ\nNG7cmDx+/Jg6Xr4mHR0d8vLlS845hBDy8OFDYmxsTDIzM0XOK+f8+fOkcePGxNnZmWRkZPA6R5i0\ntDRy8uRJMm3aNGJqako0NTXJjRs3pLqWMMXFxeT9+/fE39+fHDx4kMydO5f06dOHvH//XibXF+bR\no0ekZ8+epEOHDlUqUyakrCRbV1eX3L17V0ar+3+Ki4tlfs1vlYSEhGq5bklJCZkzZw5p3bo1iYqK\nkvo6xcXFnKWb0lJSUkJCQ0NJTEwMdfzRo0ckNDSUpKamSlUOn5+fT968eUM+f/5MHd+9eze5c+eO\nSDkBUURERJCSkhLe80tKSsjUqVNJjx49SE5Ojsi5/v7+pH///iLLoRctWkScnZ05xzdu3EhmzpxJ\nHfvw4QPR1tamXt/d3Z2MHz+edfzhw4ekS5curOPTp08n+/fvr3Rs+/btZMGCBZWO9e/fn1y/fv3L\n53/++adSWfGJEyfIxIkTOb+PLABHGW6tGxysBVWzAVJQUECUlZW/fC4qKiJ16tSpNGfEiBHkwoUL\nXz4LBAJSp04dUlhYWGleixYtyOvXrysdu379OktDhBBCnjx5Qq3nJqTsF3r9+vXUMU9PT9K7d2/O\n7+Pq6kocHBw4xwkh5O7du5zaI+WEh4cTPT09cu3aNZHzCCEkOzubODk5EXNz8yq9aLdt20Y0NTWJ\ng4MD+fvvv0lERES16CDwobi4mKxbt448ffq0StcRCATk5MmTxNDQkCxcuLBK13rw4EG1vSDlEBIc\nHEz09PTIp0+fZH5td3d30rdvX6kNc0IICQ0NJR06dCCHDh2q8noKCwuJt7c3mTJlCtHV1SWtWrUi\nly9frvJ1JUUgEJCVK1eSTp06kQYNGpAJEyYQb29v1rNV1pSWlpKpU6eSfv36kYKCAs55xcXFxNra\nmuzZs4dzTlJSEmnQoAFrQ1pOTEwM0dHR4fxO5ubm5MmTJ6zjYWFhpHXr1tT76ejosI6vXLmSrFq1\nqtKxo0ePsjRLHB0dK73PTp06RcaMGfPl89mzZ8moUaOoa5UVcgPkf2RlZRF1dfVKnzU0NCrNGTBg\nQCWLMScnh6iqqrKupaamRrKysiod279/P5k2bRprLpd1SwghnTp1Ivfu3aOOjR8/nuzbt486Vlxc\nTJo2bUoePXpEHedLXFwcMTQ0JGfOnOE1//3792TevHkkNze3SvdNSUnh3CXVNFlZWWTRokWkSZMm\npF27dmTLli0kKSlJ6utlZmayvGNyvh6Sk5OJsbFxpQezLCktLRX5ohNFUVERWblyJdHT0yPHjx+v\nsiifn58f0dHRIb169SK7du0i0dHRVbqerEhISCB79+4lPXr0IFZWVtV+v5KSEjJy5Egyfvx4kRud\nly9fEh0dHZGe0t9++40sXbqUc9zGxoYqLEYIITNnziQ7d+5kHS/3kgv/3ggEAqKqqlpJYIwQQvbu\n3cvytFy8eJEMHz680jFhj76npycZOnRopc/Dhg3j/C6ygMsA+e5yQIqKiipJAH/+/JlVbpebm1sp\nCTUzMxNaWlqV5uTl5aG0tJSVrBobG4tmzZqx7vvs2TO0bduWdTw7OxuvXr2iCofl5+fj6tWr+PHH\nH6nf5fz58zA2NubV74WLnJwcDB48GIsWLcKYMWN4ndOkSRPs2rWLlx5IQUEBrl69Sh3T1dWtpL9S\nm2hqamL79u2IjY2Fq6srXr16BQsLC2zcuFGq69WvX79GtT7k8EcgEGDixImYOHEiRo4cWS33UFBQ\nqJTozpfY2Fj06tULoaGhCA8Ph5OTU5WTS8s1JgICAjBv3jw0b968SteTFQYGBpg9ezbu37+Pu3fv\nVulaqampsLe3p4pzlaOoqAgPDw+8f/8e586d45zXsmVLzJs3D3PmzOGcs3DhQhw6dIizsd3YsWNx\n5swZ6lifPn2o31dFRQUmJiasnlEMw6Bp06aIi4urdFxfX5/V4E5LS4uVE6empiY2B0SehFpDCJfg\nFhQUsF6Cubm5lV6umZmZrATU5ORk6Ovrsx4OcXFx1E6wz58/pxogQUFBsLKyoj6sbt68iQ4dOnAq\nMe7atQsLFy6kjvHl2bNnGDBgABYsWFCl6whTUlKCgwcPokWLFti3b1/tJTlJiIKCAvr06YN//vkH\nsbGxGDVqVG0vqdpZsWIFteHVf5UdO3YgPz//q+yb4+LigjFjxsDHx0fiBNPCwsJyL3IltLW1v/ru\n1Fwdu/l0rgXKqj/69OmDbt26URM5y1FVVYWvr6/Yzdbvv/+OyMhITt2O5s2bo2/fvjh27Bh1fOTI\nkbhy5QpVuKxHjx54+PAh9WfVpk0bREZGso5LYoBkZWVVOqaurl6puEDYAFFWVq615/N3Z4AIe0AK\nCgpYHpC8vDyWASLsAUlJSaEaBu/fv4exsTHr+IsXL6jN2x49ekRt2ASUdcblaoIVGhqKpKQkkdLt\nfLCxscHOnTs5x8n/h8Z4c+vWLVhaWuLMmTPw9PTElStXZNJ4qqbR0tKChYWFTK957tw5RERESH3+\nihUrqrxbFEZfXx+TJk2SuLPot0hhYSFOnjwJDw8PmanxEkJ4V1iI4+DBg1i4cKFEXg+BQIDjx4/D\nwsKiRjrQ1iT29vaYOHEiVfWzIgzDYOnSpdixYwcGDRokstutmpqa2H9fFRUVnDt3Dh06dOCcM3fu\nXOzdu5f6fDQyMkLz5s3x8OFD1liTJk1Qp04dxMTEsMbatGlDrfBp2rQpS2ROT0+PJTtfv359Vpmy\nmpoaywCpqJgr94DUINIYINnZ2Sx1UVrnQgCIj49nGSB5eXlISUmhuj4DAwOpSnyEEPj4+GDo0KHU\n73H48GFMnz79SydYYf79998qdzgkhODPP//Enj17eJ/j4eGBqVOnYvPmzbh165ZMe9IUFRVh/Pjx\nGDRoEHr27InOnTujS5cusLGxoT4ECCEyFX8qJz09HUuWLGHtNPggEAjQv39/3L59W6p729raYsyY\nMTL1WDg7O0NDQwPbtm2T2TW/VlRUVBAaGkoNk0qLq6srnJycZHItScMtT548gbW1NQ4cOAAPDw+J\nezSJoqioCD4+Pti9ezeWLFmCn376CUOGDOFsF5Gfn49ly5bh4MGDuHXrFhITEyXevAjj6+uLZs2a\nwdLSEgcPHhR7vdGjR+Off/7BsGHDqmyMdezYkVN5GgB69+4NhmFw//596vjQoUNx5coV1nGGYdCt\nWzeqkdSqVSuqUGSTJk1YQmy6urqs51v9+vVZzyVhA0TY4FBSUpKX4VbYacsy94VFREREpWqUwMBA\nVomThoZGpeTSkydPkrFjx1aac/ToUTJp0qRKx0pKSoiSkhIr+zk8PJxaASMQCIiuri6Jj49njYWH\nhxNTU1Pqd/j8+TNp0KAB9TxCyqpeTExMpC5zK2fTpk2kbdu2JDU1lfc5ubm5UienZmVlEU9PT7Jw\n4UJqBrlAICD//vsvuXbtGgkICCDBwcEkODiYBAUFUa+XkZFBtLS0iKGhIXF0dCRbt24loaGhVa60\nycjIINOnTycGBgbE09NT4vP9/f1Jw4YNibe3t1T337dvH2nTpo3YkkJJKM/cf/funcyu+T3g7+9P\n9PX1OUtaq4v8/HyyaNEioqenR9zc3Kqle3RhYSEZNGgQcXZ2Jps2bSLHjh0jly9fJvfv36fOz8nJ\nIRs2bCDTpk0jffr0IQ0bNiR6enoyKfGMjIwkXbp0Ifb29ry6E1+9epUzeV+WbN26lUyZMoU6FhgY\nyNkVfdOmTaxyWUK4O6m7ubkRJyenSsdo1ZlFRUVEUVGx0u/Dnj17yKxZs758fv36daV3S1hYGLG0\ntOT4hrIB8iqYMh4/fkw6dOjw5fPdu3dJz549v3wWCAQsXZADBw6wKlu2bdvGKrNMTExktT4mhJBz\n584RR0dH1vH3798TfX196sNj69atZPbs2dTvcObMGWqpbzmDBg0iR44c4Rznw6lTp4ixsXG1l4Fm\nZWWRI0eOEHt7e6KhoUH69+9PNm7cyMr4lhaBQECio6PJmTNnyG+//UZat25NevToIZNr3717lzRv\n3pzMmDGD5OXlSXRuUFAQ0dPTI1evXpX4vgKBgEyZMkVsi3BJ2bx5c7Vnw/+XSE5OJgYGBlLp1pSW\nlpItW7bw1twR5vPnz2Tx4sUkJSVFqvMJKatCO3DgABk0aBBnSWlVEAgEJD4+vsqaOOUUFRWRZcuW\nEV9fX5lcr5zXr19LbXgnJiYSLS0tajVfSUkJadCgAfUZeuPGDaq8Qk5ODqlbty5rk+Tn50d++OEH\n1nw9PT3Wz65u3bqVNoH//PNPpc1ybGwsMTIy+vI5MjKStGrVSsS3rDpcBsh3F4IpLi6u1OdBOCm1\nuLgYDMNUmlPV7rjv3r0TKc1Oc7vevn0b/fr1o36HU6dOYcKECdSxiIgIPHv2DD/99BN1PDo6GgcO\nHKCOlRMSEoK5c+fi8uXL1O8jS2bMmAEfHx9MnjwZHz58wI0bN/Dnn3/KrAspwzBo3rw5xowZA1dX\nVzx//pyzI6Wk9O7dG+Hh4cjLy0P37t0lCnl17doVXl5emD9/vsQKsgzDwNXVFYGBgbhw4YKky+Zk\n/vz5aNmy5TeTMFybEEIwdepUTJo0Cf3795f4/MWLF8PLy4szhCoOVVVVbNu2jRoGFgUhBDdu3MDI\nkSNhZmaGO3fuYNq0adXSJZdhGBgZGXGGhTw9PUX2VhFGSUkJLi4uGDhwoCyXievXr2P69OlShYsa\nN24MKysraqWfoqIi+vbtC39/f9ZYueqp8D3V1dWhpaXFUlo1NDSkqq/Ser8IN58Tp3xap06dWsv/\n+u4MkJKSkkrGRVFREasxHa0qRviFmJGRwTJAaNLsQNlLn2aAREREoH379tQ1Pnz4EL1792aN5ebm\n4tatW3B0dKR+P1dXV8yaNYuzBPCPP/5g/cIKs2LFCuzfvx+Wlpacc3JycjBz5swq92U4deoULl68\niLFjx1ZbkzdhuIwbb29vkRn0NDQ1NXHixAkcOXJE4u6p3bp1w7Nnzyq1AeCLmpoavL29pXr5caGi\nooKtW7d+kwnDokhKSpJ5kt2jR48QHx+PtWvXSnzu3r17ce3aNVy5coWz+qO6WLt2LRYuXAg7Ozu8\nf/8ep06dwqhRo2qlHN7MzAxv3rxBixYtsGjRomrJ1+LD7NmzkZKSAi8vL845jx494pSWHzNmDOdG\noE+fPtTu4zo6OtDQ0GBVtgBlFTbCCaqNGjWi9ttq0KABy4CjSa9X3BwJV70oKSlRq3Vqgu/SAKm4\n6xD2iNCSUnNzc1kPClplTHlprjBxcXHUpLfIyEi0a9eOdTwiIgKGhoZo2LAha8zPzw/dunVjlQUD\nZcmy58+f52w29/jxYzx8+FBsya23tzen9ghQllQ7ZMgQEEJ4eyq4yumqo4GWtJRrCTg5OVEfDFww\nDCN1sm1VXvbm5ubVsnP9rzF79my4u7vL9Jo2NjZ48OCBxD+/gIAArF+/Hj4+PtS/YRqlpaVVTigv\nZ8mSJYiIiMCMGTNqzODnok2bNnB3d8fTp09RVFSE1q1bY/v27dXmgePqf1SnTh1s3boVy5cv5+zj\nFBoaik2bNlHHHB0dce3aNeq6e/fujXv37lHPa9u2LbXfU7NmzRAbG1vpWIMGDZCfn8/6PZBG90PY\nAJF7QGqQ0tLSSuV3RUVFIkMyQJlYmbDoFldpLs0AkbQ0NzAwkLM0V1RljIaGBkJCQjgzt9esWYNl\ny5aJ3XGLElAqLi7Gjz/+iObNm+PAgQNiXciElDXkatmyJe+a/tril19+wZs3b2BiYoJOnTphy5Yt\n30Vp6n+Z169f48GDBzKrUqkIHyG+inz69Anjx4/HsWPHYGJiwuuc0tJS/Pzzz3BxcZFmiSz4lKDW\nNE2aNIGrqyvu37+P+Ph4idd3/fp1sQZmWloa2rdvz+mxtbe3h6amJs6fP08d/+mnn3D9+nVWozeg\nrIzdzMyMWg3Trl07xMfHU+/bpk0bvHjxgnWcpvnBMAx0dXWpZbfSVL1U9HgoKirKtIOxJHyXBkjF\nl6ZwSIbLABF+aWdnZ7N2ELTSXEII4uPj0aRJk0rHBQIB3r17B3Nzc9YaQ0NDqTvq8vjtoEGDqN+N\nYRiYmppSxyIjIxEaGopp06ZRx/kyZ84c1KlTB0ePHoWCguhfn0+fPmHw4ME4fvw4bt++LbO8jupE\nQ0MDa9euRWhoKG7cuIHffvtN6mvVlltTzv+zZ88eTJs2Taowl6zR0tLCsWPHOP9+hSGEYO7cuYiP\nj8eyZcskupeHhwe1tfvXjIWFBXbv3l3pecwHExMT/PHHH9Rci3J0dHRgY2ODVatWUccZhsHy5cux\na9cu6niDBg0wcOBATgXVQYMG4ebNm6zjderUQfv27ak/CwsLC7x584Z13MjIiKroqquri9TU1ErH\n6tevj+zs7ErH1NTURCqdKikpVdpYyQ2QGqS0tLTSi1M4JCOsEwKUGSDCMdKcnBxWWIaWmFq+6xc2\nVuLj46GtrU3dRYWFhaFjx46s49HR0SgtLaUaLeLw8vLC7NmzJc5TqIi/vz/u3r2LkydPihVxevny\nJaytrWFpaYkHDx7IXNCrumnWrBlu3Lgh9c7z8+fPaN++Pd69eyfRefv27atyXo2sECf+9LWTl5cH\nDw8PzJ49u7aXAqDswS9Jzs7ff/+N+/fvw8vLi3eORnFxMX777TdWOnrZAAAgAElEQVSsX79e4hf5\nt4q5uTlOnjyJiRMnUvMkynFxccGpU6dYUuflDB48GJcuXeI8f+zYsZweEltbW04DyMrKimqAlOfA\nCGNoaEg1QPgknAJlIZeKie3CIZfy91+50SE3QGoQgUDAMkAqvkyFc0KAMq8ITaxMeEefnp4uUWIq\nzQ1bUlKC169fU2Xb7927h169eknlQl2+fDn+/PNP6lhOTk4li5mLvn374v79+2JjxwUFBXBwcMDq\n1auxZcuWKj0Ic3JycPv2bWzevJnq/gTKpI2trKwwdOhQzJ8/H8eOHcPz58+rLILEMAzr58mXevXq\nYe7cuXB0dJSoyiU8PByrV6+W+H6xsbGYN2+exOdxkZ6ejlatWslM4bM2uHTpErp37w5DQ8PaXorE\n3L17F5s2bYKXlxfvPJ+cnBwMGjQIsbGxCA4OpuaXSUp+fj7u3r3LmcTbunVrNG3aFO3atYO9vT2c\nnZ1x+PBhXs8TvuTk5Ij9PezXrx9mzJgBJycnzr97HR0dLFq0iNMLoqCggEaNGnHew87ODkFBQdQN\ngrW1NZ49e0b93u3ataPmepiYmCA6Opp1vHHjxlTjX1tbm/UMVFdXZ/3b1K1bV2TSKVDZ6FBQUODM\nj6luvjsDhBBSyQARDsnQDBA+aqmA5JLttP4M0dHRaNy4MdUzEhQUxJkbwgeufI1t27bxcvEyDAMd\nHR2x8+rWrYvw8HBMnjxZ4jUCZUbbrl27YGtrCwMDA6xcuRIpKSmcVvqZM2dw6NAhTJ8+HYaGhvD1\n9YWjo6NUSqWy5Ndff0WHDh2wZMkS3uds3LgRHh4eVJlmURgYGOD06dPUHZU0aGtrw9ramrMXxrdA\ns2bNsHTpUpldb+PGjTJPZuXi9OnTcHNz463YmpWVhYEDB8Lc3Fwio4XGp0+f4OrqioEDB0JPTw9/\n/PEHK/egnPv37yMgIOCLp8nMzAwPHjyQuryYxr59++Dg4CDWqFmxYgWysrJw9OhRzjlz5szBnTt3\nOL0golBTU8OlS5eoicf16tVDq1atEBYWxhpr06YN9X6GhoZITU1lhWppEusAd76H8AZHOORSp04d\n1rNTUVHxi9HBMEyVN2vSIptmCN8Qwv/Q4jwiQJkHhG9YRtg7kJqaSq1moeWFAGVJc1whlsePH2Pi\nxIms46WlpYiKipIqNFNQUID9+/dTexZUBUkT9CqyYcMGfP78GfPnz0f//v3Fxu+NjIxgZGSEzp07\nS31PvpSUlCAgIAC2tra85u/Zswft2rXDuHHj0KtXL7HzdXV14ezsjE2bNuHQoUO816WsrIzJkyfD\nzc2NM1tfUoYNGwYfHx+RFVFfMz179pTZtQQCAQ4ePEiV1q4O9u/fL9H8+/fvw9raGjt37qxSkum6\ndeuwY8cODB06FLNnz8a5c+dEGjPa2tpfmt3RJAUq8vnzZxQXF0tsHC1evBhhYWGYNGkSzpw5w5l7\nVqdOHbi5uYmsGFJTU8PevXulDjlwaTMBQOfOnREaGsrSPbGwsMDr169BCKn0s6lTpw709PSQmJhY\naTNKy/UAysL4wgZIvXr1WAYIrcpF2MhhGOarMEC+Ow8IwC79rPhZ2CMC0I0SmleElhdCC8sAZdoE\nkmiGlJaW4vnz51RtjsjISKmb0l24cAFWVlYwMzOT6vzqYO/evXBzc4ODg4PMkwd9fX3h4uIidYJo\nSkrKl4x4PmhpaeGvv/7CnDlzeP+Rz5kzB+fOnePcdXIxYcIEnD59WmYPE1tbW9y5c0cm1/rWefTo\nETQ1NUVq49A4e/Ys79+VqjBkyBDs2rWryhUu48ePR1xcHDw8PODo6CjTMu/bt2/DzMwMrq6uElWX\nKSoqwt3dHR8+fMDWrVtFzm3Tpg06deokcs7o0aPRpk0b3vfnS/v27alaIeXPf1oImRZuUVNTQ3Fx\nMSvspaGhUam6BWCHWwB2lQstxFKbYZdK66jtBdQGoh7Qwh4RgG2ACAQCVvUMwL9cFxBdsksLzcTF\nxUFHR4eafxEcHCx1aMbDwwM///wz5/jX8EsqS8zNzXHv3j1YW1tL1ZW2PNQxZcoUkQlvFRk9ejTO\nnj3L++Wgq6sLR0dHXL58WaK1tW/fHgzDUNt5S0PLli2RmprKmXvzPeHl5SWxJ4gQAhcXF5l13a0J\nzMzMqk1bZujQofD398fFixfRp08fltaFKOrWrYszZ87gr7/+ouZTyBJCCK5fvy6xl6R169Z4+fIl\n6zjDMNRutkBZCa/wRoNhGGq4hebtoDWSE9b1oBkbojbhNcl3Z4DwsfyEfxhceSLC8/Lz86leEZrR\nkJaWRs2nSEhIgJGREev4mzdvOEMsT548gZWVFXXMz88PUVFR1LGsrCw8ePBApPekT58+1PbQFXn1\n6pXELmNCCFavXo3AwECJzqsqzZs3x9WrVzFnzhz069dPKinz3r1745dffoGzszOv+QzDSBwe279/\nP6ZOnSrROQzDwM7OjloOKA0KCgr46aefqO7g7w0/Pz/Y2dlJdE5kZCTS09N5h+tqkuLiYpkmivKl\nTZs2X5Scu3XrxinSRcPY2BibN2+Gp6dnNa6w7O9o/vz5Em9QzM3NObtUGxkZ4cOHD6zjOjo6nOEW\n4fJaYUExgJ5gKvyOo4VYKn6urfALIDdAKsXCyqH9sCoaG7SQDMCWdQfKklVpYQQuz0hSUhI1Ezs2\nNpYzIe358+ecLsW1a9dyqnpmZWVh2bJlnHLQERERiIuLQ8uWLanj5fz+++8SVXoQQjB//nxcu3aN\ntyCTLGEYBlOmTIGfnx/mzp0LNzc3ia+xYsUKhIWF4fbt29WwQkhdLr1161aZVsPs27dPqtyi/xL5\n+flITk4W69oXxtPTEyNHjhSrl1PxPjVBYWEhhg8fzql5Ud0oKChgyZIlOHbsGP7991+Jzp06dSpW\nrlxZTSv7f2xsbCTeHOnr6yMvL49asaOvr88ppU5LlhcWEwPKjA3hsAythJbPJrviO42WdlBTfHcG\nSMXsX6Dsh1XR4BD+TEO4kqYcrgoaWg0/TcgMKEtapXlGEhMTqUmrQFmzO5rOhkAgwNOnTzm9I8bG\nxiKrXy5cuICxY8eK/OV8+fIlgoODeXsDgLIcj1u3buHGjRvUCqGaomPHjrh7967Y5DkaqqqqWLt2\nLfz8/KphZdKjrq7O+4X3X2bevHlUl7c0qKqqIjExUWLZ9Vu3bvEWHSsuLkazZs14e5vev3+PY8eO\nSbQe4P+b6KmqqkpUnVUdDBo0SGxjzKrw7t07qfvLdOrUibMvlLu7O9avX886zjAMZ9O4hg0bUntw\n0XQ8AHpuB00yncvYqLhhpr2vKhodcgOkBhH+ISoqKrLiZXwsSpqRQssfoQmbAXR1VaDMK0HzjCQn\nJ1Nf1qWlpWjZsiU1oTU+Ph7169enXo8P169fx5AhQ0TOOXz4MKZOncp7xx4WFoZ169bB29v7q+hj\nYmpqymmgieOnn37C5s2bZbwiObLg8uXLMlWilTRGXlpaipCQEM5OsMLcv38fTZs2pVbM0di/f79U\nOUzHjh1DZGQkPDw8vqncFGnYvHkzTp8+zTm+bds2zkozLpl0oKzMlSsPhcvToaWlRdUPoeV1AOK1\nO8oRF14Byt5LotIK5AZIDSJckiRskPCxMkW5uMTlj5TDZZjQGt8B3NU0ioqKuH37NvUesbGxUoc4\nPn/+jMjISFhbW3POIYTgwoULmDBhAu/rzp8/Hxs3bqyV0IuskSZxKzQ0tNa6fn5PCIdNaxqGYRAa\nGsrbyL579y7vXBFCCE6dOoVJkyZJtKaMjAz88ccfOHr0aK10v61pevXqRe3PUo6amhpCQ0OpY7SO\ntOU0btyYMwGd1p22/F7CIRWArdlRDl91Utqml9ZupKKxSQip1BON5rmvKb47A0RZWbmSASL8WVgn\nn3ZMOIxTDi2fhAuuPBKa6ipQZphI2kslMTERBgYGEp1Tzvv379G1a1eRD6ro6GgIBAJqQz0u9u3b\nh19++UWqNf0X2LBhA+7evctrrkAgQEhISDWv6L8J186yplBQUECrVq14zw8PD+etY/PmzRsIBAKJ\nS4K9vLwwaNAgiXNZvlU6deok0ktkZmbGmaDfuHFj2NvbU8doiqTl0EplgbKQCq1brrAHXhRcxobw\ne0TYoCguLq602S1/95Qb6MLjNUmVDBCGYRowDOPHMMxrhmF8GYahmvsMw8QyDPOUYZgwhmGCq3LP\nqiKcyCPuM+1YuRdF2NUlSYyOC+FeNeXQdEfEYWLyf+x9d1gV1/P+YIkKCMKFSxPpgoJKUREVRY0o\nioiKGHsJ9l5jLLFi770rGisRa9QoilEjAnYRQaRYQKS3S2ff3x9+uT+W3YV7KWo+8X0eHt3ZPWfP\n7t09O2fmnRlj8vT0lKtNCSwsLMot7lTS/7Nnz+RaaVpaWn41c9+3gPKY8nxwcHCQOxywqKio2pjt\nQUFB9OnTp2rp60tCU1PzXzXuyMhImeslBQUFUfv27eW28IwaNYr2799fmeF9Edy+fVvmDMAAyNPT\ns1w3m6mpKUVFRQnOv0I1V4g+z/lC96phw4aCqeHr1avHmwhNHkWDqGK3SQkKCwsrVEDKVnznqwD/\nr1RAiGg+EfkDMCeiW0QkxGhkiMgJgA2AtlU8Z5VQ1uRV0TYR1x9Xu3ZtqlWrFueB4vPblU0KU7oP\nvg+LUFY6IeJrebC3txfMXfD69etKRX+URlVqpXyLkCXRUVWhpaUlswumVq1aghNaeejYsWO1hTf/\n8ssvNZ53oSZgaGgodzp7IWRkZNR4TRwlJSXevEB8iIqKqnRxx7JRet8Szp49K3NYvIKCAgUFBdH7\n9+8Fj6lfvz4pKysLWisaNWrECXWVBWWt5qUhFMQg5BLks2AQ8Vsl+KIs+aq3l12sVrTN18eXQlUV\nkL5EVELF9iEid4HjFKrhXNWC+vXrs8Ldym7zxVpXRcbHZiYS9v2Vp7DIo0FXhKioKDpz5ky19fe/\ngMLCQtq1a5fc7c6dOydzUjK+Z6QiyGvNEOIRyQsAFBoaKpeL7VvBzJkzqXv37tXS16pVq2jHjh3V\n0pcQgoODZY4I69evHw0bNqxGx/M10Lx5c7msg2KxuMKoIXd3d0ELSGWUeyIibW1twdIVQhZsIZ6F\nkPWBz+LNl2cqNzeX4yYvG3kpr0LyJVFVpUAM4BMREYAEIhJ6g0BENxQUFEIUFBTGVvGcVYKioiLr\nA8C3XdZ3zEcgEpLJ0rbkPHzysqWUSyCkyGRlZVWKJ8AX7fNfh5KSUqVWumvXruWtaskHeQhfxcXF\nlJ+fLzdhUChiSl5ER0dTvXr1Ks0j+ppo1aoVb0bhykAsFsusYH4JWFtbf1OlE6oLfMm3ygNfjZOy\nOHTokOC70KhRI97U6RWhdu3ags8Wn5JQIueLeuTLnk3EX+xUSFa237KysttlIzCFIjK/BCpUQBQU\nFG4oKCg8L/X34v/+deM5XGip1gGALRH1IqLJCgoK1VclSk6U/fCXVRBKtkuvOpWVlTmx2nzx2w0b\nNuS8QEIvlaqqarXI3759S6NHj+bIKwLfNdU0GIb5plO7JyUlkaamptztUlJSZA6f1NHRoTZt2sh0\n7KdPn0hTU1Muzkx6ejrl5uZWiwJy/fr1cotv/VdgbGwsSFYUQkhICA0aNKiGRvS/CaHs0ELIzMys\nUih/7dq1BXMrVRZCY8rIyBCU8+WD4ssTxZdVW0hWOmChbABDWUWGT7H5UqgwEByAoB1TQUHhk4KC\nghaATwoKCtpExFs9C8DH//s3SUFB4RwRtSUiwfiopUuXSv/v5ORETk5OFQ1TZpRYKUoYxWUViR9+\n+IFq167NMmPx5eXnkzVq1IgTgqWmpsYbT66mpsbrm1RXV6fk5GRO9kmRSMTLHRCSVwSxWFwuSS8/\nP58SExMrfEGFonn44OjoSN7e3tX6e1YnHj9+LFfkAtHn+xQXFyfzRCYPKTgzM1PmRFYleP78OVla\nWlZLCKqfnx+NGzeuyv3822FlZSV3zg0NDQ36559/amhElcPLly/J2Nj4mw3BffbsGdnY2Mh0LMMw\n9P79e9LT06uRseTm5pKfnx9v9fHykJyczMuLS0lJ4Z1bUlNTOXmIAPBmyk5LS+Nwf9LT0zkpDTIz\nM1kKR9kiqWVdtNXlsi2N27dvy1TIsqoumItENOr//j+SiC6UPUBBQUFRQUFB+f/+r0REzkRUbrWs\npUuXSv+q+2NVu3ZtlptFRUWFYwkoa7XgUzb44r1FIhEn252GhgavgiAWi3mrnWppafEqBnxVE0v6\nSUtL4w3xSklJEazR0qRJE4qPjxc0YYaGhlaYhCwwMJA6depU7jGl0aVLly9Wzrwy+OOPPyq85rJ4\n/PgxmZmZ1cikbmFhQUeOHJGrTVRUVKULE5YGAHJwcCBXV9cq9/Vvh6mpKUkkEsGICT4YGBhQVlbW\nN5XzZerUqd/0+2dra0u9evWS6VgAdObMGVJTU6uRscTExNDy5cvlbvfx40fepJCfPn3iJRknJSVx\nrJVZWVlUt25djiuHz0KUlpbGuQdllZey1peyVhe+Ku5VhZOTE+s7LoSqKiBriai7goJCBBF1I6I1\nREQKCgo6CgoKJU+6FhHdU1BQeEJED4joEoCvmr9aRUVFqlCUKBulXQNllQu+uG8NDQ0OAYpPqRDK\njCekUOjr6/MWLTIwMOCt6VK7dm1q0qQJL+O/Tp06NHfuXF63R7169WjTpk28igvR53DZqKiocnMp\nWFtb04sXL3gz/PFh1KhR5OPjw8t9+RYwefJk+umnn+Rqc/HiRbmVlprE6NGjadOmTVXuR0FBgZYv\nX/7NrpZlBcMwlYp0KA0FBQUaNGgQvXnzRuY2tWrVoo4dO8q0CiT6zA169OhRJUcoG6ZNm0Zr1qz5\nqsXHysPkyZNlTlBYu3ZtuYsDyoOIiAi5ayDl5+dTUlISr1Xm/fv3vFZSvlxNQkpMYmIiR1nhc/+W\nTVpZVkkpm227qq6sqqBKCgiAVAA/AjAH4Awg/f/kHwG4/t//YwBY/18IbgsAXz13taqqqvSjWadO\nHVJUVGRNUmUVDj5lQ1NTk6NsaGtrc5QNoVhzfX193loVRkZGvIRGU1NTev36Ne/1WFhY8Lp5VFVV\nSSQSCRIkJ02aJOj7q1+/PtnY2NCdO3d49xN9Jsx26dJF5uqUpqam1K1bN1q1apVMx39pODs7y+0L\ntbOz++YiEr7Xgvn/2L17N02YMKHK/ezcuZM6d+4sV5sePXrIbHEoKCigbt26yWwxOXXqFC1YsECu\n8bi5uVGdOnVo7969crX7t+LChQu8VuYSlEfCf/r0KbVo0YJ334gRI+jatWsceXR0NOnr6/O6pKOj\noznEVQD07t07TvVzoQSSfIVKExMTWQpIyeKuNKk0NTWVpYCUVUjS09P/nQrIvxVlLRwikahchYPP\nsqGtrc2xYOjp6XGsFzo6OpSSksKxNBgbG/MqBmZmZryKRrNmzSg8PJz3pXF1dRXkYbRt27bSOSFc\nXV3p4sWL5R4zevRo2rdvn8yrqs2bN9PBgwcrTHL2b4GHh8e/Mkz1v4Lhw4fTjRs3KDw8/Iuf28PD\ng/7++2+Zos2UlJSod+/edOLECZn6dnBwoL179/Km/RZCrVq16MiRI7R48eJKRX/8m1BYWEg///yz\nYJhtbm4u6erqCu5/8OCBYBmKe/fu8VYmDw0N5a1KnpaWRvn5+RzlIS0tjQBwOCNv376lJk2asGQM\nw/AqJgkJCSxrSQmRvjQHrKyVJCUlpVwLyZfEf1IBqcjCoampyVqJCFk2ylY9NDAw4Fg16tSpQ40b\nN6bY2FiW3NzcnCIiIjhjs7S0pNBQLkVGRUWFdHR0eNtMmDCB+vTpw3Oln31xlS0ZP2jQIPL19eXN\nV1ICNzc3Sk5Opps3b8rUp46ODvn6+vKaGP+XERgYKFj46jtqDioqKjR//nyaPXv2Fz+3rq4uhYeH\nyxzFNGXKFNq6datM+X4MDAzIw8ODtypreWjWrJm0HMK3HJFWVVy5coUsLCw4H/IS3Lhxg5o3b84b\nMpufny/Ib0tISKD09HRe98zjx495C1uWKCZlieERERFkbm7OkUdFRXFcUZ8+fSIVFRWWZaO4uJgS\nExNZig2f+6as6yY5OZkV7VdWIfmS+E8qIHwWjtLEz7LWDV1dXYqPj2et8ps0acJRNoTcJ3xWDWNj\nY/r48SOHD2FsbExpaWm8pZsrY83o2bMnXblypVI5P4yMjGjkyJHl5kCoXbs2rVu3jpe3IgRHR0ey\nsLCQezzVicLCQplrslQVAOiXX36R+UP08OFDQfJwTQIABQUFffHz1jSmTp1K0dHR5Ovr+8XPLU+C\nJwcHBzIwMJA5Q/GKFSvoxIkTFBgYKNeYBg4cSPfu3fuqrrrCwkKaOXMm+fn5ydUuLCyMd24si61b\nt9L48eMF9586dUowS3Rubi4tXbqU1ypw+/Zt6tixI++9CwoKorZtuYm+nzx5wlu3RyjJ3+vXrzl5\nXmJiYsjIyIgli4+PJw0NDVYis/j4eI4CkpCQwCLAJiYmchQQWdMIVDf+kwpIWZdK2cgTHR0dlnVD\nSUmJ6tevz3rw+VI9GxoaUnx8PMdi0KxZMw5Ho06dOmRhYcEJ76tVqxbZ2dnxJhdzdHQsl5PBBxMT\nE9q0aVO5q6ry3CcbNmyoMKGTu7s7jRo1Sq5xfU08efKE2rdvT5s3b/4iq8A//viD0tLSZL5Hixcv\nlmtcDMPQwoULq0y2PHnyJP3888/VmnH3W8APP/xAhw4domnTpsnlsvga2LBhA/32228yEbvFYjHt\n2bOHhg4dWmFG0LL4muTiN2/eUNeuXSkiIoK6dOkiczuJREIDBgyokNj7zz//UHR0tCChPCUlha5c\nuSJYxbtRo0Y0a9Ys3n3Xrl0jZ2dnjjw/P59CQkKoffv2nH3BwcG8uX+ePXtGrVq14shfvXrFCdmN\njIwkU1NTloxPKeEju8bHx7OIsWW5JJXNf1Qd+E8qIFpaWiwFRFdXl2Xx4ItEMTQ0ZLlR9PX1KTEx\nkeVDrFu3LhkaGnLY8i1atOCtp9GmTRvectDt27fnLSP9448/0o0bN+RmsQ8ZMkQw139JuKW8iZaq\nGwDo6tWrNaoQxMbG0s8//0w9e/akiRMn0rlz5+ReBT569EiuKJOkpCSaNm0a7du3TyYLyOXLlykm\nJobGjpU9YbCPjw8FBARUKZTu3bt3NGPGDPLx8ZE5r8u/CQ4ODuTn58fJrSAvioqKqHv37uWSG6sC\nOzs7OnHiBG9yKj64u7vTsmXLqqWWh0QikbtMgDxIS0ujuXPnUrt27cjd3Z0uXbokM/cAAE2YMIHa\ntm1L/fv3L/fYX375hVasWCGYcXjPnj3Ur18/ud0OJRZCNzduDs579+6RpaUlL5nz3r171KFDB448\nJCSEo5gUFBRQZGQkxzISHh7OUUrevHnDUUpiY2NZ/JSMjAxiGIY1ro8fP7K4JJ8+feLwU74U/rMK\nSGm3gq6uLkvhkMW9UqdOHV5lo3nz5hwOh42NDT1+/Jgzjnbt2vGaT7t06cLL2zA1NSVFRUV68uRJ\nBVcoOxQUFKh79+60cuXKauuzMkhOTqalS5dS06ZNac2aNdWe+nr//v1kZ2dH2traFB4eTmPGjJE7\nWVdISAj16tVL5lDB4uJiGj58OI0cOVKm3BwZGRk0efJk2r59u8zVKZOSkujXX3+lbdu2Vdqknpub\nSx4eHjRnzpz/6VLtDg4OVU7QVqdOHWrZsmWlOCWyKtddunSR67ccPnw4K/FUZXHu3DkyNDSkOXPm\nyJ14TRb079+fMjIyKDQ0lGbPni2zS7LEhRkeHk67d++u8Df08fEpN4FYYmIizZs3T66xE32eK0ND\nQ3l5JX/++Se5uLhw5NHR0ZSXl8dxOefm5tLLly85nJGwsDAyMjLiWKj43DWyuGrevXtH+vr60nsG\ngD58+CBVQAoLCyktLe2ruWAIwDf193lINYubN2+iU6dO0u2LFy/CxcVFup2SkgIVFRUwDCOVzZs3\nD97e3qx+3N3dcfr0aZZsyZIl+PXXX1mygoICKCoqIjMzkyWPjIyEnp4e6zwAkJubi4YNGyIlJYUz\n9nnz5nH6L8Hvv/+Omzdv8u4rD+np6RCLxXj27JncbYWQnZ0tdxuGYRAUFISff/4ZqqqqaN++PVat\nWiVXH4WFhbzyhIQEzv2XB9evX4empiYuXrwoc5u0tDTMnj0bBQUFFR7LMAyGDx+OcePGydw/wzAY\nOHAgZs+eLXMbofN6enpynsPv4Ed2djaMjY1x/vx5udq5u7vj2rVrNTSq6kFERAQWLFgAfX19mJub\nY8qUKQgICJC5fVFRkeC7L/RulgeGYbBgwQK0aNECycnJcrf/EiguLoaBgQHv/Llz504MHz6cI791\n6xbs7e058r1792LEiBEcub6+Pt68ecOSubm54Y8//mDJmjVrxhqH0LetBO/fv4eOjk45V1c9+L/v\nOud7/5+0gJTNzWFoaMhK8qWmpka1atVicT6aNm3KiUCxsrLiWDtsbW051o66deuSra0th+BnYmJC\ntWrV4vRbv3596tq1K/3555+csQ8ePJiOHz/Ou5piGIZWr14tdNmCUFVVpeXLl9PEiRPLXaVlZmbS\n8ePHK+wvJyeHWrRoIXNIYQkUFBSobdu2dODAAfr06RMtWbJE0BQdGxtLQ4cOpYEDB5Krqyu1bduW\n9PT0BDPnamlpVWqVWHJPR44cSb6+voLRRnxo1KgRbdiwQabicyVFrORx7+zbt48iIiLkjoQojcTE\nRMrOzqZDhw5VS/r2/wKUlJTo2LFjNG7cON7kgEKYMWMGjRw5Uq42lUVlXZlNmzYlb29vio2NpePH\njwsmRiT6vOofPHgwubm5UZcuXcjU1JSUlJRoy5YtvMdXxrWnoKBAIpGI/P395aoTUxmUzXYtK+7d\nu0fKysq8eUMuXLjA67Lx9/fnrbN0//59Do8kKSmJMjMzObt1ZEwAACAASURBVHyPFy9ekJWVlXS7\nqKiIYmJiWFaRqKgoMjExkW6/ffuW5aL58OEDJw/JFwWfVvI1/+gLWEAkEgnq1auH4uJiAEBmZiYU\nFRVZK8DWrVvj/v370u379+/Dzs6O1Y+vry/69OnDksXHx0NdXZ2zmlywYAEWLVrEGYuXlxc2bdrE\nkR89epTTN/B5RdCqVSv89ddfnH15eXnQ1dXF48eP+S4bRUVFCA4O5t1XXFyM9u3bY/Pmzbz7ASAp\nKQlGRkY4cOCA4DElePbsGYyMjDB58mRIJJIKj5cXycnJOHbsGE6fPo0LFy7g/v37ePv2baVWWeUh\nLS0N/fv3x/v376u13+rAqlWrEB4e/rWH8a9FeHh4le7f+vXrYWdnh/z8fJnbbN68GVZWVkhLS5O5\nTWRkpNzWyWHDhmHx4sXIy8uTq508CA0Nxe+//45z587B398f4eHhyMnJqbHz1STy8vJgZmaGkJAQ\nuduOGDEC69ev58iTkpKgoqKCrKwszj5bW1vcvn2bJWMYBoaGhnj58iVL/ueff6Jr164sWXp6OhQV\nFVFUVCSVhYeHw8jIiHXcxIkTsWXLFun22bNn4ebmJt0+ffo0+vfvL8NVVg0kYAH56goHZ0BfQAEB\nALFYjLi4OOm2pqYm4uPjpdvDhg3DoUOHpNsZGRmcHzwqKgp6enqcvg0MDPDq1SuWzN/fH+3ateMc\ne+HCBTg5OXHkGRkZUFVV5TU77tmzB3379uW9rk2bNqFfv368++Li4iASiTimvNLXc/nyZd59JYiI\niICuri5+//33co8DPn+8Bw8eDDMzM/j7+1d4/Hd8x5fEsWPH0KRJE0RFRVWqPcMwuHHjhtxtpk6d\nik6dOsnspjx//jzEYjH+/vtvmc8TFxeHfv36wdzcHNeuXfufda/l5eXJ5RYVwpo1a9C7d2+52yUl\nJaFRo0a88/SuXbswaNAgjvzDhw9QV1fnLJYiIyOho6PD+a0WLVqEhQsXsmQBAQFwcHBgyXx9fVnK\nBQB07doVV69elW6vW7cOM2fOFNyuKXxXQMrA3t4e9+7dk263b9+e9YJ7e3tjzpw5rDZGRkYsxYJh\nGIhEInz48IF13LBhw7Bv3z6WLDc3FyoqKpwHNScnB6qqqkhISOCMcejQoSzttQTZ2dnQ1NREREQE\nZ59EIkHjxo0RGBjId9lYv349nJycpNafyiA0NBR6enrYtWuXTMdfuHABTZs25b3G/xWkp6fD29ub\npaB+x7ePXbt2oXHjxpwFQ02iuLgYI0eOxMaNG2VuU8JB2rVrl1zKxPnz59G0aVN06tQJ//zzT2WG\n+0VQXFyMkydP4sGDBzK3yc7ORo8ePdCvX79y37tLly7hxYsXgvsjIiLKXZh5e3sLWo6XLFkCLy8v\n3n2tW7dmffxLsHXrVl6ex/bt2zFq1CiOvFOnThzu0Nq1azF9+nSWbOHChVi8eDFLpq2tjXfv3km3\nx44dy5q3J06ciO3bt/OOvzrxXQEpg8GDB8PHx0e6PXr0aOzZs0e6feHCBfTs2ZPVZsCAATh+/DhL\n1rt3b/j6+rJkBw8e5NV8+/bti6NHj3LkQ4cOxbZt2zjy27dvw8LCgldZWLp0Ke/DCgCHDx/mPJwl\nKCoqQvv27bFhwwbe/bIiKioKpqamOHXqlEzHV0XhqWm8f/8eixYtgpOTU6VWioGBgTA2NsakSZNk\nIpwCn1168pjuqwMMw1SKpPy/jiNHjkBbWxtBQUFf7JzFxcVyvxOvX7+GlZUVBg0ahNTUVJnbFRYW\n4vDhw9ixY4e8w6xxSCQS7Nu3D5aWlmjTpo3MCkhUVBRatWqFMWPGlOt2vXPnDjQ0NATd0vn5+WjT\npg3v/AsAL168gIaGBhITEzn7MjIyoKmpyevGCwkJgYGBAa9i1LZtW1y5coUjd3Z25nxLsrOzoays\nzHHjuLu74+TJkyyZi4sL/Pz8pNslLqDSc5qjoyNrDujevTvvWKob3xWQMliyZAnLrLVu3TpMmzZN\nuh0bG8thB69ZswYzZsxgyVavXs352L9//x7q6uqch+/IkSNwd3fnjOX69euwsbHhyEv4Hn/++Sdn\nX1paGjQ0NDj+wpJ25X1IY2JiIBaLq7wiSktLq7KPOTIyEm/fvq1SH5VBcnIyjhw5AmdnZ6ipqWHK\nlClyr4IlEgnmz58PsVjMYaMLgWEY7N69G1paWggLC5P5XG/evEF0dLRc4yuNgoICjB8/HtbW1jXC\nyfm34+LFixw37LeInJwcTJ06lXchU1l8DfdMYmIiJk+eDA0NDbi5ueHGjRsyj6PEJbVt27Zy2wQH\nB0NTUxPXr18XPGbVqlVwc3Pj7adksbZ7927etr/99huvJQP4vMDlW+S9fPkSOjo6HKUpNTUVDRs2\n5Cgaly9f5rjoi4uLoaGhweKlMQzDkfn7+6Njx46sY0QiET5+/CiVGRoaIjIykvcaqhPfFZAyOHHi\nBDw8PKTbV65cQbdu3aTbDMNAXV2dNSHdvn2bEzp1//59tGzZktN/y5YtWS4e4PNDpqKigvT0dJa8\nqKgIhoaGvGa+48ePo0OHDrwvyMaNG1khVvLg0qVLGDx4cIXHBQQEyEWYkxf79++Huro6rK2tsWDB\nAty6datSIbzywtHREX379sWJEycqRZyLioqCkZERBg0axHqhy4NEIsGoUaPQvHlzvH79WuZzBQYG\nQltbWybeDR+Sk5PRuXNn9O7dGxkZGZXq47+A6iAax8bGYvDgwVUK+f7S6NChAzw9PbF79268evXq\niygk2dnZWLFihdxKdXZ2NhwdHTlza1ncuXNHprD5jIwMQWvShg0b4OjoyGupevfuHdTV1REbG8vZ\n9/r1a4hEIs48DwDTpk3DggULOPIDBw7wcvfGjx+PdevWsWTPnz+HsbExSxYZGYnGjRuzZGUX1R8/\nfoRIJJL+vhKJBPXr16924j4fvisgZfD06VNYWFhItz98+AANDQ3Wy+fs7Mx6gCUSCRQVFVkryIKC\nAl4Ox6JFizgcEuCz6YwvimTt2rW88eJFRUVo2rQprxafn58Pc3NzufMRlECWiWbu3Llo3ry5XEQ9\nPtZ3eSgsLMTdu3exYMECODg4QFFREf3798eQIUPg7e2NkydPIjAwELGxscjNzeXto7i4GJmZmYiO\njsa9e/dw4sQJLFu2DI8ePeI9vqqTbGFhoVykwMePH6N58+YYMmSIXPfn8OHD0NDQqJAcLISgoCAY\nGhpi7ty5X4WfUlBQgLCwMJw7dw4bN27E3LlzMXLkSAwcOBB9+vSBu7s7fvrpJ4wbNw6LFy/G7t27\ncfPmTXz48OFfSZwsLCzEhAkT0Lx5c7kjbJKSkjBz5swvrrzEx8fj0KFDGDFiBAwMDKCqqopOnTph\n5cqV2Lx5My5evIhHjx4hPj4eubm5gr9LamoqwsPD4e/vjwMHDmDevHno3bs374e4JvHu3TuIxWK5\nCcKl8ejRI2hoaAjOex4eHhy+RQlGjBiBJUuWcOQZGRlQV1fntfg6OTlx3C/FxcXQ0dHhcP02btzI\nyRd0+PBheHp6smSenp4smsG1a9fQpUsX1jW2aNGC9xqqG98VkDLIy8tD/fr1pR80hmGgqanJWgUt\nXryYo606ODhw/OgDBgzA4cOHWbKnT5/CwMCA87JevHiRNxomNTUVampqvKuw06dPw9bWllcTDwgI\nQOPGjWv0Jd+5cye0tLR4Q3/54OjoiJ9++gmhoaGVOl9ubi5evHiBw4cPY86cOfDw8EDr1q2hr6/P\nuc8lGDduHJSVldGkSRM4ODjAw8MDv/76a7nksy8JLy8vHDt2TOaPak5ODsaPH4+mTZtW+j6WmJDP\nnj1bqfaVQUpKCs6dO4eZM2dKlUlTU1O4urpi+vTpWLNmDQ4dOoTTp0/j/Pnz8PPzw4kTJ7B7924s\nXboUXl5e6NSpEzQ1NSEWi+Hq6orVq1fj/v37MvNrvjYYhsGePXugqakps2sO+JwOwMvLC4aGhuW6\nDYSwe/duTJkyRZBMKSuSkpIQEBCAQ4cOYcqUKejVqxesra0hFovxww8/8JLfAcDOzg4mJiZwcnLC\nyJEjsWLFCpw7d+6rhObycTbkwf3793Hu3DnefefPn4eZmRnvYuj58+cQi8W8lsaNGzfycgMjIyOh\nqanJcWffuXOHV0Ho1q0bZ9E5atQo7Ny5kyVr0qQJ67davXo1Zs2aJd0+fPgwhg4dynuN1Y3vCggP\nWrZsyYr77tWrF4vEc/XqVY7/beHChZxMpEeOHOGYzxiGgYWFBYdnUVhYCH19fd6V+ezZszFlyhSO\nnGEYtGvXDgcPHuS9jokTJ5b7IMXFxXEytsqLEkVn1qxZFfI+srKy4O3tDS0tLfTt2xcBAQE1vpqt\nif6Tk5OxefPmSrs+qoITJ05g0KBBVXaZfAnyb2hoKFauXAl7e3s0bNgQzs7O8Pb2RkBAQKVX8wzD\n4N27d/D19cX06dNhbW0NVVVVqbLPlyW4JhAcHIzVq1dXynoUFBQEExMTTJ48Wa52V69ehaGhIQYN\nGiSXWyghIQG//PILNDQ00Lt3b1y+fLlGzOs1/S5nZ2djz5496N279zcXVZaQkABtbW3cuXOHs49h\nGHTp0oU3qiQnJwc6Ojq8ZNiZM2di7ty5HPmECROwcuVKloyPK8IwDCeS6/379yx3CwD0798fJ06c\nkG5PmzaN496pKXxXQHgwatQoVuTL8uXLWQ9CRkYGlJSUWJru3bt3YW1tzeonOTmZN+HMqlWreFNr\nr169mpe8lJCQAHV1dcTExHD2PXz4EFpaWryavUQiQbNmzQStA1FRUdDW1mYpV3zIyckpl5CUnJwM\nT09PmcmaEokEu3btQvPmzXk1/28RmZmZOHnyJPr16wcVFRUMGTJEMASvJlERkfhrIywsDIsWLUKz\nZs2gp6eHadOm4caNGzUa2fPp0yepsl+i6Bw4cKBGOUpv375F586d0b59e7lIwyXIzMysVPp1iUSC\nxYsXC0ZglIecnBwcOHAA9vb20NHR4aQJ+BZRXFyMu3fvYsKECVBXV4e7u7tMCxd53pEDBw7IrQyW\nRlFREbp3787JyVGC33//Ha1ateJV+jZs2MAbgJCZmQmRSMSZ83Nzc3nlR48e5eT6CA0NRZMmTVj3\n4vfff2ctihmGgY6ODotz07Fjxyq5qeTBdwWEBzt27MDPP/8s3b558yYnuUu7du1YSbQKCwuhrq7O\nWZn06NGDExb14cMHqKmpcRSTEndL6fjsEixevFjQmjFr1ixB4mhoaCg0NDQEOQ+PHz+GWCwul0vg\n7+8PTU3Nag/LYhgGnz59qtY+awJRUVFQUVFBr169cOjQIbndWqGhoRgyZIigibomERMTIzf3Rl4k\nJiZi+/btsLW1ha6uLmbPno0HDx58lRDrrKws+Pr6YsCAAVBRUYGHhwcuX75cI26a4uJi7NixAyKR\nCCtXrvyi4dNVtfRERER804psCfr27QtLS0usWrWKd17kQ0BAAGxsbCpUDAsKCjB9+nSYmZlVKfPt\nwoUL0aVLF14FIyEhAVpaWryZVFNSUqChocE7zg0bNvAuzo4fP44ff/yRI+/duzfHIrt69WpMmjSJ\nJRs9ejQr7Do6Ohq6urrSZ6GwsBBKSko1qryXxncFhAcPHz6ElZWVdDs7OxtKSkqsKIzffvsN8+bN\nY7UbPnw4J6bex8cHrq6unHP079+f45sDgDlz5nAeGuCzRqynp8dKA18CiUSCpk2bchSdEvj6+qJx\n48aCZtsHDx5ALBaXywm4e/cu9PT08Ouvv34Rn/uSJUvg6emJLVu24P79+zXuL05LS8OdO3d4J2WG\nYeR+IRmGwe3bt+Hq6gotLS2sWrVKLkUgJiaGN8xaVuTl5WHFihUQiUQ1kuOjqKgIly9fhru7O1RV\nVTFkyBDcuHHjmzKNp6WlYc+ePXBwcIBYLMacOXNqJLFYbGwsevfuLRiVJg8YhqmSIlPV84eHh6NF\nixaYMGECDh48iGfPntW4YpWQkCAY5izPe/f48WO4uLjAyMgIp06dqjDlQPv27dGrVy/BaJeCgoIK\n3x0fHx8YGhryJlNkGAaurq6CRUInT56MiRMncuQlbpknT55w9jk4OHAs1omJiVBVVeW4Ne3t7Vn8\nPIZhoKury1oIHTp0iKXoPHnyhBWEUdP4roDwoKCgAMrKyqwHs2PHjqwfMzAwkKWkAJ9JSJ07d2bJ\nsrKy0KhRI05I5t9//w0zMzPOhP3p0yeoq6vzhqEdP34cLVu25J0QHj16JJgFFfgcemVlZSW4cnr0\n6BF0dHTKrXmQkJAAFxcX2NnZyUzi9PLywuzZs2VevZTg7du3OHz4MCZMmAAbGxvUr18fpqamgmF2\nSUlJyMrKQkFBgXTiKc9dsWXLFowdOxZdu3aFnp4elJWV4eDgUC3hqA8ePEDLli1hbm6OPXv2CEbo\n8CEhIQEzZ86Eurq6XBkxS8AwDHx9fWFiYoK+ffvyuu2qgpiYGCxevBiNGzdG27ZtsX///n9FaGlE\nRAR++eUXaGlpwdHRET4+PtWe96Q6XBp3796FkZERfHx8KsXTmDx5MgYMGIBr165VShksKChAUFAQ\nNm/ejCFDhsDc3Bz169fHyJEjeY9PT09HXFwcMjIyZFqYPHnyBCtXrsSYMWPQuXNnaGpqQk1NDXv3\n7pV7rCWIjIxEz549oauri+3bt1eoMAUGBkJDQwPr1q0TtNJlZGTAxcUFrq6ugsdcu3YNYrGYN+cS\n8Jlc2rp1a97xBAcHQywW86ZqX7t2LW/obWBgIAwNDTm/65YtWzjW8ZJw4NK/yZMnT2BsbMyaE4cN\nG8aiG+zYsQOjR4/mvZ6awHcFRADdunVjhdouW7aMVd68qKgIYrGYFY6Vm5sLNTU1zkT0888/c0hD\nDMPA3t6eE2JVci4+8xvDMOjVqxeWLl3KO+Y9e/bA0tKS94PAMAzmzJmDNm3aCK4qEhISZPKt7tu3\nTzCjalm8ffsWM2bMgJqaGvr164e//vqr0hNjWFiY4Njbtm0LRUVF1K5dG0Qk/RPirqxbtw67du3C\ntWvXEBMTU63ugvfv38Pf31+uPhMSEjBv3jyoqalh8uTJlUp8JZFI0L59e7Rq1apafbgFBQU4f/48\nXFxcIBKJMG3aNLmLoH0rKCgogJ+fH1xcXKCuro7p06dXOpqopnD79m04OjqiadOmOHbsmFwWx4yM\nDOzatQt2dnZo3Lgxfv31Vzx79qxKlpGcnBxWfazSOHz4MLS0tKCsrIxatWpJ37vSeSZKw9/fH7/8\n8gv27t0Lf39/xMXFVdlqk5iYiH379sms6EskEjx//lxwf1RUlNQKJKQEBgQEQFNTUzBpY0BAALS0\ntHjzgeTl5cHS0pJF/CxBUlISRCIRr0uob9++HAs7wzBo1qwZp4Dd+vXrOangly1bxkqYyTAMtLW1\nWd+wQYMGCXIGawLfFRABLF++nBWa9ODBA1haWrKOGTt2LCer3ZgxYzgM4idPnqBx48acieTChQto\n2bIl50OVnZ2NJk2a8OaT+PDhA8RiMW96aIZhMHbsWLi6uvK+OAzDYPr06bCxsalyOJq8yMrKwu7d\nu9G6dWuYm5vXKD+guLi4xv3b6enpOHv2bLWdp1+/fpg0aZLclqKyqE43SGxsLBYuXAgdHR106NAB\nhw8f/tdWNeVDyfXp6uqiffv2OHLkSLVfX1FREVavXi33+8YwDK5fv47OnTujSZMmgqvs8vD8+XPM\nmTMHpqamX8ynzzBMpdLJy4KsrKwaT47l5+cHTU3NcrOpXr16FZqamrh16xbv/oiICGhpaQkuAmbO\nnIn+/fvz9j927Fhe5e3p06fQ1tbmWO1u3LgBKysrVl8Mw6Bly5ac8VlbW7MUlcePH8PExITVTiwW\nV7vVtDx8V0AEUDaTaVFRETQ1NVk/zl9//YW2bduy2t29excWFhach6tz584ckhDDMLCzs+Otm/LH\nH3+gefPmvKGtf/zxB4yNjXl9lwUFBejevTu8vLwE+QwLFy6Eubl5lfMC8EGWD7IQ8fRbJsVJJBLc\nvHkTv/32Gzp06ABlZWX06tWr2ib2b+XaCwoKcPbsWfTq1QsikQjTp0+v1Mfv34TCwkJcuHABLi4u\n0NDQwNSpU6vNwpOVlYUpU6ZAXV0dM2bMqFRW1aCgoCqVNhB6tiQSCV68ePHN1mNiGAZhYWHYunUr\nevXqhYYNGwqS6fmQlpYml3UrMzMTrVu3Lrf2z7FjxyAWi3m5eMDnBaKRkRH279/Pu//y5cto3Lgx\nr+slMDAQOjo6vHOKq6srNm/ezJG7uLhwzhUSEgJDQ0PW7/r69WtoaWmxFifLly9nKTvPnz+HkZER\n77hrCt8VEAGURLWUdqeMGTOG9RAUFhZCS0uLlT6bYRhYWlpyyEtXrlyBlZUV52W/desWDA0NOeZD\nhmHg5uYmGNo1ffp0uLi48K52MzMzYW9vjxkzZghOPiVJxPji1ksjNjYWQ4YMkcklEBYWBisrKxw9\nerRSE+bRo0dhaWmJ8ePH4+DBg3j69OkXL8wmhK5du8LBwQHz5s3D9evXK8UfCA8Pr3Lyr8LCQpw5\nc6bKRQPLIjIyEvPnz4e2tjYcHR1x9OjR/2RtmJiYGPz2229SjsuBAweqhePy/v17zJo1C2pqahg1\nalSlQnfLIicnp0qJBkNDQ2FiYgI1NTX06NEDixcvxrlz575KDaayWLduHTQ1NWFgYAAvLy+cPn1a\n5kJ7Hz58wPz586Guri6YlVQIQvNlcXExFi1aBENDQ0H+W2JiIpo1a4Y1a9bw7n/9+jU0NTV5lZec\nnByYm5vjzJkznH03b96EsbExZ0598uQJdHV1OfLRo0dj9erVLNmSJUs4lhU7OzvWd2rt2rW8ARA1\nie8KSDkYMmQIi6Bz5coVTjjuzJkzOSzn3bt3o2/fviwZwzCwtbXl/QD169cPK1as4Mjj4+OhpaXF\nS7wsKChAly5dWG6i0khNTYWdnR2mTJlSIYlq8+bNgi9eXl4eFixYAJFIhPXr15erEDAMg2vXruHH\nH3+ElpYWFixYIFeq9sLCQoSEhEhJVRYWFqhfvz7Wrl3Le7xEIql0RE58fDzu3bsn/ZhPnjwZPXv2\nFMzqWtlVYnR0NNatWwc7Ozvo6OjIPSGWICEhAStXroS+vj46duxYYS0LWZCdnY3Dhw/D0dERYrEY\ns2bN+qLl579llET5uLm5QVVVFaNGjRKMkpIHKSkpWLlypVyZUIXg7+8PFRUVDBgwAKdPn650uPXH\njx9x4cIFLFy4EL1798bUqVMFj3v06BE+fPggF7Ea+Dw3ZGVlITo6Gvfv35e+d0JuilevXsmlCDEM\nA39/fwwYMEDKo6pKkcbSSE5ORq9evdChQwdB6+2HDx/QrFkz/Pbbb7z7U1NTYW5uLki2nTJlCi/v\nr6CgAJaWlrzPS79+/ThE9U+fPqFRo0Ysl19xcTEMDAxY1qM3b95ALBazXFodOnT4IhVwS+O7AlIO\nzpw5gx49eki3CwoKoKmpyfqohoWFQVtbm/VhlkgkvOWY//zzTzRr1ozjx4yNjYVIJOJ1iVy4cAGG\nhoa80SslD/WmTZt4x5+eno4OHTpg2LBhgopDdHQ0WrduDTc3t3L91BEREXBxcYGZmRlOnTpV4Qf5\n1atXmD59OjQ0NKpEasrNzRV0cyxZsgR16tSBsrIydHV1YWZmBisrK9ja2qJ169aws7MTtDiU1Jfp\n378/ZsyYga1bt+LixYvVxo0pLi5G+/btoampiXHjxlWam8EwDIYPH45GjRrBy8uLNzRP3nHdvn0b\nY8aMgZqaGlxdXeHn5/fNWJq+RSQkJGD9+vWwsLBA06ZNsXLlSl5y4ddAamoqDhw4gB49ekBFRQVu\nbm5y1SKSB5cuXUKrVq2go6ODunXrQlFREVpaWjAxMYGlpSVsbGywZcsW3rbr1q2DoqIimjRpgjZt\n2qB///6YPn06AgICqmVsDMNISZoVRbKlpKRgw4YNMi0qbt++jSZNmmD27NmCi52IiAgYGRmVu1Dq\n2LEjK4ihNC5cuAADAwPeeW79+vVwdnbmKL4PHjyArq4ux0r522+/YezYsSzZ1atXYWtry5ItX76c\nlXwtISEBqqqqVa5iLi++KyDlICsrCyoqKqyP/7Rp0zharpOTEycHx7JlyzjhTCUpeXft2sU51/r1\n69G5c2fel2LmzJno0aMH7wfs7du3MDAwwL59+3ivQSKRwN3dHZ07d+b1OwKfrRzz5s2DtrY2fH19\ny13lXb9+He3bt5d5dZGfn1+jibBKis19+PAB4eHheP78OUJCQhAcHIzg4OAaJ9uWkO748OzZs2oh\nzV25ckVm87MQwsPDsXjxYhgaGqJFixbYsGGDYGTDd/CDYRgEBgZi4sSJEIlEcHJyqlRiOiHk5ubC\nxcUFBw4cqFSfKSkpOH78eLmh9NWFEotGfHw8Xr9+jRcvXuDhw4eCJOrq4plUZT5JSUnB0qVLIRKJ\nMHbs2HL7yc7OxrRp06Crq1tuPp5bt25BS0tLsBxGXl4enJ2dMXz4cN57EBERIeiWCQ8P512YMgyD\n9u3bc86ZmZkJDQ0NTkVtV1dXVqFThmFgbGzMyuS8c+dODBkyRPA6awrfFZAKMHDgQJbZ7MmTJ9DX\n12cpA2fPnoW9vT3rw52amgqRSMR5GJ4+fQqxWIykpCSWvKioCB06dMD69es5YygsLES3bt1YIVSl\n8fr1azRu3FjQvFdUVIR58+bB0NCwXBLXP//8AwsLC/Tp00cu10llwDAMHBwcMHz4cOzbtw8vX778\nZslwpZGRkYHbt29j/fr16N+/P7S1tStddbg0Xr9+Xe3uj3fv3mHdunWwsbGBjo4OZsyYgcePH38z\nhNd/M/Ly8nD27Fn07dsXKioq6NevH86cOVOlKJrCwkKcO3cO7u7uUmvG8ePHqyU3DfA5J8/48eNx\n6NAhPH/+/IuUW68qJBIJbt++DW9vb3Tv3h3Kyso4XWfyUwAAIABJREFUdOiQXH1ERkZi6tSpUFNT\nw5gxY8otK8EwDM6fPw8DAwMMHz5cMG8SwzDYtGkTtLS0BJOVSSQS9OzZEx4eHrz3Ojk5GWZmZryL\nx/z8fLRu3Zo3WeWxY8dga2vLWZCuWLGCkxG7RMEpbSm5desWLC0tWfOAo6MjLly4wHsdNYnvCkgF\nuHDhAjp27MiStWnTBpcuXZJuFxUVwcTEhEPoXLlyJacUMgBMnToVY8aM4chjYmKgqanJW2MkNTUV\nFhYWgibOyMhIGBoaYvXq1YIfmNOnT0NDQwNbtmwR/Njn5eXB29sbIpEICxYskGsl9urVK4SEhMj0\ngWMYBpGRkdizZw+GDRsGY2NjqKiooGvXrt9UNs3SWLBgARQVFeHg4ICpU6fixIkTiImJqdQHvbi4\nGEFBQVi0aBFatmwJbW1tuSdWPrx79w5btmxBx44doa6uDi8vL9y6deur3dOioiK8f/8e9+/fh5+f\nH3bu3Illy5Zh6tSpGD58OPr27Ssl+NrY2KBly5awtLSElZUVWrVqhdatW6Njx45wdnaGh4cHxowZ\ngzlz5kir5165cgVPnz5FamrqV1Os0tLScPDgQfz4449o1KgRhgwZAj8/vyqReNPT0+Hj44PevXsL\nllmQF48ePZLyq8zNzaGoqIjWrVtzkiR+K9i/fz8aNGgAe3t7zJw5E+fPn6+UJfDUqVNYsGBBhYni\nnj17BmdnZzRr1oxVZqMskpKS4O7uDltbW8GQ1ZSUFHTs2BFDhw7ldd1IJBI4Ojpizpw5vO3nzJkD\nV1dXzjOdmpoKHR0dPHjwgCVPTEyESCTiKFfjx4/HokWLWLJBgwZh69at0u2YmBiIRKKv4oYVUkAU\nPu/7dqCgoICvMaaCggLS19ene/fukZmZGRERHT16lH7//Xe6fv269LgDBw7QqVOnyN/fXyrLyckh\nc3NzOnXqFHXo0EEqz8zMpBYtWtC+ffuoR48erPP5+fnRrFmzKCQkhDQ1NVn73r59S506daIlS5bQ\nmDFjOGONi4ujXr16Ufv27Wnbtm1Ut25dzjGRkZE0fPhwUlVVpQMHDpC+vj7vdX/48IEWLVpEV65c\noblz59LkyZNJUVGx3Ht16dIlmjFjBjVo0ICGDBlCnp6eZGpqWm6b0khKSqJXr15Rp06dOPvS0tJo\n3LhxpK+vT9ra2qStrU0aGhqkpaVFdnZ2RESUl5dHRUVFVK9ePapVqxbVqlWLGIYhAFSnTh1On2Fh\nYXT//n369OkTffz4keLi4ujdu3c0ZMgQmj17Nuf4jIwMUlJS4u1LHjx8+JB69+5NIpGI+vTpQ336\n9CEHBweqXbt2pfqLjIyk8+fP09mzZ+nNmzfUp08f8vDwoO7du9MPP/xQpbHKAoZh6O3bt/Tq1SuK\niIigiIgIevPmDUVHR1NcXByJRCJq3Lgx6erqkra2NmlqapJIJCJ1dXVSUVEhZWVlatCgAdWrV4/q\n1q1LtWrVIgDEMAwVFBRQXl4e5eTkUFZWFmVkZFBqaiolJSVRUlISffz4keLj4+n9+/dUXFxMRkZG\nZGJiQmZmZmRubk4WFhbUrFkzUldXr/H7QESUkJBA586do7Nnz1JISAg5OzvTgAEDyMXFhVRVVSvV\nJwBSUFDgyD99+kSqqqpUv379SvWblZVFz58/J3t7e95numfPniQSiUhHR4d0dHRILBaThoYGOTs7\nU+3atSkvL4+ys7OpQYMGVLduXVYftWrV4vSXkJBAgYGBlJSURAkJCRQfH0/v3r0jGxsb8vb25h1f\n3bp1Zb4+oftUESIjI2np0qV08+ZNWrBgAU2cOJF37iQi+vPPP2ncuHE0ePBg8vb2pnr16nGOiY6O\nJldXV3JxcaH169dz7kVBQQG5u7uTuro6HT16lLP/7NmzNGvWLHr06BFpaGiw9o0YMYJUVVVp+/bt\nLPnEiRPphx9+oK1bt0plb9++JVtbW4qIiJD2ExcXR1ZWVhQbGyt9HpcuXUrJycm0Y8cOGe9Y9UFB\nQYEAcH80Pq3ka/7RV7KAAMC8efMwc+ZM6XZeXh50dXVZhMCCggIYGxtzzHHHjx+HjY0NZwXq7+8P\nPT09jisG+LzS7tChAy/TPCIiArq6uoKr5YyMDPTq1QudOnXirU8AfDb1Ll++HBoaGti2bVu5q+OX\nL19iwIABEIvFWL58eYVFsEqqV06aNAlaWlqwsrKSK3ZfCNnZ2Th16hTWrVuH2bNnY8iQIejRowf6\n9+8vPWbbtm3SbKglWRlr1arFqdlTgosXL2LMmDH49ddfsW3bNvzxxx8IDg6uMt+iBEL3Kjs7u0ou\nrsLCQty5cwdz586FhYUFdHR0MH78eFy/fr3G6/SkpKTg5s2b2LhxI0aOHAk7OzsoKipCT08PP/74\nI6ZMmYLt27fj2rVriIyM/KKrqvT0dDx+/Bi+vr5YtWoVRowYgbZt26Jhw4bQ0tJCt27dMH36dBw6\ndAiPHz+u8bElJSXhwIED0hwW3bp1w9atW6vNvbl48WIoKyuja9euWLZsGQICAqotdLqkltHRo0ex\ndu1azJgxA0OHDkXPnj2l1tMrV65AXV0dDRo0QN26daVZUPmquwLAvXv34ObmhjFjxmDhwoXYsWMH\nLl68WK5LpCKkpqbC19cXI0aMgJmZmVxupcePH2PQoEEQiURYvnx5ueHWCQkJ+Omnn2BkZCSYgAz4\n/5GF27dv592fm5sLV1dX9O/fn3esDx8+hIaGBh4+fMjZd/r0aZiamrJqkpVch1gs5sw3JXNbacyZ\nM4cVjltQUABdXd2vltmYvrtgKkZMTAzU1dVZD+iGDRvg4eHBOu7EiRNo3bo1y73BMAycnJx463qU\nmNnKukOKi4sxcOBA/PTTT7yukvDwcOjr6/MmpgE+m71L6nWU97K8evUKnTp1go2NDSeVb1mEhYVh\n1KhRaNSoEcaPH19uKuPS47h//77gB/3fwPmQFZmZmbh79660hoaRkRF0dHSqzc/+4cMHaeEodXV1\nWFtbY/HixQgODq6x+5icnIxr167B29sbAwYMgKGhIRo2bIiOHTti8uTJ2LdvHwIDA6uNo1BTYBgG\n79+/x9WrV7Fu3ToMHToUzZs3R4MGDWBrawsvLy/s3r0bISEhNRYFkJWVBT8/P4wePRpaWlpo1qwZ\nZs6ciatXr1aJN5Keno6LFy9i7ty5sLe3h6KiYoW5ff4XsHz5cjg4OEBZWRk9e/bEjh07ZArbLSgo\nwB9//AEnJyfo6elhw4YN5SoeeXl52LhxIzQ0NDBv3jxBBa+wsBBLliyBjo6OYBRSRkYGunXrhoED\nB/IuFGJiYqCnp8cpNleyj889X1hYiDZt2rBIpsDnHC+ampqsyJrk5GSoq6uziMInT57k1C/7kviu\ngMgIDw8PFv8iOzsbWlpaLM2xuLgYbdu2hY+PD6ttZGQkb37//Px8ODg48OYAycnJQefOnTF+/Hhe\n3/bbt2/RvHlzzJgxQ9CCce3aNejq6mLu3LmCEyvDMDh16hQMDAzg5uZWoWIRHx+PZcuWQU9PD23b\ntsXevXsrlQ20uLgY2tra6NSpE2bNmoVjx47h+fPnXzwMrDrAMIw0vHDSpEk4dOgQwsLCqqQYpKen\n49KlS5g+fTqaN28OdXV1eHp64sCBA9VS9KwscnJy8M8//2DTpk0YNGgQjIyMoKKiAicnJ8yePRvH\njx9HeHj4/5TSKJFIcP/+fWkBrhYtWqBBgwZo3bo1Jk2aBB8fnxq55uLiYgQHB2PFihVwdHSEsrIy\nunXrhtWrVyM4OLhKSmtOTo6gZWfp0qXYsmULrl+/jnfv3n3zv2VKSorgB//gwYPw9/eXOR9JWFgY\n5s6dK020d/LkyXKthUVFRTh+/DiMjY3h6upaLkE8MjIS9vb2cHZ2Fows+/DhA1q2bIlJkybxztdx\ncXEwMTFhcTNKIJFIYG1tzbvgXLVqFbp168ZZ9Hbv3p3DF5w3bx4mTJjAOs7Ozu6rkE9L8F0BkRFB\nQUHQ19dnvdybNm2Cq6sr67gHDx5AR0eHYw7buXMnb2XEuLg46Onp8SaaKcloOmnSJN7JIjU1FU5O\nTnBxcRG0MiQmJqJfv36wsLAod2WUm5uLTZs2QSwWw9PTE48fPxY8Fvj8gv75558YMGCAlLH/+++/\ny6WMpKWl4fr161izZg08PT1hYWEBTU1NXoWrqKgInz59+mKT5v379+Hj44MVK1bAy8sL3bp1g4GB\ngWBa8qqOKzExEX5+fpg5cybs7OykpnVvb28EBwdXK4m0uLgYYWFhOHz4MMaPHw8bGxs0aNAAdnZ2\n0g/vq1evvvkPVE1AIpHg3r172LRpEzw9PWFgYABVVVX8+OOPWLhwIS5dulTtod0ZGRm4ePEipk6d\nCktLS6ioqMDFxQWrV6/GvXv3qk0pP3jwICZNmgQnJyfo6OhAUVERVlZWgnPHl1wMBAQEYPXq1fDy\n8kLnzp2hra2Nhg0bCkaYyILw8HCsWrUKLVu2lC7E+Iq8lUZhYSGOHz8OS0tL2Nvbl2tBLigowJo1\nayASicol9t+5cwe6urpYt24d79wWFxcHc3NzeHt7c/YVFxfDw8MDw4YN47QtqYBe1vJz5swZNG/e\nnKVgxcXFcawf/v7+sLCw+KrvuZAC8p2EygNnZ2caOHAgjR07loiI8vPzqVmzZrR//37q1q2b9Lip\nU6dSdnY2HT58WCoDQG5ubtS0aVPauHEjq9/Hjx9Tjx496OLFi+Tg4MDal5GRQb169aKmTZvSvn37\nOOSowsJCmj9/Pp0/f57OnDkjJWSWxblz52jq1KnUo0cP8vb2Jm1tbd7jsrOzac+ePbR582Zq0aIF\nzZgxg5ydnXlJZaXHWEKCvH37NrVr145cXFyoZ8+eZGFhIRcxrKioiJcQFx8fTy1btqTMzEwSiUSk\nqalJampqpKamRg0bNiQlJSVSVFSkyZMnk4mJCaf9wYMHKTIykvLz8yknJ4ckEgllZWWRt7c3WVlZ\ncY6fPn06JScnU5MmTcjAwICMjIzI1NSUDAwMqkxCLSgooBcvXlBwcDAFBQVRYGAgffr0idq1a0ed\nOnUiR0dHatu2LS/BrTJISkqSnqvkXzU1NWrXrh3Z29tT27ZtycbGptJkxv91fPr0iYKDg1n3UEND\ng+zt7aX3z9rautruX1JSEt29e5fu3LlDd+/epfDwcLK2tmb9XgYGBpUiXJZGVlYWRUdHU4sWLTjv\nNwBSUVEhBQUFEolEJBKJSE1NjVRVVUlZWZmUlJSoQYMG5OnpSW3btuX07efnR0FBQZSXl0cSiYQk\nEgmlp6fTtGnTyMXFhXP83r17KSoqioyNjcnMzIyaNm1KjRs3lusa8/Pz6Z9//qFr167R5cuXKSMj\ng9zd3WnQoEHUsWPHcuew9PR08vHxoS1btpCBgQHNnz+fevToIXj+27dv0/Tp00lbW5t2795NxsbG\nnGMYhqFt27bR6tWrycfHh3r27Mk5Jioqinr27Ek///wzzZ8/n7N/3rx5FBgYSDdu3GA9XxkZGdSm\nTRtasWIFDRo0SCpPSUmhFi1a0NmzZ1nfkjFjxpCmpiatXbuWiD7/vk5OTuTl5UXDhw8XvC81DSES\n6ncFhAdBQUE0YMAAev36tTQi5Pz58/Trr7/Ss2fPpBEHWVlZ1KpVK9q6dSv16dNH2j4lJYXatGlD\n3t7eNHjwYFbfV69epVGjRtFff/1F1tbWrH0SiYQ8PT2JYRg6c+YMNWzYkDM2X19fmjx5Ms2cOZPm\nzZvHG1GRkZFBK1eupMOHD9OMGTNo5syZpKSkxHut+fn5dPz4cdq+fTtlZ2fT+PHjacSIESQWi8u9\nR1lZWXTjxg26du0aXbt2jYqLi6lr167UuXNn6tChA5mbm5c7EVSE/Px8Sk5OpqSkJEpPT6f09HTK\nysqi7OxsysnJIU9PT97IHh8fH4qPj6cffviBlJSUSElJiVRUVKhjx44kEokqPZ6KIJFIKDQ0lJ4+\nfUpPnjyhx48fU2hoKBkbG0s/YO3atSNLS8tKR8GURm5uLj19+pQePHgg/WCmpqZSmzZtpB8ve3t7\n0tLSqoar+2+CYRh69eoVS6F7/fo1WVpaSu+vvb09mZqaVulZL0F2djYFBQVJ/4KDg6moqIjs7OzI\nxsaGbG1tqVWrVmRiYlItz1AJAFBGRgalpKRQSkoKpaenU0ZGhvRdy8nJIWdnZ2rVqhWn7eXLlyk0\nNJTq1asnVVhUVVXJxsaGdHV1q2V8ubm5FBISQvfu3aOAgAB68OABNW/enFxcXMjFxYXatGlT7v0H\nQI8ePaL9+/fTmTNnqGfPnjRt2jTOIrA0IiIiaP78+fTkyRNau3YteXp68iop8fHxNGbMGEpPT6cT\nJ07wKijBwcHUt29fWrJkCU2YMIGzf9WqVXTixAn6+++/WXMUwzDk5uZGBgYGtHPnTlabn376iXR0\ndGjz5s1S2f3792ngwIH06tUrUlFRISKiK1eu0OzZs+nFixdVXlBVBd+jYOTEwIEDsXz5cuk2wzDo\n3bs3h8fx999/Q1tbm1PE7dmzZ9DQ0ODEcQOfq9xqaWnxptsuLCzEuHHjYGVlJcgaf/v2LZycnNCu\nXTvBgknA5zoAnp6e0NLSwoYNGzis6tJgGAb//PMPRowYAVVVVbi5ueHUqVMyse1Lcn3s3bsXw4YN\ng6GhIdTU1PDjjz9i/vz5OH36NMLDw7/ZvB/yICUlBYGBgTh8+DB++eUX9OnTByYmJmjQoAFsbGww\nevRobNu2DXfv3i33fsuDvLw8PHz4EHv27IGXlxesra2lxMqJEyfiyJEjVeaifIdskEgkuHPnDjZs\n2ICBAweiSZMmUFVVRdeuXTFv3jz4+voiOjq62nKVxMXF4cKFC1i6dCn69u0LQ0NDKCoqwtbWFsOG\nDcOqVavg5+eHly9fyl235VtEdnY2AgMDsWfPHowbNw62trbSPCYzZszAhQsXZHb/xsbGYs2aNWjR\nogUMDQ2xfPnyCrMCv379GiNGjICGhgbWrFkjeE8ZhsGhQ4cgFouxZMkSQT7P0aNHoaGhIVjTac2a\nNTAzM+MtAjp37lx06tSJw2Hx8fGBhYUFi9Scn5+PFi1a4MSJE1JZYWEhLC0tvyr3owT03QUjH2Jj\nY8nOzo6ePn0qXWm/e/eO7Ozs6Pbt22RpaSk9dvny5XTz5k3y9/dnuU4uX75MY8eOpb///puaNm3K\n6v/s2bM0adIk8vPzY+UOIfqsFO7du5eWLFlC+/bto759+3LGxzAMHThwgBYuXEheXl60cOFCUlZW\n5r2WFy9e0LJly+ju3bs0efJkmjRpEifuvDSysrLIz8+PTp48SQ8ePCBnZ2fq168fubi4UKNGjSq+\nefTZnB0SEkIPHz6kZ8+e0bNnzyghIYGaNm1KFhYWZGpqSqampmRkZESGhoakq6srGJP/pcAwDKWk\npFBcXJw0V8i7d+8oJiaGoqOj6c2bN1RcXExmZmZkYWFB5ubmZGlpSc2bNydTU9NqWWHk5OTQixcv\n6MmTJ/TkyRN69OgRhYWFkYmJCdnZ2VGbNm2odevW1KpVq2/GlQKAJBIJZWRkUEZGBstSlZOTQ3l5\neZSfn08FBQVUVFRERUVF0rwtRJ9XR7Vr16Y6depQ3bp1qV69elSvXj1q0KABNWjQgJSUlKhhw4bU\nsGFDUlVVpUaNGn2RvCeyIjExkR4+fEiPHj2ikJAQevToEeXl5VHr1q3J1taWbGxsyNrautosJVlZ\nWRQWFib9K8nJ8vbtW9LW1iZjY2MyNjYmQ0NDatKkCenr65Oenh7p6ekJWkK/JLKzs+ndu3cUGxtL\n0dHRFBkZSZGRkRQWFkaJiYnUrFkzatWqFVlbW1ObNm3I2tqaGjRoUGG/AOj169d08eJF8vPzo8jI\nSPLw8KDBgweTo6Njuff+4cOHtH79erp16xZNnTqVpk+fLpjP5eXLlzRlyhTKzs6mffv2kY2NDeeY\n/Px8mj17Nv3111907tw5jvsXAC1atIjOnj1Lt27d4liLdu7cSVu3bqXAwECWVSQ0NJS6dOlCAQEB\nrD6XLVtGISEhdOnS/2vvzeOqqtr28Ws7i6CICoEDIgqIgSiIgqCSmqmPU5mkZkk9pr5pvmlq5etU\nv0oz0czssXLIRNMyHxW1hBCcQAVUwEQQZJRJBuEwHThnff/QtX7r7LPPASdEW9fnsz77DJvjdq+9\n1rrXfV/3dR9hnppvvvkGhw4dQkhIyEOH8R4WIgTzAFi1ahXi4+Nx4MAB9tmPP/6IzZs3Iyoqii0A\nWq0W48aNQ48ePfSEY7Zv347Vq1cjIiIC3bt31/nuzz//xOuvv47//Oc/eOWVV/T+/aioKEydOhWj\nRo3C+vXrFSePnJwcLFmyBH/99Rc+/fRTzJw506B7NjExEevXr8dvv/2GCRMm4N1334WHh4fRh7Og\noACHDh3Cf//7X0RERKBfv3546aWXMGLECLi7u9+XK7i8vByJiYm4du0aUlJScOPGDaSlpSEtLQ15\neXmwsLCAjY0NLC0tYWlpyWLS7dq1Q7t27RgHhIpZtWzZEk2bNkXTpk3Z5KLValFbW4uamhq28NHY\ntEqlQmlpKRO5KioqYmGe/Px85OXlwczMjE3WdPK2s7NDjx49YG9vj06dOj2SwUwIQUZGBuLj4xEX\nF8eMtIyMDPTu3Rtubm5wc3ODu7s73Nzc6hSHe9Sorq5Gbm4usrOzkZOTg9zcXOTm5iIvLw/5+fm4\nffs2bt++jaKiIhQXF6NFixZo164d2rZtCzMzMx3+AO2vFi1aoHnz5qy/6H0khECj0bB+q66uRnV1\nNSorKxmPh/Yd7b/mzZujffv26NChAzp27IhOnTrB0tISVlZWsLa2xnPPPQcbGxvY2NigY8eOj2Th\nvx/k5OQgOjqaGZKXL19GQUEBXFxc0LdvX7i6usLV1RUuLi4PLFwmR21tLdLT05GamorU1FRkZGQg\nPT0dmZmZzKhu1qwZnnvuOSY21rFjR1hYWKB9+/Zo27Yt2rZty0KXJiYmbJw1a9YMzZo1owsJtFot\n6zPaX3Sc0T4qLi5mYZ28vDzk5eXh1q1bqKmpYeOqe/fu6NWrF3r16gVnZ2fY2dnd15xSWlqK8PBw\nhISE4NixY6iursa//vUvTJo0CX5+fkYN1erqahw4cADffPMNbt26hffeew/vvPOOYugbuGtorly5\nEgcOHMDy5cvxP//zP4rXmpCQgGnTpsHBwQE//vij3qZNrVZj1qxZSExMRHBwsJ4Q5c6dO7FixQpE\nRETAzs6OfV5YWAhPT0+sXr0ar7/+Ovs8MjISEydORGxsLDp37gzgbmiob9++iIiIgLOzc9038jFD\nGCAPgKqqKvTr1w+rV6/GlClTANydLKdMmQJLS0uduNydO3cwcOBAzJs3D/PmzdP5nc2bNyMwMBCh\noaF6McJLly5h3LhxmDVrFpYvX643Ud65cwfz5s1DVFQUfvjhBwwbNkzxWi9evIiFCxeisLAQK1eu\nxKuvvmpw0i0sLMS2bdvw3XffwczMDAEBAZg6dapBwipFZWUlTp48iRMnTiA0NBRZWVnw9vaGj48P\nvL294eHhYdALUxdqa2uZUild5IqKilBYWMh21iqVCuXl5aisrGSTnkajgUaj0dlNU7XGVq1aoWXL\nljAxMWG7aLpI0km3U6dOTGnVysrqkRFCKTQaDVMPvXbtms7OtU2bNujbty9blPr27QsnJ6fH7gnS\narXIzc1FWloaW6QyMjKQmZmJrKwsZGVloaSkBJaWlujcuTNsbGzYom5lZYVOnToxlVNKWmxIjwQh\nBBUVFez5uH37NvLz85nyZm5uLlNOzc7OhkqlgrW1NTp37oyuXbuiW7durHXv3h22traPzAgwhpKS\nEmZsxsXFIS4uDlevXoW5uTnzpDk7O6N3795wcnIy6qV8EBBCUFZWhpycHKYwW1hYiOLiYhQVFTED\nz9A4q6mpYb/VpEkT5rWiRgrPuWrbti3Mzc3ZM0LHV+fOnWFubv5ARjwhBFlZWTh//jzOnj3LiLte\nXl4YPnw4Ro8eDVdXV6O/TQhBdHQ0du3ahb1798LNzQ3z5s3DuHHjDBo+hYWFWL9+PbZu3YoZM2Zg\nxYoVioq7NTU1WLduHTZs2IC1a9ciICBA71pyc3MxZcoUtG/fHnv27NHbVP7000/4+OOPERYWBkdH\nR/Z5VVUVRo0aBU9PT6xbt459XlRUBHd3dwQGBmLSpEns/zhx4kS4urri008/rfvGNgCEAfKAuHDh\nAsaNG4dLly4xN9mdO3fg4eGBlStX6liiN2/ehK+vLwIDA5nBQvHdd9/hs88+w/Hjx+Hi4qLzXU5O\nDqZMmQJzc3Ps3LlTkSx5+PBhzJs3DyNGjMCaNWsUSaKEEISEhGDFihUoLS3FkiVLMG3aNIOLg1ar\nRXh4OHbu3InDhw/D09MT/v7+GD9+vJ5VroT8/HycOXMGZ86cQVRUFK5cuYIePXowt7OLiwuef/55\nWFpaPnEX4ONETU0NMjMzcfPmTaSkpCAlJQXJyclISkpCSkoKLC0t4eTkBCcnJ/Tp0we9e/dGnz59\nHqts+J07d9hO+ObNmyyMlJqaivT0dJibm8PW1pa1rl27omvXrujSpQu6du0KS0vLBvcaPC5UVVUx\nGfesrCxkZmYywys9PR1paWlo0aIF83TR8AV9bWtr+9gMLCpvf/XqVWagUi9h06ZN4ejoCAcHB9jb\n26Nnz57o0aMH7OzsHpknrrGitrYWKSkpSEhIQFxcHGJjYxETE4Pa2loMHDgQ3t7e8PX1hYeHR52h\nSEII4uLiWFhZq9Xi9ddfx5tvvqnjYZAjOzsbX3/9NbZt24bJkyfj448/hq2treK5Z86cwdy5c9G1\na1ds2bJFz9tNz3nttdfwzjvv4P/+7//0xtfXX3+N9evX48SJE3ByctK5F/7+/mjWrBn27t3L/k6j\n0WD8+PFwdHREYGAgO3/79u3YtGkTLly40GgQ0CLoAAAgAElEQVRClcIAeQh88skniIiIwIkTJ5iV\nHB8fj+HDh+O///0vvL292blxcXEYOXKkIndj7969WLBgAfbs2YMRI0bofFdTU4OlS5fi119/xY4d\nO/S+B+7GflesWIGff/4ZS5YswYIFCxR37IQQhIaG4quvvkJ8fDxmz56N2bNnG/VwVFRUIDg4GAcO\nHMCff/4JV1dXjB07FmPHjkWfPn3qNdmp1WokJCQgJiYGV65cQXx8PBISEkAIQe/evdGrVy/07NkT\n9vb2bOdpZWX1SBn9jxq1tbXIz89nNWSys7ORlZXF+CHp6em4desWrK2tdUI1tEZJr169Hkv4hBCC\nnJwc3LhxAzdu3GCGT0pKClJTU1FdXQ17e3t2TfyC2r179wYP6TRmEEJw+/ZtHSMtLS2Nvc/KysJz\nzz0He3t71r+Uw2Rvb88yDh71NRUUFOD69etISkpifUyvr7q6mo0hGirs0qWLjsfqQT0NDYWqqipk\nZmaye03DstevX0dKSgqsra3h4uICFxcXlgXUvXv3ev2fqqqqEBERgaNHjyI4OBiSJGHSpEmYMmUK\nBgwYYPA3CCGIiorC5s2bcfz4cbzxxht4//33DRoeN2/exNKlSxEZGYmvvvpKMVumpqYGn3zyCX74\n4Qds374dY8aM0fleo9FgyZIlOHbsGP744w+df0uj0WDmzJnIz8/H4cOHdeb7hQsX4tKlSzhx4gTz\nml6/fh0+Pj56HJEnDWGAPAQ0Gg1GjBgBb29vnWJKx48fR0BAACIiInTcZbQI2aZNm3RytwEgIiIC\n/v7++PDDD7FgwQK9hzUkJAQBAQEYP348vvjiC0XXcFJSEhYvXozLly9j2bJlmDlzpkFLNyEhAZs3\nb8a+ffvg5+eHgIAAjB492ihhsqqqCidPnsTRo0dx9OhRVFdXY/jw4Rg2bBiGDh0Ke3v7ek9sdHK/\ndu0akpOT2URKd59FRUWs6Bwfm6aufRqbprwCExMTFlqhRc14TgEfn66pqWEx6qqqKh2tApVKhbKy\nMpZySLkM1KVPeSHFxcWMm2JjY4MuXbqgS5cubNLv3r07unTp8lh2GpWVlUhLS2MLD78A3bx5E2Zm\nZmwhpAsjbc/6DrkhQT1cvJFHF8uUlBSYmJgw4443Unr06IHOnTs/Fk9SaWkpG0PUo5OdnY3MzEwW\nflKr1bC0tGQhM8r3sLCwgLm5OczNzdnYMjMzg4mJic74opwdWjiQFg+kY0zO2aGk47KyMlZQsLi4\nGMXFxWxM8VyQsrIydO7cGXZ2drC1tWUGnZOT030b7mq1GtHR0YiIiEBYWBiioqLQt29ftolycXGp\nk+sWFBSEHTt2oLy8HO+++y4CAgIMku6zs7PxxRdfYO/evXj//fexcOFCxeuNjY3FrFmzYGVlhe3b\nt+ttAouKijB9+nRUV1fjt99+0/GKqtVqvPnmm8jLy0NwcLDO72/atAlbtmzBuXPn2N+UlZXBy8uL\ncVkaE4QB8pDIz8+Hp6cn1q5dq2NU7NixA6tXr8apU6fQrVs39nlcXBxGjx6N5cuX6+V+p6Wl4eWX\nX4aDgwO2bt2qZ2QUFxdj6dKlOHbsGDZs2IDJkycrDp7IyEisXLkSycnJ+OCDDxAQEGBw0JaWlmL/\n/v3Yvn07UlJS4O/vD39/f3h5edWZQ5+amoq//voLERERiIiIgEajgZeXFwYNGsSY/vXNjpFDrVbj\n1q1bLHZfUFDACI4lJSUoLi5GaWkpysrKUF5ejoqKCp3YNJ9VQUENEjkXpHXr1mySpRMvJbi2b9+e\nTc6U32BlZYWOHTs+tvz52tpaZGVlIS0tjYUCeAODCqTRxYxf2Hr06PHAfBuBRwdCCPLy8pCSksJ2\n8byxWFxczATuaPike/furHXo0OGxGYoVFRXIz89Hfn4+CgsLUVBQwIzsO3fuoKSkhI2tsrIyVFZW\nory8XCdrqaamBjU1NczoAHSzluQckNatWzODpm3btmwTIedaPQw5mBCCtLQ0lnUUGRmJ2NhYODo6\nYsiQIfDz88PQoUPr5PWUlZUhODgYe/bswalTpzB+/Hi89dZbGDp0qMHrSklJQWBgIPbu3Yu3334b\nixcvVgyHl5aWYvXq1fj555+xdu1azJw5U6+fL168iNdeew0TJ07EmjVrdLhfKpUK/v7+aNq0Kfbt\n26eTBbR792589NFHOHPmDPOWaLVavPzyy7C0tMTWrVsb3eZDGCCPAFeuXMHIkSP1wi5ff/01Nm7c\niJMnT+rE/m7cuIExY8bgX//6F9atW6cTaqisrMSiRYtw7Ngx7Nq1S7E0/alTpzBv3jyYm5sjMDAQ\nHh4eitd17tw5fPnllzh37hxmzZqFOXPmKIp08de1Z88e7N+/H4WFhZgwYQLGjx8PPz+/OtPdCCFI\nT09HZGQkoqKiEBMTg8uXL8PS0pKx+imhrlevXvVKn3sWQQhBUVER4xzQXSofusnNzcVzzz0HW1tb\n5k6nZebp7rmxhacIIVCr1VCpVIysSHe+lZWVbPGqqqpCTU2NTuotNRRpo5AkCZIk6RAbaUoun5bb\nqlUrllVDDck2bdrA1NQUpqamje5eAXeNAMrBSUlJYVlf1OCsrq5mKryUGEuJsjSk8k8Nl1Hv6fXr\n13H16lVcvXqVkXdbt24Nd3d3eHh4wNvbG56envUKhd26dQtHjx7FoUOHcOrUKfj6+sLf3x+TJk0y\nmP1CCEFERAS++eYbREREYNasWfjf//1fRZE/jUaDbdu2YeXKlRg1ahS+/PJLPQNFo9FgzZo12LRp\nE7799ltMnjxZ5/uMjAyMHz8e7u7u+M9//qNjmFCSakhIiE52y6JFixAdHY2QkJBGw/vgIQyQR4Q/\n//wTb7zxhp6S6ebNm7Fu3Tr88ccf6N27N/u8uLgYU6ZMQdOmTbF79249ZvvRo0cxa9YsTJ48GZ99\n9pneINBoNNixYwdWrFgBHx8frFy5UkeDhEdSUhK+/fZb7N69Gz4+PnjrrbcwZswYo1kVycnJOHjw\nIIKDg3H58mUMHjwYI0aMwPDhw+Hq6lqvHYpGo8GNGzdw5coVJCQk4OrVq/j7779x8+ZNndg5XWT5\neHVj0bKoLyoqKlgGAXUn0+wdPvvi1q1baN26Ncu8oI0uMra2tujSpcsT0T6pra1lGSS00bTkoqIi\npjxLw1M0O4JmSBBCWEo0DYuZmJigdevWaNWqlZ4Lv0WLFmjWrBkzMKixQUNmAJhRQrOa+PCZWq1m\nRk1lZaVOem5FRQUzhFq2bMl23rRR3RC6E6fZTx06dICFhQVLRTUzM3siu8bS0lKddFmajZSRkYGs\nrCxkZ2fDxMSEhQBpNhJtNCuJpq0/SbXL+wUhBCUlJSzzit4Hng+i1WoZebtPnz4sY6wupWYKlUqF\ns2fPIjQ0FCEhIcjIyMBLL72EcePGYcyYMUa9JHl5edi9eze2b98OQgjmzZuHN954Q9HzSNWrP/nk\nE3Tq1AmBgYGK5TKuXLmCWbNmwczMDD/99BO6dOmi831ERASmTZuGhQsXYuHChTrPJE1kCA0N1SGp\nfvHFF9i9ezdOnz79WIntDwNhgDxC/Prrr3jvvfcQGhqqYwzs2rULixcvxq+//qrj0aitrcXHH3+M\nvXv3IigoSM/bUVRUhMWLFyMkJASBgYF45ZVX9CbD8vJyfPvtt1i/fj2GDBmCpUuXGvSIqFQq7N+/\nHzt27EBSUhKmTJmCadOmYeDAgUYNiuLiYpw8eRIhISEICwtDQUEBfHx84OPjAy8vL/Tv3/++hIyo\nLgGNmfMx6+zsbNy6dQsmJiawsrJisWo+Tk1TZk1NTVmMmi5yPAekWbNmbGGTa0tQrQK1Wq24kMk1\nQmjsmo9f8wu1VqtlEz7VnaDaE7TRhaKhRJ+0Wi2Ki4tZ+rKhRg2n0tJStgjTRu85Xajpwk2PfD88\n6lTlRwGtVsuMEb4PaaihpKSE8XyoocX3a1VVFTNGaN/S1qlTJ/aM0j5vqL4lhKCwsJAZtjk5OczY\npcYvNYaLi4thZmam06ft27dn/Ui1dHidFjqmeG0dajjScSXXbOE5VsZ0W/h+oPebPoP5+fnIzc1F\ny5Yt0blzZ8arknsB7zeDLicnB1FRUTh37hxOnz6NhIQE9O/fHyNGjMCIESPg6elp1EhTqVQ4cuQI\n9uzZgzNnzmDChAkICAjAkCFDFK9DrVZj3759WLNmDczMzLB69Wq8+OKLeueWlpbi008/xU8//YQv\nvvgCAQEBOnOxRqPB559/ji1btuCnn37Ciy++yL7TarVYtmwZDhw4gOPHj+vUwNqwYQO2bNmCiIiI\nRyZ9/zggDJBHjKCgIHzwwQcIDg7WsXRDQkIwffp0fPbZZ6yYHcXRo0dZUaBPPvlEb/cfERGBBQsW\nwMzMDOvXr1cs/kTV9zZu3Ag7OzvMnz8fEydONDioaLjll19+QWlpKSZOnIgJEyZg6NChdbrqcnJy\ncPr0aZw9exaRkZG4evUqU+R0c3Njqbbt27ev723TASEExcXFyM3NZQskvxungkZ0MpO7+SkHpKam\nhu2gCSFs8FORMurKb9GiBZtk6cRLJ2E+bs3zQviF2sLCAm3atGmQnTIN4eTl5bHFxtCxoKAApqam\nbJGku2L+SMm9tLhfYwxXPEnwtYfogk6P9Nmkr/Py8tC0aVN2r3lvhNKxoUIo1BCliz01uKgni9ZT\nonwq2qgxTscUNSxqa2uh0WhYuIwQwowRPkwmV66lITGeY8Xr7nTq1Indnwe9N1qtFmlpaTqqwdHR\n0aiursbAgQPh5eUFHx8fDBw4sM4wcH5+Po4dO4aDBw/i5MmTGDx4MKZNm4aJEycaFSX78ccfsWXL\nFjg5OWHx4sWKhkdtbS22bduGVatWYfTo0fjiiy/0QjdJSUkICAhAq1at8PPPP+sYEmVlZZg5cyby\n8vJw8OBBJo9ACMHnn3+O7du34+TJkzr8w8YIYYA8Bhw6dAizZs1CUFAQRo4cyT6/fv06Jk2ahEGD\nBmHz5s06gyw/Px/vvvsu4uPjsXXrVgwdOlTnNzUaDXbu3ImVK1fCw8MDq1at0itaB9xl5v/+++/Y\nvHkzbt68iZkzZ2LmzJno2bOnwetNTEzE77//jsOHDyMxMRF+fn4YOXIkRo4ciZ49e9a5sFZXVyM+\nPh6xsbFM3fHq1aswMzNjOhcODg7o1asX7O3tYWtr+9SFWB4nqqur2e6PHumCpnRs06ZNnQscNS4a\nY9z3WQUhBCqVinkgeJVYpWPz5s11+kp+5DNVLCwshHHIobi4mJVBSE5OxvXr15GYmIjExESYm5uz\nFF03Nzd4eHjUK01XrVYjKioKoaGhOHHiBBITEzF8+HBMmjQJY8eONbih0mg0CAsLw/bt2/HHH3/g\nlVdewbx58xTn59raWvzyyy/45JNP0LVrV6xbtw79+/fXu44NGzZg3bp1WLFiBebNm6fjFYmPj8eU\nKVPg4+ODzZs3M8+jRqPBwoULERYWhhMnTsDa2vp+b2uDQxggjwmnT5/G5MmTsWrVKsyZM4c9/CqV\nCnPnzkVMTAyCgoL06gX8/vvvWLBgAYYOHYq1a9cyCV2KyspKbN26FV9++SXc3d2xdOlSDB48WHFw\nxcfHY8eOHdi9ezccHBwwffp0TJ482aiYWH5+PlM0pbUChg0bBl9fX3h7e8PZ2bleEyGVFKfiSXSi\nSElJQWZmJjp27MgIdpT3IVfVtLCweKpEr2pra1FaWsqydOSu/du3b7N0XtoKCgpQVVXFFhq5a1/u\n4re0tBTG2zMAcq/SrCFDkzdE+fAY9VbRlHS+8VwWmk5ramra6DIfjIF6nOh9oLL/NJWY8kEIIbCz\ns2Pp5o6OjmyzU1/Pq0qlwoULF3Du3DlEREQgKioKDg4ObPPl4+NjMKxICMGVK1ewd+9e7NmzB5aW\nlnjrrbcwdepURb5FVVUVdu3ahS+//BI2NjZYtWoV/Pz89PomNDQU8+fPR/fu3fHtt9/qKGRrtVp8\n9913WLVqFQIDAzFjxgz2XWlpKV5//XWoVCr8/vvvD5x92NAQBshjxI0bNzBhwgTm8aAuP0IIgoKC\nsHDhQsydOxfLli3T2amqVCp8/vnn2Lp1K2bPno0lS5boPVBVVVXYsWMH1q9fD3Nzc8yfPx/+/v6K\ni5NarcaJEycQFBSE48ePw83NDZMmTcL48eONKv4RQpCSkoKTJ0/izJkziIyMRF5eHvr3748BAwYw\nZdOePXve1+5Mo9HoFHWjpDoqt07TbsvKytCuXTs2udKYNQ2LULIjdfEq6RTwsWra+Hg1T26k2RnU\n5VxVVcXCO3JyI3VZ83VIKisrdcI05ubmOuRGumjQIzU62rVr12gWCTlnghI5aRE5PuWZD33RRu8b\n5dbwKZvUfU9d+NSNr5QBQ0GJqXzjM2J4l3+LFi1Y4zNk+EZDbJQgK8+Y4VvLli0bTb/U1tYyrgRv\nwFKDlicKU47SnTt3UFVVpVNqQF6ThzZ6T3iysBLvgzZ+LNHxxGuA8GOJJwjTLCk6dmgIiF4/5dzw\n4Rhag4mStW1tbdG+ffv76puKigod5dSLFy8iJSUFffv2hbe3N4YMGQJfX1+jxkttbS0iIyNZUTtC\nCPz9/TF9+nSD4l6ZmZn47rvv8OOPP2LAgAH48MMP4evrq3fe5cuX8fHHH+P69etYv349JkyYoPP/\nu3nzJv79739DpVJh165dOvpS165dYzVuvv7666fK6ykMkMcMlUqFWbNm4e+//0ZQUJDOg5qdnY25\nc+fixo0b2Lx5M1544QWdv83IyMCqVasQHByM+fPnY968eXoDRKvV4vjx4/jmm28QExODadOmISAg\nAH379lUcoJWVlQgNDcXBgwdx9OhRdOzYEaNGjcLIkSPh6+tbp4ZEYWEhoqOjcfHiRVy6dAmxsbEo\nKCiAs7MzkxPv3bs3HBwcYGdn91CDoba2lpE9+QwMebxazgGhKZ41NTU6ixydLKlBQidTedy6RYsW\nOvVi6ORMJ2tq/NDJnPJD2rRp88Q8NoQQVFVV6WSp0CPf6KQvz2ChrysqKphmA12k+MWK8mPoPaGG\nn5wErJTtQhcyupjRDBjaFzxZmIL2G63rwxOI+UJ1dMGj5EeeWEzJxYayZXjCcXl5OXu+tFot61+e\nC8Rn0vDcIDlBl75+khkoNTU1jPRJF325cUn5HrRCMW3UgOTHEl9jifKqaP81adJEcSzx1YuV6sJQ\nLoiFhQXatm37UEZfSUkJC8nQOkvx8fHIysqCs7MzU0719PSEq6trnfNTRkYG8waHhISga9euGDdu\nHF5++WWDc2x1dTWOHj2K7du349y5c5gxYwbeffddvcrnwN3sl88//xynTp3CsmXL8M477+hcU3V1\nNQIDA7F+/XosXrwYixYtYs8TIQTbtm3DRx99hC+//BIBAQEPfN+eFIQB0gAghGDHjh1YunQpPvro\nIyxYsIB5DAghOHToEN5//324u7tj7dq1Omxm4C5HY82aNThy5AjefvttzJ8/X1HPIzU1FTt37sSu\nXbtgamqK6dOn49VXXzXI/9BqtSxH/MSJE4iJiYGrqyuGDRsGHx8fDBo0qF7pW3fu3GEptn///TdT\nN83MzISNjQ1jrvP1Rbp06QIbG5t/rB6IHNSA4A0HeqSEQdroe/nnABQzVfgFki6YdFfML6zU6BBc\ng7tQq9Vs0eZVPPndOz3KDT7eEDQxMWEGCW3UQ8aHS/jG99nTlEL7OEHJ6XzZA5pBRzPqKisr4eDg\nAAcHB7YZev7559GrV686U9sJIbhx4wbOnTuHU6dOITw8HKWlpRg+fDhGjhyJF1980aCOUm1tLU6f\nPo1ffvkFv/32G1xcXBAQEIDJkyfrZUYRQhAeHo6vvvoKly5dwsKFCzFnzhydzR9dF5YsWQInJyds\n2LBBZ13Izc3FnDlzkJaWhqCgIIMSDI0dwgBpQKSkpODtt99GRUUFvv/+ex2SUmVlJQIDA7FhwwZM\nmTIFH3/8sV4ueFpaGjZu3Ihdu3bBz88Pc+bMwfDhw/V23VqtFufOnUNQUBAOHjwIKysrTJgwAePG\njYO7u7vBXXpFRQUiIyMRERGBM2fO4OLFi7C2toanpydTNnVzc6t3jQu1Wo2MjAwdoaW0tDQmwpWb\nm4vWrVszqXWedKeULsjvRJ/0pEwIQU1NDRPb4rMHeDezvPEhG/kC1qRJE73Fhw/n8Ec+G4e+FtyQ\nxgetVguVSsVCIvxRyZCUGzOlpaVo2bKlohHJe+DouKBGJG3U40A9eK1bt37iBiYhBNXV1TrjgTeu\naQq0XFcnNzcXrVq1go2NDdPPoRpCVA3YysqqXh4UWkGXD8lcuHABbdq0gZeXF3x9fTFs2DA4Ozsb\nnC9VKhVCQkJw5MgRHDlyBN26dcOUKVMwdepUxeyTO3fuICgoCN999x00Gg0WLFiAN998U2fcEkIQ\nFhaG5cuXQ6VSYd26dRg1ahT7XqvVYtu2bVi2bBn+/e9/Y+XKlY0y/b2+EAZIA4N6Qz788EO8+uqr\nWL16tY4IWUFBAdatW4dt27bB398fixYt0vOIlJWVYffu3di6dSvKysrw5ptvYvr06XrnAXf5FufO\nnWODpKSkhJGs/Pz89Iwc+d9eu3YN58+fR2xsLGJjYxEXFwcrKysdZVOa5XK/xbf4dFs+rZGXhqYT\ntTxk0Lx5czah1qVXII9b87FrOR+Ed+krcUJ4d36TJk10Unb5cAVdCPhFQe55kBsaT/NEQsMjPM+D\nb3LOB31N7z/tCyXwAmVyLgg9GuKF0HolTysIISgvL2fy6Hz4jPfGUAO3Lu5ORUUFmjdvrhM2a9Wq\nFePN8PwpPlwmHz9y/ocxPpVS6KtZs2YwNTVlxhPPmbKwsGAcKV6m/UFSlwkhyM7ORlJSEqsqTJVT\nW7ZsyXhsAwYMwIABA4xqZmg0Gly+fBl//fUXQkJCEBUVhYEDB2LcuHGYMGGCYqVbjUaD8PBw/Pzz\nzzh06BBGjBiB2bNnY/jw4TqGklarxR9//IE1a9YgNzcXK1aswNSpU3WMxcjISLz//vuQJAnff/+9\nXvX0pxHCAHlCKCwsxOrVq7F3714sWrQI7733nl5a7saNG/HDDz9gyJAhWLBgAXx9fXUeWkIIoqOj\nsWvXLuzbtw89evSAv78/XnnlFYP53ykpKQgJCUFoaCjCw8PRvn17DBkyBD4+PvD29kavXr2MTthU\n3TQuLo4NaFqZs23btqxwFK1tQTNdOnfu/MgWWBquoJMZneCooVBX3JpCHr+m2iD84qVEaKQT95NQ\nK60L9N7w/Ji6mpxQaohYyt9fpcbX2eENQH4R4w0H2uQLm/z/wxspPCdEvvBRQ4caQXQhbNKkiQ5B\nVU5WpdwVOWGVN255zoucwCqXgKetsT4fvFFASaJ8jRd6lBuPvNFOUR8+Fd0cUEPdxMTkkd0bmk3E\nZ8jQasVUNdXU1JSFZJydneHs7Fwv1dTKykrExsbi7NmzOH36NM6cOQNra2u88MILbAOntOnSarWI\niorC/v378euvv8LKygozZszA1KlT9YrOlZeXY+/evdiwYQNatGiBDz74AP7+/joe3qSkJCxfvhxn\nz57FZ599hhkzZjzVRjUPYYA8YVy/fh3Lly/H6dOnsWjRIr1YoEqlws6dO7F582Y0bdoU77zzDqZP\nn64n3V5TU4OwsDDs27cPhw8fZmSpMWPGYMCAAYpuV61Wi4SEBJw5cwanT59GVFQUSkpK4OHhAXd3\nd7i7u6Nfv37o0aNHnQ+8VqtlZeBpAa6bN28iPT0dGRkZyMnJQbt27XRko+nOhu505Gqnz8ogk0Or\n1TIjQR6+4cmQ/Gv+M6X3PJmwRYsWOl4Z+cIpXzTlC61cOp33LvFeJqo4Sw21xthf1FjhF1de/ZY3\nruhCzHu65I0nbPLhN/472hcAdAwSvvHhkfq8lvdnixYtGk2GzqOGWq3WEU6jGT80NZeWOMjJyUF2\ndjaaNGnCQjJ2dnas0c1QXcXngLvGRkJCAgvJREdHIzExEc7Ozhg8eDB8fHzg6+urZ0BQlJaWIjQ0\nFMHBwTh69CgsLS3x6quv4tVXX9UpwUFx6dIlbN++HXv27IG3tzcWLFig5xWh3L+jR4/i/fffx4IF\nCxpMabehIAyQRoK4uDh8/vnnCAsLw+zZszF37lwddyAtfLRt2zYcOXIEL7zwAqZOnYqxY8fquSVp\nutiRI0dw/Phx5OTk4IUXXsALL7wAPz8/ODg4GJy88vLyEB0djZiYGMTExODKlSsoLCzE888/z7Jc\nnJyc4OjoiO7du9ebi6HVapGfn69T4ZaXjKaTDE3HU6lUOmEKPvWWz8gwVGeEdyPzu2/5TlseipGH\nY2hTyrSQN95rwC9a8lTeqqoqtiPkFxalBcrYgkTrrfDfmZiYPPEYv8BdqNVqHYNRKePGkJGpZGDy\noRStVqvjiVEyJPlxYSxDSclrxY8ZftxQGBozfPiSjhf5uJDfB5qFRbkvNTU1MDc316vLw2vj0E1M\n586d7yv0W1ZWppMlQ0My6enpcHR0hJubm87myxCvqqqqChcuXMDJkycRFhaG2NhYeHt7Y8yYMRg3\nbpyOfgdFeno69u/fjz179qCoqAgzZ87E22+/reOtJoTg7Nmz2LhxI06dOoX58+dj/vz5T42ux/1C\nGCCNDElJSdi0aRP27NmDUaNGYc6cOXr1Bu7cuYPffvsN+/btw4ULF/Diiy/i5ZdfxpgxYxQHY1ZW\nFkJDQ3Hy5EmEh4ejqqqK1XHx8vJCv379jMZWi4uLkZCQwLJcqOpgbm6uTll4GnahlTstLS0feDHU\naDQ6BE0a15anDsol2OXaE7xrXs43oPdUXnWVphNSl7I8LMN7AOSNT0uVu+55z0Nj9BY8KOh95d31\n8hAJnwptiPthjAMCQGchNMQJkfNC+HTfZwk1NTV6nhdDYTRjITS+MrF8vND+o31Fwaffyu89b/zT\nMBfvSeNTck1MTHSk2WlaromJyQN7d2uBTnIAABIlSURBVKqqqphoGa0unJqaylRTS0tLYW9vzzZR\ntJido6Oj0ZTc3NxcnD9/HpGRkTh79iwuXboEZ2dn+Pn5wc/PD0OGDFGcQ2/cuIGDBw/i999/R3Jy\nMiZNmoTXXnsNfn5+Os+kSqXCvn378O2330KlUmH+/PkICAioUxbhaYcwQBop7ty5g507d+L777+H\nWq3GG2+8gddff11POKygoACHDx/GgQMHcPr0abi7u2P06NEYOXIk3NzcFCfejIwMJiwWGRmJv//+\nW6eWS9++feHi4qIX5pGjurqaDW6a6ULLiWdnZ6OoqAhWVlawsbHRkQ2nGS90Z0N3OiIl1zA0Go3e\noiLnaigtOEpHGn7gj0pN7vXhvUFygql80TfE+ZAbD3KPlBIHhB4NGS/8YinnhdAFldYp4Xk+SsYl\n7xlQ4ovIj3IOiTFOibH2rIZTHhZarRalpaU64Rh5uQK+2nRZWRkrYsdnyNCQjI2NjVFjVKvVIjU1\nFXFxcbh8+TIuX76MmJgYVFVVYcCAAfDy8oK3tze8vLwUjQOVSoVTp07hxIkTOHbsGMrKyjBhwgS8\n/PLLGDZsmI6Ro9VqERERgZ9//hkHDx7EkCFDMGfOHIwaNeqZM5gNQRggjRyEEFy4cAG7du3C/v37\n4ejoiMmTJ2PSpEmwtbXVObe8vBzh4eE4fvw4QkJCUFRUhKFDh2Lo0KHw8fGBi4uLYsiE1nKhdVyu\nXLmC+Ph4mJiYsLCLo6MjevXqhV69eqFbt271Cr2o1WompcyHXegEQicTmvECQEcHgYoVycMPvMtZ\nyQthiMUvL/mutNjxC1x9SY5ylzPPMeC5BkohG3noRt6okaHRaHS8K7y3hV/0+O+UXO9yDoecz0GP\nfChLLiSm5LJv7AsoHyLgs52U+pH3DNAibHKDTakf+eqvfL/yn/Hf8d472ld86ESpyY0epT6VG068\nV0I+NuTjQynsUtc4kY8R+ViQ3yt5GIY2ub4KTUVu06YNk6HnwzG8WqqNjQ1sbGzQoUOHei3eKpUK\nKSkpSE5ORlJSEisZce3aNXTo0IHVkunbty/c3d0N1pIpLS1FVFQUTp8+jYiICMTGxsLDwwMjR47E\nmDFj4ObmpvN3Go0GUVFROHDgAH799VdYWFhgxowZmD59+lNRu+VRQxggTxHUajVCQkJw4MABRjQd\nP348xo4dC3d3d71wR0ZGBsLDw1nl2qysLAwYMACenp7w9PRE//790a1bN8WBRQhBZmYmExZLSkpC\ncnIykpOTkZeXx3YYdnZ2LNOla9euTDb5QchSlZWVTAtAXvHWUOiFz37hd/OGXMr8xEn/n/z/X67M\nKXflK2XK8E2+kCst+EpxeSXjgv+8efPmjX6RF3gwaLVaReOE93LJn3O50SP3ZvGGk9zA4j1Z/PiQ\np0nLw2OGxok8BCOXxuefe/o882FJPm2dV5mlGjf3q/mj1WpRWFiIW7duMcGyjIwMpkOUmpqKsrIy\n9OjRg22qnJycmHCZIb6FWq3G33//jejoaFy4cAHnz59HSkoK+vfvD19fXwwZMgSDBw/W84yUlZXh\nr7/+wpEjRxAcHAxLS0u88sormDx5skEJ938KhAHylIKvS3Ds2DHk5eUxkqmfnx8cHR31FqyioiKc\nP38eFy5cwIULFxATE4Oamhq4urrC1dWVEU379OljlDmuVqvZYL558yYb4BkZGaxwVLNmzRhRjBcZ\nk4ddqNhY27ZtBXnyEUCe8WFod8/vVOVhFXkKpqGjnOOhVNuF9yYZ4n3Ud1zL03WN8UGM6YXw9WTk\nRyUtEbmuiNz4lHsZ+Pf/FFf640R1dbVOgUcqVEY9qNSjylcbNjU1ZaEYujmiHDU7OztYW1sbNOjp\n5uvq1au4evUq4uPjERcXh8TERNjZ2cHd3R0DBw7EwIED0bdvXz3uSFVVFc6fP88IqpcuXcKgQYMw\nduxYjB8/XpGg+k+FMECeEWRlZSEsLAxhYWE4efIkKisr4evrCy8vLwwaNAj9+/dXJEnl5uYiLi4O\ncXFxbMBdu3YNpqamcHR0hIODgw7J1M7ODhYWFkZ34zQ3PycnR6fKJ50s6ARCJxQqsmRiYqKneMor\nOvJMf95bIHc7GwvBKIVh+IwYepSz/OUhGZ50KV+sDbn2lbJp5Omh8jBOXU1+PiFEL3yi9FppQZUv\nuEoLtCFdD/61vLaLoXsuJwEbA98n8qakEcKHB+RhAvrekGFFPQM8kdlQPyoZevz7Zs2a6T2bhjRJ\nlBp/vpKxoxRaUQqzyPtObpgZ02ThRcdoXyiFKA0J+fFeGT5DjGr50CJ1fB0ePhyj1WqZAjAvVNah\nQwe2saHZMVSwrC5V4NraWty6dYtphlCSKq9pRDdjLi4ucHV1RZ8+fRTn0JycHJw/fx7nz5/H2bNn\nERsbi969e7PMQ19f3/sWUPunQBggzyjS09Nx5swZREVF4fz587h69Srs7e2Z8p+bmxtcXV0Vqz9S\n9cDExEQkJyfjxo0bbKCmpaWhtraW1XThwy68xkenTp3uS2xIq9XqTDp8wTmawsgLZ/Huat79bIzV\nzwsqGVLflC+K/OIpn7DlO2e5C1opTEMXJPliItfU4EM49Dwlnob8uyctUS/w/4Pck+vnQyFKBqQ8\nXCJ/nuXf8Yu7fMHn38uNKToWlDxXvOFmKDOJN0qUQpRKIRh51phczI8vcEhDMbTRzUjr1q3vK/xY\nXl6upxVCwzFUsCwnJwcdO3Zkmyp7e3v07NkTDg4OcHJyMigwlp6ejitXruDy5cu4dOkSoqOjUV1d\nDU9PTwwcOJBlFpqZmT3k0/PPgDBA/iGorq5GQkICYmJi2OBJSEiAmZkZk1OnqWkODg7o0qWLwZBI\nSUkJMjIykJmZiczMTDbAb926hZycHOTm5qKwsBBmZmaKImPyGi/yUuFmZmZPVUnpxgQ+JVZJDr2u\no7E0WqVQi3w3LPdKyF8rqWneTwiGHuU7dKUUXWNhGUOpu0rZPHV5gpRCN/S3BO4fhBBUVFToeUL4\nOjnUeyoXKysoKAAhBJaWlrC2toa1tTUjqNIimF27dkW3bt0MzjEVFRVISUlBUlISkxy4du0aEhMT\n0a5dO7i6uqJfv37o168fPDw8YGtrK/hZDwhhgPyDQQhBRkYGY3/TAZeUlITbt2/rpLDxRFNaydaY\nkaDValFUVMQmBRp2KSoqYvVdaFEuvs4LnXQA6AhtGQu/8CEYJRe0sRAMPVIoCZTR9/IF11jqp1L2\njCGjQIl/YYiTUZ9zJUlC8+bN2Y6U350aCqUo3SdDrnolKXW50Juh10oufv6+G3tWDfWLsRRdOR9F\nHp4xZGAZ60OlsJuSt4F6yZTSfg2Fverz2lhoxViTc2KM9Y2x+16fEIyhbBh5Cjkv0scLrbVs2VKn\nhhIlpvLVhNu3b8+4ZHSj06lTJ6PaGYQQlJWVMW8I9YhQPltqaiqKiorQvXt3thmrD0FV4MHwWAwQ\nSZImA1gFoDeAAYSQWAPnvQRgI4AmALYRQtYa+U1hgDQgKisrkZqaygYl9XhQomlubi7atWvHdhm8\nxgetaEvJph06dEC7du3ua5egVqv1CmkZyn7hXdbyCbCuEIxcYIkelSZkpQwZYztnpR00XUzkO2fe\nYKhrceLPVfo7sfN+8qDPltxINGRA1mWIKoVS6HdyI8lQ4zVTDBGDlbJelDxPdYVg5Noq8ro7csE+\nXpjsftV8a2pqWCo/7wmhWiFUAoCGZACgS5cu6Ny5sw5BlTZj3l+BR4vHZYA4AtAC2ArgAyUDRJKk\nJgCSAAwHcAvARQCvEUISDfymMEAaEbRaLW7fvo3s7GzGPs/NzdXT+KBej/LycraDkZcWp2qISiXE\n5RLThvQPnvZFt66dd30XGUPnKYVT5GmXcsKt0udKngb+O36HDBj3WDwoDHlQjGXI8OGY+oRn5F4e\nY9k0SsqrdXkjDJ2r9F7upXvaQA0ffrPAa+DwJQt4Twgv1a4UjikpKUFJSQkqKyuZN4RW0aXEVCWt\nEMHPaDwwZIA8FJONEHL93o8bGzWeAJIJIen3zv0FwAQAigaIQONCkyZNWHptfVBbW8tCLnQCkYdd\nysrKUFhYqFf3oqKiQkeYS4l8qqTPUR+hpbqY/xSGuAyGuBDG+BOGdqc8sVVpQXqYhU2+SPLv5d4c\n/j3/mZKSqdJ9bNKkiY5uiaGslwdZVA1xSAw1ObFSiaciJ2HKDTP+s/r0aX2NxPoYmbW1tezZMBZa\nUTKO5H3H9xftB7koHx+C5O+tobBWfUMwTZo00SOj8no3vC6IvDaStbU1HBwcWE0oKtlOtUJMTU2f\nagNNQB8NQaXvDCCTe5+Fu0aJwDOIZs2asR3KowZdIO4nBCMPxRhj/lPIjRWlhdgYb8JYqOZp3+UK\nPD7Q51Wp1cfglRtb9DeVvFU85KFH/rm/nxAMDRMKCNQXdRogkiSFALDiPwJAACwjhBx5XBcmICCH\nJEls0hMQeNYgnm+BfxrqfNIJISMf8t/IBtCNe9/l3mcGsWrVKvZ62LBhGDZs2ENegoCAgICAgEBD\nIDw8HOHh4XWe90jScCVJOom7JNQYhe+aAriOuyTUHAAXAEwlhFwz8FuChCogICAgIPCMwBAJ9aFS\nCiRJmihJUiaAQQCCJUk6fu9za0mSggGAEKIBMA/ACQBXAfxiyPgQEBAQEBAQ+GdACJEJCAgICAgI\nPDY8Fg+IgICAgICAgMCDQBggAgICAgICAg0OYYAICAgICAgINDiEASIgICAgICDQ4BAGiICAgICA\ngECDQxggAgICAgICAg0OYYAICAgICAgINDj+UQZIfaRhBRo/RD8+OxB9+WxA9OOzg4bsS2GACDx1\nEP347ED05bMB0Y/PDoQBIiAgICAgIPBMQxggAgICAgICAg2ORlkL5klfg4CAgICAgMCjg1ItmEZn\ngAgICAgICAg8+xAhGAEBAQEBAYEGhzBABAQEBAQEBBocz6wBIknSZEmSEiRJ0kiS1N/IeS9JkpQo\nSVKSJElLG/IaBeoHSZLaS5J0QpKk65Ik/SlJUjsD56VJknRFkqRLkiRdaOjrFFBGfcaYJEmbJElK\nliTpsiRJbg19jQL1Q119KUnSUEmSSiRJir3X/u9JXKeAcUiStE2SpDxJkuKMnPPYx+Qza4AAiAcw\nCUCEoRMkSWoCYDOAUQD6AJgqSZJTw1yewH3gQwChhBBHAGEAPjJwnhbAMEJIP0KIZ4NdnYBB1GeM\nSZI0GoA9IaQXgNkA/tPgFypQJ+5jvjxFCOl/r/1/DXqRAvXFDtztR0U01Jh8Zg0QQsh1QkgyAD3m\nLQdPAMmEkHRCSA2AXwBMaJALFLgfTADw073XPwGYaOA8Cc/wM/2Uoj5jbAKAXQBACDkPoJ0kSVYN\ne5kC9UB950tjc65AIwAh5AyAYiOnNMiY/KdP1p0BZHLvs+59JtC4YEkIyQMAQkguAEsD5xEAIZIk\nXZQkaVaDXZ2AMdRnjMnPyVY4R+DJo77zpdc9t/1RSZKcG+bSBB4xGmRMNnvUP9iQkCQpBABvlUm4\nuwgtI4QceTJXJfAgMNKXSjFkQ7njgwkhOZIkdcJdQ+TaPUtfQECgYRADoBshpOKeG/+/ABye8DUJ\nNFI81QYIIWTkQ/5ENoBu3Psu9z4TaGAY68t7ZCkrQkieJEnPAcg38Bs5944FkiQdxF2XsTBAnizq\nM8ayAXSt4xyBJ486+5IQouJeH5ckaYskSRaEkKIGukaBR4MGGZP/lBCMoZjkRQA9JUmylSSpBYDX\nABxuuMsSqCcOA5h57/WbAA7JT5AkyUSSJNN7r9sAeBFAQkNdoIBB1GeMHQbwBgBIkjQIQAkNuQk0\nKtTZlzxPQJIkT9wVuxTGR+OEBMNrY4OMyafaA2IMkiRNBPANgI4AgiVJukwIGS1JkjWAHwgh/yKE\naCRJmgfgBO4aY9sIIdee4GULKGMtgP2SJL0FIB3AFADg+xJ3wzcH70n5NwMQRAg58aQuWOAuDI0x\nSZJm3/2afE8IOSZJ0hhJkm4AKAcQ8CSvWUAZ9elLAJMlSZoLoAZAJQD/J3fFAoYgSdIeAMMAdJAk\nKQPASgAt0MBjUkixCwgICAgICDQ4/ikhGAEBAQEBAYFGBGGACAgICAgICDQ4hAEiICAgICAg0OAQ\nBoiAgICAgIBAg0MYIAICAgICAgINDmGACAgICAgICDQ4hAEiICAgICAg0OAQBoiAgICAgIBAg+P/\nAfKnN7LAA2m7AAAAAElFTkSuQmCC\n",
      "text/plain": [
       "<matplotlib.figure.Figure at 0x1273e6d90>"
      ]
     },
     "metadata": {},
     "output_type": "display_data"
    }
   ],
>>>>>>> 44ec62fb
   "source": [
    "#! skip\n",
    "# skip this during testing, but leave it for demo purposes\n",
    "from toy_plot_helpers import ToyPlot\n",
    "xval = paths.FunctionCV(\"xval\", lambda snap : snap.xyz[0][0])\n",
    "yval = paths.FunctionCV(\"yval\", lambda snap : snap.xyz[0][1])\n",
    "mstis_calc.live_visualization = paths.LiveVisualization(mstis, xval, yval, [-1.0, 1.0], [-1.0, 1.0])\n",
    "background = ToyPlot()\n",
    "background.contour_range = np.arange(-1.5, 1.0, 0.1)\n",
    "background.add_pes(engine.pes)\n",
    "mstis_calc.live_visualization.background = background.plot()\n",
    "mstis_calc.visualize_frequency = 1 # increasing this number speeds things up, but isn't as pretty"
   ]
  },
  {
   "cell_type": "markdown",
   "metadata": {},
   "source": [
    "Now everything is ready: let's run the simulation!"
   ]
  },
  {
   "cell_type": "code",
<<<<<<< HEAD
   "execution_count": null,
=======
   "execution_count": 35,
   "metadata": {
    "collapsed": true
   },
   "outputs": [],
   "source": [
    "mstis_calc.run_until(400)"
   ]
  },
  {
   "cell_type": "code",
   "execution_count": 36,
>>>>>>> 44ec62fb
   "metadata": {
    "collapsed": false
   },
   "outputs": [],
   "source": [
    "n_steps = int(mstis_calc.move_scheme.n_steps_for_trials(mstis_calc.move_scheme.movers['shooting'][0], 1000))\n",
    "print n_steps"
   ]
  },
  {
   "cell_type": "code",
   "execution_count": null,
   "metadata": {
    "collapsed": false
   },
   "outputs": [],
   "source": [
    "#! skip\n",
    "mstis_calc.run_until(n_steps)"
   ]
  },
  {
   "cell_type": "code",
   "execution_count": null,
<<<<<<< HEAD
   "metadata": {
    "collapsed": false
   },
   "outputs": [],
=======
   "metadata": {
    "collapsed": false
   },
   "outputs": [],
   "source": [
    "mstis_calc.run(100)"
   ]
  },
  {
   "cell_type": "code",
   "execution_count": null,
   "metadata": {
    "collapsed": false
   },
   "outputs": [
    {
     "data": {
      "text/plain": [
       "28662"
      ]
     },
     "execution_count": 39,
     "metadata": {},
     "output_type": "execute_result"
    }
   ],
>>>>>>> 44ec62fb
   "source": [
    "len(storage.snapshots)"
   ]
  },
  {
   "cell_type": "code",
<<<<<<< HEAD
   "execution_count": null,
=======
   "execution_count": 40,
>>>>>>> 44ec62fb
   "metadata": {
    "collapsed": true
   },
   "outputs": [],
   "source": [
    "storage.close()"
   ]
  },
  {
   "cell_type": "code",
   "execution_count": null,
   "metadata": {
    "collapsed": true
   },
   "outputs": [],
   "source": [
    "# commented out during development, so we can \"run all\" and then do more\n",
    "#storage.close()"
   ]
  }
 ],
 "metadata": {
  "kernelspec": {
   "display_name": "Python 2",
   "language": "python",
   "name": "python2"
  },
  "language_info": {
   "codemirror_mode": {
    "name": "ipython",
    "version": 2
   },
   "file_extension": ".py",
   "mimetype": "text/x-python",
   "name": "python",
   "nbconvert_exporter": "python",
   "pygments_lexer": "ipython2",
   "version": "2.7.12"
  }
 },
 "nbformat": 4,
 "nbformat_minor": 0
}<|MERGE_RESOLUTION|>--- conflicted
+++ resolved
@@ -17,7 +17,7 @@
   },
   {
    "cell_type": "code",
-   "execution_count": null,
+   "execution_count": 1,
    "metadata": {
     "collapsed": false
    },
@@ -39,7 +39,7 @@
   },
   {
    "cell_type": "code",
-   "execution_count": null,
+   "execution_count": 2,
    "metadata": {
     "collapsed": false
    },
@@ -57,13 +57,10 @@
   },
   {
    "cell_type": "code",
-   "execution_count": null,
-   "metadata": {
-    "collapsed": false
-   },
-<<<<<<< HEAD
-   "outputs": [],
-=======
+   "execution_count": 3,
+   "metadata": {
+    "collapsed": false
+   },
    "outputs": [
     {
      "name": "stdout",
@@ -78,7 +75,6 @@
      ]
     }
    ],
->>>>>>> 44ec62fb
    "source": [
     "print \"PathMovers:\", len(old_store.pathmovers)\n",
     "print \"Samples:\", len(old_store.samples)\n",
@@ -97,7 +93,7 @@
   },
   {
    "cell_type": "code",
-   "execution_count": null,
+   "execution_count": 4,
    "metadata": {
     "collapsed": false
    },
@@ -108,7 +104,7 @@
   },
   {
    "cell_type": "code",
-   "execution_count": null,
+   "execution_count": 5,
    "metadata": {
     "collapsed": false
    },
@@ -126,7 +122,7 @@
   },
   {
    "cell_type": "code",
-   "execution_count": null,
+   "execution_count": 6,
    "metadata": {
     "collapsed": false
    },
@@ -139,7 +135,7 @@
   },
   {
    "cell_type": "code",
-   "execution_count": null,
+   "execution_count": 7,
    "metadata": {
     "collapsed": false
    },
@@ -152,7 +148,7 @@
   },
   {
    "cell_type": "code",
-   "execution_count": null,
+   "execution_count": 8,
    "metadata": {
     "collapsed": true
    },
@@ -173,7 +169,7 @@
   },
   {
    "cell_type": "code",
-   "execution_count": null,
+   "execution_count": 9,
    "metadata": {
     "collapsed": false
    },
@@ -197,7 +193,7 @@
   },
   {
    "cell_type": "code",
-   "execution_count": null,
+   "execution_count": 10,
    "metadata": {
     "collapsed": false
    },
@@ -237,7 +233,7 @@
   },
   {
    "cell_type": "code",
-   "execution_count": null,
+   "execution_count": 11,
    "metadata": {
     "collapsed": false
    },
@@ -254,7 +250,7 @@
   },
   {
    "cell_type": "code",
-   "execution_count": null,
+   "execution_count": 12,
    "metadata": {
     "collapsed": false
    },
@@ -267,13 +263,10 @@
   },
   {
    "cell_type": "code",
-   "execution_count": null,
-   "metadata": {
-    "collapsed": false
-   },
-<<<<<<< HEAD
-   "outputs": [],
-=======
+   "execution_count": 13,
+   "metadata": {
+    "collapsed": false
+   },
    "outputs": [
     {
      "name": "stdout",
@@ -318,7 +311,6 @@
      ]
     }
    ],
->>>>>>> 44ec62fb
    "source": [
     "for st_idx in range(3):\n",
     "    for s in initial_samples.values()[st_idx]:\n",
@@ -327,7 +319,7 @@
   },
   {
    "cell_type": "code",
-   "execution_count": null,
+   "execution_count": 14,
    "metadata": {
     "collapsed": false
    },
@@ -345,7 +337,7 @@
   },
   {
    "cell_type": "code",
-   "execution_count": null,
+   "execution_count": 15,
    "metadata": {
     "collapsed": false
    },
@@ -366,7 +358,7 @@
   },
   {
    "cell_type": "code",
-   "execution_count": null,
+   "execution_count": 16,
    "metadata": {
     "collapsed": false
    },
@@ -377,7 +369,7 @@
   },
   {
    "cell_type": "code",
-   "execution_count": null,
+   "execution_count": 17,
    "metadata": {
     "collapsed": false
    },
@@ -389,13 +381,10 @@
   },
   {
    "cell_type": "code",
-   "execution_count": null,
-   "metadata": {
-    "collapsed": false
-   },
-<<<<<<< HEAD
-   "outputs": [],
-=======
+   "execution_count": 18,
+   "metadata": {
+    "collapsed": false
+   },
    "outputs": [
     {
      "data": {
@@ -416,7 +405,6 @@
      "output_type": "execute_result"
     }
    ],
->>>>>>> 44ec62fb
    "source": [
     "[samp.ensemble.name for samp in sset.samples]"
    ]
@@ -441,7 +429,7 @@
   },
   {
    "cell_type": "code",
-   "execution_count": null,
+   "execution_count": 19,
    "metadata": {
     "collapsed": false
    },
@@ -461,7 +449,7 @@
   },
   {
    "cell_type": "code",
-   "execution_count": null,
+   "execution_count": 20,
    "metadata": {
     "collapsed": false
    },
@@ -494,7 +482,7 @@
   },
   {
    "cell_type": "code",
-   "execution_count": null,
+   "execution_count": 21,
    "metadata": {
     "collapsed": false
    },
@@ -528,7 +516,7 @@
   },
   {
    "cell_type": "code",
-   "execution_count": null,
+   "execution_count": 22,
    "metadata": {
     "collapsed": false
    },
@@ -546,7 +534,7 @@
   },
   {
    "cell_type": "code",
-   "execution_count": null,
+   "execution_count": 23,
    "metadata": {
     "collapsed": false
    },
@@ -569,7 +557,7 @@
   },
   {
    "cell_type": "code",
-   "execution_count": null,
+   "execution_count": 24,
    "metadata": {
     "collapsed": false
    },
@@ -580,7 +568,7 @@
   },
   {
    "cell_type": "code",
-   "execution_count": null,
+   "execution_count": 25,
    "metadata": {
     "collapsed": false
    },
@@ -595,18 +583,27 @@
   },
   {
    "cell_type": "code",
-   "execution_count": null,
-   "metadata": {
-    "collapsed": false
-   },
-   "outputs": [],
+   "execution_count": 26,
+   "metadata": {
+    "collapsed": false
+   },
+   "outputs": [
+    {
+     "name": "stdout",
+     "output_type": "stream",
+     "text": [
+      "Working on Monte Carlo cycle number 5.\n",
+      "DONE! Completed 5 Monte Carlo cycles.\n"
+     ]
+    }
+   ],
    "source": [
     "equilibration.run(5)"
    ]
   },
   {
    "cell_type": "code",
-   "execution_count": null,
+   "execution_count": 27,
    "metadata": {
     "collapsed": true
    },
@@ -626,7 +623,7 @@
   },
   {
    "cell_type": "code",
-   "execution_count": null,
+   "execution_count": 28,
    "metadata": {
     "collapsed": true
    },
@@ -639,7 +636,7 @@
   },
   {
    "cell_type": "code",
-   "execution_count": null,
+   "execution_count": 29,
    "metadata": {
     "collapsed": false
    },
@@ -650,7 +647,7 @@
   },
   {
    "cell_type": "code",
-   "execution_count": null,
+   "execution_count": 30,
    "metadata": {
     "collapsed": false
    },
@@ -740,13 +737,6 @@
   },
   {
    "cell_type": "code",
-<<<<<<< HEAD
-   "execution_count": null,
-   "metadata": {
-    "collapsed": false
-   },
-   "outputs": [],
-=======
    "execution_count": 34,
    "metadata": {
     "collapsed": false
@@ -763,7 +753,6 @@
      "output_type": "display_data"
     }
    ],
->>>>>>> 44ec62fb
    "source": [
     "#! skip\n",
     "# skip this during testing, but leave it for demo purposes\n",
@@ -787,9 +776,6 @@
   },
   {
    "cell_type": "code",
-<<<<<<< HEAD
-   "execution_count": null,
-=======
    "execution_count": 35,
    "metadata": {
     "collapsed": true
@@ -802,7 +788,6 @@
   {
    "cell_type": "code",
    "execution_count": 36,
->>>>>>> 44ec62fb
    "metadata": {
     "collapsed": false
    },
@@ -827,12 +812,6 @@
   {
    "cell_type": "code",
    "execution_count": null,
-<<<<<<< HEAD
-   "metadata": {
-    "collapsed": false
-   },
-   "outputs": [],
-=======
    "metadata": {
     "collapsed": false
    },
@@ -859,18 +838,13 @@
      "output_type": "execute_result"
     }
    ],
->>>>>>> 44ec62fb
    "source": [
     "len(storage.snapshots)"
    ]
   },
   {
    "cell_type": "code",
-<<<<<<< HEAD
-   "execution_count": null,
-=======
    "execution_count": 40,
->>>>>>> 44ec62fb
    "metadata": {
     "collapsed": true
    },
