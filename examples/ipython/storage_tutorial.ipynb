--- conflicted
+++ resolved
@@ -29,8 +29,7 @@
    },
    "outputs": [],
    "source": [
-    "import openpathsampling as paths\n",
-    "from openpathsampling.storage import Storage"
+    "import openpathsampling as paths"
    ]
   },
   {
@@ -95,11 +94,7 @@
      "name": "stdout",
      "output_type": "stream",
      "text": [
-<<<<<<< HEAD
-      "['trajectory', 'snapshot', 'configuration', 'momentum', 'sample', 'sampleset', 'pathmovechange', 'mcstep', 'collectivevariable', 'pathmover', 'details', 'shootingpoint', 'shootingpointselector', 'dynamicsengine', 'pathsimulator', 'transition', 'transitionnetwork', 'movescheme', 'volume', 'ensemble']\n"
-=======
       "['transitions', 'pathmovechanges', 'engines', 'shootingpoints', 'topologies', 'pathsimulators', 'trajectories', 'cvs', 'snapshots', 'pathmovers', 'schemes', 'steps', 'details', 'samples', 'shootingpointselectors', 'volumes', 'momenta', 'samplesets', 'networks', 'ensembles', 'configurations']\n"
->>>>>>> b8ab9b7a
      ]
     }
    ],
@@ -209,11 +204,7 @@
      "name": "stdout",
      "output_type": "stream",
      "text": [
-<<<<<<< HEAD
-      "We have 636 snapshots in our storage\n"
-=======
       "We have 402 snapshots in our storage\n"
->>>>>>> b8ab9b7a
      ]
     }
    ],
@@ -253,11 +244,7 @@
      "name": "stdout",
      "output_type": "stream",
      "text": [
-<<<<<<< HEAD
-      "[<Sample @ 0x1060f53d0>, <Sample @ 0x112b631d0>]\n"
-=======
       "[<Sample @ 0x10efebed0>, <Sample @ 0x112bcc950>]\n"
->>>>>>> b8ab9b7a
      ]
     }
    ],
@@ -309,11 +296,7 @@
      "name": "stdout",
      "output_type": "stream",
      "text": [
-<<<<<<< HEAD
-      "[<openpathsampling.ensemble.TISEnsemble object at 0x112b99e90>, <openpathsampling.ensemble.IntersectionEnsemble object at 0x112b99e50>, <openpathsampling.ensemble.TISEnsemble object at 0x112a1c050>]\n"
-=======
       "[<openpathsampling.ensemble.TISEnsemble object at 0x112cb5c50>, <openpathsampling.ensemble.IntersectionEnsemble object at 0x112bccf50>, <openpathsampling.ensemble.AllInXEnsemble object at 0x112bcc7d0>]\n"
->>>>>>> b8ab9b7a
      ]
     }
    ],
@@ -431,22 +414,11 @@
    },
    "outputs": [
     {
-<<<<<<< HEAD
-     "data": {
-      "text/plain": [
-       "u'{\"_cls\": \"UnionVolume\", \"_dict\": {\"volume1\": {\"_idx\": 4, \"_cls\": \"CVRangeVolumePeriodic\"}, \"volume2\": {\"_idx\": 5, \"_cls\": \"CVRangeVolumePeriodic\"}}}'"
-      ]
-     },
-     "execution_count": 12,
-     "metadata": {},
-     "output_type": "execute_result"
-=======
      "name": "stdout",
      "output_type": "stream",
      "text": [
       "{\"_cls\": \"CVRangeVolumePeriodic\", \"_dict\": {\"period_min\": -3.14159, \"collectivevariable\": {\"_obj\": \"cvs\", \"_idx\": 0}, \"lambda_max\": -0.43633194444444445, \"lambda_min\": -2.181659722222222, \"period_max\": 3.14159}}\n"
      ]
->>>>>>> b8ab9b7a
     }
    ],
    "source": [
@@ -479,11 +451,7 @@
      "name": "stdout",
      "output_type": "stream",
      "text": [
-<<<<<<< HEAD
-      "[u'Interface 0', '[IntersectionEnsemble]', '[LengthEnsemble]', '[AllInXEnsemble]', '[IntersectionEnsemble]', '[PartOutXEnsemble]', '[AllOutXEnsemble]', '[IntersectionEnsemble]', '[LengthEnsemble]', '[AllInXEnsemble]', u'Interface 1', '[IntersectionEnsemble]', '[LengthEnsemble]', '[AllInXEnsemble]', '[IntersectionEnsemble]', '[PartOutXEnsemble]', '[AllOutXEnsemble]', '[IntersectionEnsemble]', '[LengthEnsemble]', '[AllInXEnsemble]', u'Interface 2', '[IntersectionEnsemble]', '[LengthEnsemble]', '[AllInXEnsemble]', '[IntersectionEnsemble]', '[PartOutXEnsemble]', '[AllOutXEnsemble]', '[IntersectionEnsemble]', '[LengthEnsemble]', '[AllInXEnsemble]', u'Interface 3', '[IntersectionEnsemble]', '[LengthEnsemble]', '[AllInXEnsemble]', '[IntersectionEnsemble]', '[PartOutXEnsemble]', '[AllOutXEnsemble]', '[IntersectionEnsemble]', '[LengthEnsemble]', '[AllInXEnsemble]', u'Interface 4', '[IntersectionEnsemble]', '[LengthEnsemble]', '[AllInXEnsemble]', '[IntersectionEnsemble]', '[PartOutXEnsemble]', '[AllOutXEnsemble]', '[IntersectionEnsemble]', '[LengthEnsemble]', '[AllInXEnsemble]', u'Interface 5', '[IntersectionEnsemble]', '[LengthEnsemble]', '[AllInXEnsemble]', '[IntersectionEnsemble]', '[PartOutXEnsemble]', '[AllOutXEnsemble]', '[IntersectionEnsemble]', '[LengthEnsemble]', '[AllInXEnsemble]', u'Interface 6', '[IntersectionEnsemble]', '[LengthEnsemble]', '[AllInXEnsemble]', '[IntersectionEnsemble]', '[PartOutXEnsemble]', '[AllOutXEnsemble]', '[IntersectionEnsemble]', '[LengthEnsemble]', '[AllInXEnsemble]', u'Interface 0', '[IntersectionEnsemble]', '[LengthEnsemble]', '[AllInXEnsemble]', '[IntersectionEnsemble]', '[PartOutXEnsemble]', '[AllOutXEnsemble]', '[IntersectionEnsemble]', '[LengthEnsemble]', '[AllInXEnsemble]', u'Interface 1', '[IntersectionEnsemble]', '[LengthEnsemble]', '[AllInXEnsemble]', '[IntersectionEnsemble]', '[PartOutXEnsemble]', '[AllOutXEnsemble]', '[IntersectionEnsemble]', '[LengthEnsemble]', '[AllInXEnsemble]', u'Interface 2', '[IntersectionEnsemble]', '[LengthEnsemble]', '[AllInXEnsemble]', '[IntersectionEnsemble]', '[PartOutXEnsemble]', '[AllOutXEnsemble]', '[IntersectionEnsemble]', '[LengthEnsemble]', '[AllInXEnsemble]', u'Interface 3', '[IntersectionEnsemble]', '[LengthEnsemble]', '[AllInXEnsemble]', '[IntersectionEnsemble]', '[PartOutXEnsemble]', '[AllOutXEnsemble]', '[IntersectionEnsemble]', '[LengthEnsemble]', '[AllInXEnsemble]', u'Interface 4', '[IntersectionEnsemble]', '[LengthEnsemble]', '[AllInXEnsemble]', '[IntersectionEnsemble]', '[PartOutXEnsemble]', '[AllOutXEnsemble]', '[IntersectionEnsemble]', '[LengthEnsemble]', '[AllInXEnsemble]', u'Interface 5', '[IntersectionEnsemble]', '[LengthEnsemble]', '[AllInXEnsemble]', '[IntersectionEnsemble]', '[PartOutXEnsemble]', '[AllOutXEnsemble]', '[IntersectionEnsemble]', '[LengthEnsemble]', '[AllInXEnsemble]', u'Interface 6', '[IntersectionEnsemble]', '[LengthEnsemble]', '[AllInXEnsemble]', '[IntersectionEnsemble]', '[PartOutXEnsemble]', '[AllOutXEnsemble]', '[IntersectionEnsemble]', '[LengthEnsemble]', '[AllInXEnsemble]']\n"
-=======
       "[u'Interface 0', '[IntersectionEnsemble]', '[LengthEnsemble]', '[AllInXEnsemble]', '[IntersectionEnsemble]', '[PartOutXEnsemble]', '[AllOutXEnsemble]', '[IntersectionEnsemble]', '[LengthEnsemble]', '[AllInXEnsemble]', u'Interface 1', '[IntersectionEnsemble]', '[LengthEnsemble]', '[AllInXEnsemble]', '[IntersectionEnsemble]', '[PartOutXEnsemble]', '[AllOutXEnsemble]', '[IntersectionEnsemble]', '[LengthEnsemble]', '[AllInXEnsemble]', u'Interface 2', '[IntersectionEnsemble]', '[LengthEnsemble]', '[AllInXEnsemble]', '[IntersectionEnsemble]', '[PartOutXEnsemble]', '[AllOutXEnsemble]', '[IntersectionEnsemble]', '[LengthEnsemble]', '[AllInXEnsemble]', u'Interface 3', '[IntersectionEnsemble]', '[LengthEnsemble]', '[AllInXEnsemble]', '[IntersectionEnsemble]', '[PartOutXEnsemble]', '[AllOutXEnsemble]', '[IntersectionEnsemble]', '[LengthEnsemble]', '[AllInXEnsemble]', u'Interface 4', '[IntersectionEnsemble]', '[LengthEnsemble]', '[AllInXEnsemble]', '[IntersectionEnsemble]', '[PartOutXEnsemble]', '[AllOutXEnsemble]', '[IntersectionEnsemble]', '[LengthEnsemble]', '[AllInXEnsemble]', u'Interface 5', '[IntersectionEnsemble]', '[LengthEnsemble]', '[AllInXEnsemble]', '[IntersectionEnsemble]', '[PartOutXEnsemble]', '[AllOutXEnsemble]', '[IntersectionEnsemble]', '[LengthEnsemble]', '[AllInXEnsemble]', u'Interface 6', '[IntersectionEnsemble]', '[LengthEnsemble]', '[AllInXEnsemble]', '[IntersectionEnsemble]', '[PartOutXEnsemble]', '[AllOutXEnsemble]', '[IntersectionEnsemble]', '[LengthEnsemble]', '[AllInXEnsemble]']\n"
->>>>>>> b8ab9b7a
      ]
     }
    ],
@@ -524,11 +492,7 @@
      "name": "stdout",
      "output_type": "stream",
      "text": [
-<<<<<<< HEAD
-      "We found 318 reversed snapshots among 636 total ones\n"
-=======
       "We found 201 reversed snapshots among 402 total ones\n"
->>>>>>> b8ab9b7a
      ]
     }
    ],
@@ -557,11 +521,7 @@
      "name": "stdout",
      "output_type": "stream",
      "text": [
-<<<<<<< HEAD
-      "<openpathsampling.sample.SampleSet object at 0x112a1c510>\n"
-=======
       "<openpathsampling.sample.SampleSet object at 0x112bcc250>\n"
->>>>>>> b8ab9b7a
      ]
     }
    ],
@@ -580,11 +540,7 @@
      "name": "stdout",
      "output_type": "stream",
      "text": [
-<<<<<<< HEAD
-      "7\n"
-=======
       "9\n"
->>>>>>> b8ab9b7a
      ]
     }
    ],
@@ -617,13 +573,8 @@
      "name": "stdout",
      "output_type": "stream",
      "text": [
-<<<<<<< HEAD
-      "[17, 16, 16, 16, 16, 16, 16]\n",
-      "16.1428571429\n"
-=======
       "[12, 17, 17, 17, 17, 17, 17, 17, 17]\n",
       "16.4444444444\n"
->>>>>>> b8ab9b7a
      ]
     }
    ],
@@ -674,13 +625,8 @@
      "name": "stdout",
      "output_type": "stream",
      "text": [
-<<<<<<< HEAD
-      "<generator object <genexpr> at 0x1119d4190>\n",
-      "113.0\n"
-=======
       "<generator object <genexpr> at 0x10f22ccd0>\n",
       "148.0\n"
->>>>>>> b8ab9b7a
      ]
     }
    ],
@@ -714,11 +660,7 @@
      "name": "stdout",
      "output_type": "stream",
      "text": [
-<<<<<<< HEAD
-      "16.1428571429\n"
-=======
       "16.4444444444\n"
->>>>>>> b8ab9b7a
      ]
     }
    ],
@@ -777,22 +719,6 @@
     {
      "data": {
       "text/plain": [
-<<<<<<< HEAD
-       "[<openpathsampling.pathmover.ForwardShootMover at 0x1119e3e50>,\n",
-       " <openpathsampling.pathmover.ForwardShootMover at 0x112a1c990>,\n",
-       " <openpathsampling.pathmover.ForwardShootMover at 0x112a1c750>,\n",
-       " <openpathsampling.pathmover.ForwardShootMover at 0x1119f1150>,\n",
-       " <openpathsampling.pathmover.ForwardShootMover at 0x112bf9f10>,\n",
-       " <openpathsampling.pathmover.ForwardShootMover at 0x112bf9850>,\n",
-       " <openpathsampling.pathmover.ForwardShootMover at 0x112bf9a10>,\n",
-       " <openpathsampling.pathmover.ForwardShootMover at 0x11260da50>,\n",
-       " <openpathsampling.pathmover.ForwardShootMover at 0x112bf9790>,\n",
-       " <openpathsampling.pathmover.ForwardShootMover at 0x11260dc50>,\n",
-       " <openpathsampling.pathmover.ForwardShootMover at 0x112bf9550>,\n",
-       " <openpathsampling.pathmover.ForwardShootMover at 0x11260d850>,\n",
-       " <openpathsampling.pathmover.ForwardShootMover at 0x112bf97d0>,\n",
-       " <openpathsampling.pathmover.ForwardShootMover at 0x11260d210>]"
-=======
        "[<openpathsampling.pathmover.ForwardShootMover at 0x112bccd10>,\n",
        " <openpathsampling.pathmover.ForwardShootMover at 0x10f239c10>,\n",
        " <openpathsampling.pathmover.ForwardShootMover at 0x112c5ced0>,\n",
@@ -800,7 +726,6 @@
        " <openpathsampling.pathmover.ForwardShootMover at 0x10f2396d0>,\n",
        " <openpathsampling.pathmover.ForwardShootMover at 0x10f239750>,\n",
        " <openpathsampling.pathmover.ForwardShootMover at 0x10f237510>]"
->>>>>>> b8ab9b7a
       ]
      },
      "execution_count": 23,
@@ -823,25 +748,6 @@
      "name": "stdout",
      "output_type": "stream",
      "text": [
-<<<<<<< HEAD
-      "Use a 'ForwardShootMover' for ensemble(s) 'Interface 0'\n",
-      "Use a 'ForwardShootMover' for ensemble(s) 'Interface 1'\n",
-      "Use a 'ForwardShootMover' for ensemble(s) 'Interface 2'\n",
-      "Use a 'ForwardShootMover' for ensemble(s) 'Interface 3'\n",
-      "Use a 'ForwardShootMover' for ensemble(s) 'Interface 4'\n",
-      "Use a 'ForwardShootMover' for ensemble(s) 'Interface 5'\n",
-      "Use a 'ForwardShootMover' for ensemble(s) 'Interface 6'\n",
-      "Use a 'ForwardShootMover' for ensemble(s) 'Interface 0'\n",
-      "Use a 'ForwardShootMover' for ensemble(s) 'Interface 1'\n",
-      "Use a 'ForwardShootMover' for ensemble(s) 'Interface 2'\n",
-      "Use a 'ForwardShootMover' for ensemble(s) 'Interface 3'\n",
-      "Use a 'ForwardShootMover' for ensemble(s) 'Interface 4'\n",
-      "Use a 'ForwardShootMover' for ensemble(s) 'Interface 5'\n",
-      "Use a 'ForwardShootMover' for ensemble(s) 'Interface 6'\n"
-     ]
-    }
-   ],
-=======
       "Use a 'ForwardShootMover' for ensemble(s) 'Interface 2'\n"
      ]
     }
@@ -855,10 +761,10 @@
   {
    "cell_type": "markdown",
    "metadata": {},
->>>>>>> b8ab9b7a
-   "source": [
-    "for mover in ff_movers:\n",
-    "    print \"Use a '%s' for ensemble(s) '%s'\" % ( mover.cls, mover.ensemble.name )"
+   "source": [
+    "I use a little trick here, notice that we use a list comprehension inside of a function call, this actually uses the generator expression and passes the resulting iterator to the `.join` function.\n",
+    "\n",
+    "Now to get statistics on acceptances"
    ]
   },
   {
@@ -943,20 +849,11 @@
      "name": "stdout",
      "output_type": "stream",
      "text": [
-<<<<<<< HEAD
-      "BootstrapPromotio :\n",
-      " +- LastAllowed :\n",
-      " |   +- PartialAcceptanceMove : True : 2 samples\n",
-      " |   |   +- OneWayShooting :\n",
-      " |   |   |   +- SampleMove : ForwardShootMover : True : 1 samples [<Sample @ 0x112a1ce50>]\n",
-      " |   |   +- SampleMove : EnsembleHopMover : True : 1 samples [<Sample @ 0x1060f53d0>]\n"
-=======
       "LastAllowed :\n",
       " +- PartialAcceptanceMove : True : 2 samples\n",
       " |   +- OneWayShooting :\n",
       " |   |   +- SampleMove : ForwardShootMover : True : 1 samples [<Sample @ 0x112cb5d90>]\n",
       " |   +- SampleMove : EnsembleHopMover : True : 1 samples [<Sample @ 0x10efebed0>]\n"
->>>>>>> b8ab9b7a
      ]
     }
    ],
