--- conflicted
+++ resolved
@@ -145,12 +145,8 @@
 
     interface0_ensemble = interface_set[0]
     print "start path generation (should not take more than a few minutes)"
-<<<<<<< HEAD
-    total_path = simulator.generate(snapshot,
+    total_path = engine.generate(snapshot,
                                     [first_traj_ensemble.can_append])
-=======
-    total_path = engine.generate(snapshot, [first_traj_ensemble.forward])
->>>>>>> eb1829b1
     print "path generation complete"
     print
     print "Total trajectory length: ", len(total_path)
