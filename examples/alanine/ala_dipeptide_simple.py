"""
This is an example file of what a user might actually need to do to run a
TIS simulation on alanine dipeptide.

@author: David W.H. Swenson
"""
# NOTE: while in development, the goal here is to get something working,
# then to abstract out anything that isn't really necessary. The hope is
# that more of what the user will need to do will be in the __main__ of this
# script

import time
import sys
import os

import numpy as np
import mdtraj as md

sys.path.append(os.path.abspath('../'))
sys.path.append(os.path.abspath('../../'))

# in principle, all of these imports should be simplified once this is a
# package
from openpathsampling.collectivevariable import CV_Function
from openpathsampling.dynamics.openmm.openmm_engine import OpenMMEngine
from openpathsampling.snapshot import Snapshot
from openpathsampling.volume import LambdaVolumePeriodic, VolumeFactory as vf
from openpathsampling.pathmover import PathMoverFactory as mf
from openpathsampling.ensemble import EnsembleFactory as ef
<<<<<<< HEAD
from openpathsampling.ensemble import (LengthEnsemble, SequentialEnsemble, AllOutEnsemble,
                              AllInEnsemble)
=======
from openpathsampling.ensemble import (LengthEnsemble, SequentialEnsemble, AllOutXEnsemble,
                              AllInXEnsemble)
from openpathsampling.pathsimulator import Bootstrapping
>>>>>>> fb738f9c
from openpathsampling.pathmover import PathMover
from openpathsampling.shooting import UniformSelector

import simtk.unit as u

if __name__=="__main__":
    options = {'temperature' : 300.0 * u.kelvin,
               'collision_rate' : 1.0 / u.picoseconds,
               'timestep' : 2.0 * u.femtoseconds,
               'nsteps_per_frame' : 10,
               'n_frames_max' : 5000,
               'start_time' : time.time(),
               'fn_initial_pdb' : "../data/Alanine_solvated.pdb",
               'platform' : 'fastest',
               'solute_indices' : range(22), # TODO: This could be determined automatically !?!?
               'forcefield_solute' : 'amber96.xml',
               'forcefield_solvent' : 'tip3p.xml'
              }

    engine = OpenMMEngine.auto(
        filename="test_simple.nc",
        template='../data/Alanine_solvated.pdb',
        options=options,
        mode='create'
    )

    # set up the initial conditions
    init_pdb = md.load(options['fn_initial_pdb'], frame=0)
    init_pos = init_pdb.xyz[0]
    init_box = init_pdb.unitcell_vectors[0]
    init_vel = np.zeros(init_pos.shape) # NOTE: need ways to assign Boltzmann
    engine.current_snapshot = Snapshot(coordinates=init_pos,
                                       box_vectors=init_box,
                                       velocities=init_vel)

    engine.equilibrate(5)
    snap = engine.current_snapshot
    engine.storage.snapshots.save(snap, 0)
    PathMover.engine = engine

    # this generates an order parameter (callable) object named psi (so if
    # we call `psi(trajectory)` we get a list of the values of psi for each
    # frame in the trajectory). This particular order parameter uses
    # mdtraj's compute_dihedrals function, with the atoms in psi_atoms

    psi_atoms = [6,8,14,16]
    psi = CV_Function("psi", md.compute_dihedrals, trajdatafmt="mdtraj",
                      indices=[psi_atoms])

    # same story for phi, although we won't use that

    phi_atoms = [4,6,8,14]
    phi = CV_Function("phi", md.compute_dihedrals, trajdatafmt="mdtraj",
                      indices=[phi_atoms])

    # save the collectivevariables in the storage
    # since they have no data cache this will only contain their name
    psi.save(storage=engine.storage.collectivevariables)
    phi.save(storage=engine.storage.collectivevariables)

    # now we define our states and our interfaces
    degrees = 180/3.14159 # psi reports in radians; I think in degrees
    stateA = LambdaVolumePeriodic(psi, -120.0/degrees, -30.0/degrees)
    stateB = LambdaVolumePeriodic(psi, 100/degrees, 180/degrees)

    engine.storate.volumes.save(stateA)

    # set up minima and maxima for this transition's interface set
    minima = map((1.0 / degrees).__mul__,
                 [-125, -135, -140, -142.5, -145.0, -147.0, 150.0])
    maxima = map((1.0 / degrees).__mul__,
                 [-25.0, -21.0, -18.5, -17.0, -15.0, -10.0, 0.0])

    volume_set = vf.LambdaVolumePeriodicSet(psi, minima, maxima)
    interface0 = volume_set[0]
    interface_set = ef.TISEnsembleSet(stateA, stateA | stateB, volume_set)
    for no, interface in enumerate(interface_set):
        # Give each interface a name
        interface.name = 'Interface '+str(no)
        # And save all of these
        engine.storage.ensembles.save(interface)

    mover_set = mf.OneWayShootingSet(UniformSelector(), interface_set)

    snapshot = engine.storage.snapshots.load(0)
    
    first_traj_ensemble = SequentialEnsemble([
        AllOutXEnsemble(stateA) | LengthEnsemble(0),
        AllInXEnsemble(stateA),
        (AllOutXEnsemble(stateA) & AllInXEnsemble(interface0)) | LengthEnsemble(0),
        AllInXEnsemble(interface0) | LengthEnsemble(0),
        AllOutXEnsemble(interface0),
        AllOutXEnsemble(stateA) | LengthEnsemble(0),
        AllInXEnsemble(stateA) & LengthEnsemble(1)
    ])

    interface0_ensemble = interface_set[0]
    print "start path generation (should not take more than a few minutes)"
    total_path = engine.generate(snapshot,
                                    [first_traj_ensemble.can_append])
    print "path generation complete"
    print
    print "Total trajectory length: ", len(total_path)
    segments = interface0_ensemble.split(total_path)
    print "Traj in first_traj_ensemble? (should be)", 
    print first_traj_ensemble(total_path)
    print "Traj in TIS ensemble? (probably not)", 
    print interface0_ensemble(total_path)
    print "Number of segments in TIS ensemble: ", len(segments)
    if len(segments):
        print "Length of each segment:"
        for i in range(len(segments)):
            print "  seg[{0}]: {1}".format(i, len(segments[i]))

    print "Full traj: phi psi ",
    print "stateA iface0 stateB ",
    print "can_append "
    for frame in total_path:
        print phi(frame)[0]*degrees, psi(frame)[0]*degrees, 
        print stateA(frame), interface0(frame), stateB(frame),
        print first_traj_ensemble.can_append(
            total_path[slice(0,total_path.index(frame)+1)]
        )

    print
    if len(segments):
        print "Do our segments satisfy the ensemble?",
        for seg in segments:
            print interface0_ensemble(seg),
        print
        print "Segment trajectory: phi psi stateA interface0 stateB"
        for frame in segments[0]:
            print phi(frame)[0]*degrees, psi(frame)[0]*degrees, stateA(frame), interface0(frame), stateB(frame)<|MERGE_RESOLUTION|>--- conflicted
+++ resolved
@@ -27,14 +27,9 @@
 from openpathsampling.volume import LambdaVolumePeriodic, VolumeFactory as vf
 from openpathsampling.pathmover import PathMoverFactory as mf
 from openpathsampling.ensemble import EnsembleFactory as ef
-<<<<<<< HEAD
-from openpathsampling.ensemble import (LengthEnsemble, SequentialEnsemble, AllOutEnsemble,
-                              AllInEnsemble)
-=======
 from openpathsampling.ensemble import (LengthEnsemble, SequentialEnsemble, AllOutXEnsemble,
                               AllInXEnsemble)
 from openpathsampling.pathsimulator import Bootstrapping
->>>>>>> fb738f9c
 from openpathsampling.pathmover import PathMover
 from openpathsampling.shooting import UniformSelector
 
