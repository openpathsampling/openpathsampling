--- conflicted
+++ resolved
@@ -19,7 +19,7 @@
   - conda info --envs
   - source activate test
   - conda install --yes future
-  - conda install --yes jupyter nose nose-timer python-coveralls msmbuilder pyemma ipynbtest
+  - conda install --yes jupyter nose nose-timer python-coveralls msmbuilder pyemma #ipynbtest
   # - conda update --all --yes --use-local
   - source devtools/ci/git_hash.sh
   - source devtools/ci/nosetests.sh
@@ -36,10 +36,7 @@
 
 env:
     - CONDA_PY=2.7
-<<<<<<< HEAD
     - CONDA_PY=3.5
-=======
->>>>>>> 10e6dd3e
     - CONDA_PY=3.6
 
 global:
