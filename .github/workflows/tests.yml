name: "Tests"
on:
  pull_request:
    types: ['opened', 'synchronize', 'reopened', 'ready_for_review']
    branches:
      - master
      - stable
  push:
    branches:
      - master
    tags:
      - "v*"
  schedule:
    - cron: "0 4 * * *"

defaults:
  run:
    shell: bash -l {0}

jobs:
  tests:
    runs-on: ubuntu-latest
    name: "Tests"
    strategy:
      # NOTE: When changing the test matrix:
      # * Update the after_n_builds in codecov.yml to match the number of
      #   builds in the matrix
      # * You may need to create another example run for the notebook tests
      #   (see examples/ipynbtests.sh; examples/prep_example_data.py). This
      #   is because Python internals (usually bytecode, which is saved in
      #   CVs) can differ between minor Python versions.
      matrix:
        CONDA_PY:
<<<<<<< HEAD
          - "3.9"
          - "3.8"
          - "3.7"
=======
          - "3.12"
          - "3.11"
          - "3.10"
>>>>>>> 75ca4e90
        MINIMAL: [""]
        include:
          - CONDA_PY: "3.10"
            MINIMAL: "minimal"

    steps:
      - uses: actions/checkout@v2
        with:
          fetch-depth: 2
      - uses: actions/setup-python@v2
      - uses: conda-incubator/setup-miniconda@v2
        with: 
          auto-update-conda: true
          python-version: ${{ matrix.CONDA_PY }}
          miniforge-variant: Mambaforge
      - name: "Install requirements"
        env:
          MINIMAL: ${{ matrix.MINIMAL }}
          CONDA_PY: ${{ matrix.CONDA_PY }}
        run: |
          if [ -z "$MINIMAL" ] ; then
            source devtools/conda_install_reqs.sh
          else
            # In this case we're actually double-installing (not just
            # installing requirements here). We prefer this to using the
            # conda_install_reqs script so we can test deps coming from PyPI
            python -m pip install -e .[test]
          fi
          python -m pip install autorelease
      - name: "Install"
        run: |
          python -m pip install --no-deps -e .
      - name: "Check installation"
        run: |
          python -c "import openpathsampling; print(openpathsampling.version.full_version)"
      - name: "Versions"
        run: conda list
      - name: "Autorelease check"
        run: python devtools/autorelease_check.py
      #- name: "DEBUG: enable SSH login"
        #uses: mxschmitt/action-tmate@v3
      - name: "Unit Tests"
        env:
          PY_COLORS: "1"
        run: py.test -vv -s --cov --cov-report xml
      - name: "Tests: Experimental"
        if: matrix.MINIMAL == '' && matrix.CONDA_PY != '2.7'
        run: py.test openpathsampling/experimental/ -vv -s
      - uses: codecov/codecov-action@v2
      - name: "Notebook tests"
        if: matrix.MINIMAL == ''
        run: |
          pushd examples/ && ./ipynbtests.sh || exit 1 && popd<|MERGE_RESOLUTION|>--- conflicted
+++ resolved
@@ -31,15 +31,9 @@
       #   CVs) can differ between minor Python versions.
       matrix:
         CONDA_PY:
-<<<<<<< HEAD
-          - "3.9"
-          - "3.8"
-          - "3.7"
-=======
           - "3.12"
           - "3.11"
           - "3.10"
->>>>>>> 75ca4e90
         MINIMAL: [""]
         include:
           - CONDA_PY: "3.10"
