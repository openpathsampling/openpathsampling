--- conflicted
+++ resolved
@@ -31,17 +31,9 @@
       #   CVs) can differ between minor Python versions.
       matrix:
         CONDA_PY:
-<<<<<<< HEAD
-          - 3.9
-          - 3.8
-          - 3.7
-          #- 2.7
-=======
           - "3.9"
           - "3.8"
           - "3.7"
-          - "2.7"
->>>>>>> 91318915
         MINIMAL: [""]
         include:
           - CONDA_PY: "3.7"
