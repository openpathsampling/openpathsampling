--- conflicted
+++ resolved
@@ -17,34 +17,9 @@
 fi
 bash $MINICONDA -b
 
-<<<<<<< HEAD
-echo travis_fold:end:install.conda
-
-## Install conda packages
-
-# This might make the --yes obsolete
-# conda config --set always_yes yes --set changeps1 no
-
-export PATH=$HOME/miniconda2/bin:$PATH
-
-hash -r
-
-echo travis_fold:start:install.lammps
-sudo add-apt-repository ppa:gladky-anton/lammps -y
-sudo apt-get update
-sudo apt-get install lammps-daily
-echo travis_fold:end:install.lammps
-
-conda list
-
-echo travis_fold:start:install.conda.packages
-echo Install conda packages
-
-=======
 export PATH=$HOME/miniconda2/bin:$PATH
 
 # add omnia and update
->>>>>>> 6c79d001
 conda config --add channels http://conda.anaconda.org/omnia
 conda update --yes conda
 
