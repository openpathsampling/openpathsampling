###############################################################
# | CLASS Order Parameter
###############################################################

import mdtraj as md
import openpathsampling as paths
<<<<<<< HEAD
=======
from openpathsampling.todict import restores_as_stub_object
import chainableobjectdict as cod
import collections
>>>>>>> 8d3b08ae


<<<<<<< HEAD
class OrderParameter(FunctionalStorableObjectDict):
=======
@restores_as_stub_object
class OrderParameter(cod.CODWrap):
>>>>>>> 8d3b08ae
    """
    Wrapper for a function that maps a snapshot to a number.

    Parameters
    ----------
    name : string
        A descriptive name of the orderparameter. It is used in the string
        representation.
    dimensions : int
        The number of dimensions of the output order parameter. So far this
        is not used and will be necessary or useful when storage is
        available
    storages : list of ConfigurationStorages()
        contains the list of storages that will be used.

    Attributes
    ----------
    name
    dimensions
    storages

    """

    def __init__(self, name, dimensions=1):
        if type(name) is str and len(name) == 0:
            raise ValueError('name must be a non-empty string')

        self.pre_dict = cod.CODTransform(self._pre_item)
        self.multi_dict = cod.CODExpandMulti()
        self.store_dict = cod.CODMultiStore('collectivevariable', name,
                                            dimensions, self)
        self.cache_dict = cod.NestableObjectDict()
        self.expand_dict = cod.CODUnwrapTuple()
        self.func_dict = cod.CODFunction(None)
        if hasattr(self, '_eval'):
            self.func_dict._eval = self._eval
        else:
            self.func_dict._eval = None

        self.name = name
        super(OrderParameter, self).__init__(
            post=self.func_dict + self.expand_dict + self.store_dict +
                 self.cache_dict + self.multi_dict + self.pre_dict
        )

    def flush_unstorable(self):
        """
        Will remove all snapshots from all caches that a not stored at the time

        This is mainly used to speed up things when it is clear that all the
        snapshots so far used (in orderparameters) that have NOT been saved
        will only be temporary. It does not break anything but if you want to
        save ops for such a snapshot later you have to save the snapshot and then
        call op(snapshot) to get it to storage.

        E.g., When you run a bootstrapping then you create lots of samples and
        compute their orderparameters without ever wanting to save these. The
        problem is that theoretically you could and the storage keeps track of
        all potential orderparameters that could be saved. Since the only way
        to determine which of the cached values can be stored when sync is
        called is to search all cached snapshots we want to avoid doing that
        for snapshots where we know that these will not be saved. This
        function does this, by removing all snapshots from the caches that
        are not yet stored and thus removing the necessity to check them everytime
        you want to sync. Thus the goal is to keep the storage cache small. At best
        empty after each safe.
        """

        self.store_dict.flush_unstorable()
        storable = {key: value for key, value in self.cache_dict.iteritems()
                    if len(key.idx) > 0}
        self.clear()
        self.update(storable)

    def sync(self, store=None, flush_storable=True):
        """
        Sync this orderparameter with attached storages

        Parameters
        ----------
        store : OrderparameterStore or None
            the store to be used, otherwise all underlying storages are synced
        flush_storable : bool
            if `False` the store will be synced and information about
            data that could not be stored are kept in the caches so that they
            can potentially (when the associated snapshots have been stored)
            be synced later. This is safer in the sense that you will not loose
            any computed result, but on the other hand might induce an overhead
            since the list of not yet saved snapshot can be very large and needs
            to be searched EVERYTIME the store is saved. If possible you should
            use `True` (default) here and eventually recompute lost data (which
            is done automatically).
        """
        self.store_dict.update_nod_stores()
        if store is None:
            for storage in self.store_dict.cod_stores:
                self.store_dict.cod_stores[storage].sync(flush_storable)
        else:
            if store.storage in self.store_dict.cod_stores:
                self.store_dict.cod_stores[store.storage].sync(flush_storable)

        storable = {key: value for key, value in self.cache_dict.iteritems()
                    if type(key) is tuple or len(key.idx) > 0}

        self.cache_dict.clear()
        self.cache_dict.update(storable)


    def _pre_item(self, items):
        item_type = self.store_dict._basetype(items)

        if item_type is paths.Snapshot:
            return items
        elif item_type is paths.Trajectory:
            return list(list.__iter__(items))
        elif isinstance(items, collections.Iterable):
            item_sub_type = self.store_dict._basetype(iter(items).next())
            if item_sub_type is paths.Snapshot:
                return items
            else:
                raise KeyError('the orderparameter is only compatible with ' +
                               'snapshots, trajectories or other iteratble of snapshots!')
                return None
        else:
            return None

<<<<<<< HEAD
=======

@restores_as_stub_object
>>>>>>> 8d3b08ae
class OP_RMSD_To_Lambda(OrderParameter):
    """
    Transforms the RMSD from `center` to a value between zero and one.

    Parameters
    ----------
    center : snapshot
        a trajectory snapshot that is used as the point to compute the RMSD to
    lambda_min : float
        rmsd value that corresponds to lambda zero
    max_lambda : float
        rmsd value that corresponds to lambda one
    atom_indices : list of integers (optional)
        a list of integers that is used in the rmsd computation. Usually solvent should be excluded

    Attributes
    ----------
    center : snapshot
        a trajectory snapshot that is used as the point to compute the RMSD to
    lambda_min : float
        rmsd value that corresponds to lambda zero
    max_lambda : float
        rmsd value that corresponds to lambda one
    atom_indices : list of integers (optional)
        a list of integers that is used in the rmsd computation. Usually solvent should be excluded
    metric : msmbuilder.metrics.RMSD
        the RMSD metric object used to compute the RMSD
    _generator : mdtraj.Trajectory prepared by metric.prepare_trajectory
        trajectory object that contains only the center configuration to which the RMSD is computed to
    """

    def __init__(self, name, center, lambda_min, max_lambda, atom_indices=None):
        super(OP_RMSD_To_Lambda, self).__init__(name, dimensions=1)

        self.atom_indices = atom_indices
        self.center = center
        self.min_lambda = lambda_min
        self.max_lambda = max_lambda

        self._generator = paths.Trajectory([center]).subset(
            self.atom_indices).md()
        return

    ################################################################################
    ##  Actual computation of closest point using RMSD
    ################################################################################

    @staticmethod
    def _scale_fnc(mi, ma):
        def scale(x):
            if x < mi:
                return 0.0
            elif x > ma:
                return 1.0
            else:
                return (x - mi) / (ma - mi)

        return scale

    def _eval(self, items):
        trajectory = paths.Trajectory(items)
        ptraj = trajectory.subset(self.atom_indices).md()

        results = md.rmsd(ptraj, self._generator)

        return map(self._scale_fnc(self.min_lambda, self.max_lambda), results)

<<<<<<< HEAD
=======

@restores_as_stub_object
>>>>>>> 8d3b08ae
class OP_Featurizer(OrderParameter):
    """
    An OrderParameter that uses an MSMBuilder3 featurizer as the logic

    Parameters
    ----------
    centers : trajectory
        a trajectory of snapshots that are used as the points to compute the RMSD to
    atom_indices : list of integers (optional)
        a list of integers that is used in the rmsd computation. Usually solvent should be excluded
    metric : msmbuilder.metrics.Metric
        the metric object used to compute the RMSD

    Attributes
    ----------
    centers : trajectory
        a trajectory of snapshots that are used as the points to compute the RMSD to
    atom_indices : list of integers (optional)
        a list of integers that is used in the rmsd computation. Usually solvent should be excluded
    metric : msmbuilder.metrics.RMSD
        the RMSD metric object used to compute the RMSD
    """

    def __init__(self, name, featurizer, atom_indices=None):
        super(OP_Featurizer, self).__init__(name,
                                            dimensions=featurizer.n_features)

        self.atom_indices = atom_indices
        self.featurizer = featurizer

        return

    def _eval(self, items):
        trajectory = paths.Trajectory(items)

        # create an MDtraj trajectory out of it
        ptraj = trajectory.subset(self.atom_indices).md()

        # run the featurizer
        result = self.featurizer.partial_transform(ptraj)

        return result

<<<<<<< HEAD
=======

@restores_as_stub_object
>>>>>>> 8d3b08ae
class OP_MD_Function(OrderParameter):
    """Make `OrderParameter` from `fcn` that takes mdtraj.trajectory as input.

    Examples
    -------
    >>> # To create an order parameter which calculates the dihedral formed
    >>> # by atoms [7,9,15,17] (psi in Ala dipeptide):
    >>> import mdtraj as md
    >>> psi_atoms = [7,9,15,17]
    >>> psi_orderparam = OP_Function("psi", md.compute_dihedrals,
    >>>                              indices=[phi_atoms])
    >>> print psi_orderparam( traj.md() )
    """

    def __init__(self, name, fcn, **kwargs):
        """
        Parameters
        ----------
        name : str
        fcn : function
        kwargs :
            named arguments which should be given to `fcn` (for example, the
            atoms which define a specific distance/angle)

        """
        super(OP_MD_Function, self).__init__(name)
        self.fcn = fcn
        self.kwargs = kwargs
        self.topology = None
        return

    def _eval(self, items, *args):
        trajectory = paths.Trajectory(items)

        if self.topology is None:
            # first time ever compute the used topology for this orderparameter to construct the mdtraj objects
            self.topology = trajectory.topology.md

        t = trajectory.md(self.topology)
        return self.fcn(t, *args, **self.kwargs)

<<<<<<< HEAD
=======

@restores_as_stub_object
>>>>>>> 8d3b08ae
class OP_Volume(OrderParameter):
    """ Make `Volume` into `OrderParameter`: maps to 0.0 or 1.0 """

    def __init__(self, name, volume):
        """
        Parameters
        ----------

        """

        super(OP_Volume, self).__init__(name)
        self.volume = volume

    def _eval(self, items):
        result = [float(self.volume(item)) for item in items]
        return result

<<<<<<< HEAD
=======

@restores_as_stub_object
>>>>>>> 8d3b08ae
class OP_Function(OrderParameter):
    """Make any function `fcn` into an `OrderParameter`.

    Examples
    -------
    >>> # To create an order parameter which calculates the dihedral formed
    >>> # by atoms [7,9,15,17] (psi in Ala dipeptide):
    >>> import mdtraj as md
    >>> psi_atoms = [6,8,14,16]
    >>> psi_orderparam = OP_Function("psi", md.compute_dihedrals,
    >>>                              trajdatafmt="mdtraj",
    >>>                              indices=[psi_atoms])
    >>> print psi_orderparam( traj.md() )
    """

    def __init__(self, name, fcn, **kwargs):
        """
        Parameters
        ----------
        name : str
        fcn : function
        kwargs :
            named arguments which should be given to `fcn` (for example, the
            atoms which define a specific distance/angle)

        Notes
        -----
            We may decide that it is better not to use the trajdatafmt
            trick, and to instead create separate wrapper classes for each
            supported trajformat.
        """
        super(OP_Function, self).__init__(name)
        self._fcn = fcn
        self.kwargs = kwargs
        return


    def _eval(self, items, *args):
        trajectory = paths.Trajectory(items)

        return [self._fcn(snap, *args, **self.kwargs) for snap in trajectory]<|MERGE_RESOLUTION|>--- conflicted
+++ resolved
@@ -4,20 +4,13 @@
 
 import mdtraj as md
 import openpathsampling as paths
-<<<<<<< HEAD
-=======
 from openpathsampling.todict import restores_as_stub_object
 import chainableobjectdict as cod
 import collections
->>>>>>> 8d3b08ae
-
-
-<<<<<<< HEAD
-class OrderParameter(FunctionalStorableObjectDict):
-=======
+
+
 @restores_as_stub_object
 class OrderParameter(cod.CODWrap):
->>>>>>> 8d3b08ae
     """
     Wrapper for a function that maps a snapshot to a number.
 
@@ -144,11 +137,8 @@
         else:
             return None
 
-<<<<<<< HEAD
-=======
-
-@restores_as_stub_object
->>>>>>> 8d3b08ae
+
+@restores_as_stub_object
 class OP_RMSD_To_Lambda(OrderParameter):
     """
     Transforms the RMSD from `center` to a value between zero and one.
@@ -216,11 +206,8 @@
 
         return map(self._scale_fnc(self.min_lambda, self.max_lambda), results)
 
-<<<<<<< HEAD
-=======
-
-@restores_as_stub_object
->>>>>>> 8d3b08ae
+
+@restores_as_stub_object
 class OP_Featurizer(OrderParameter):
     """
     An OrderParameter that uses an MSMBuilder3 featurizer as the logic
@@ -264,11 +251,8 @@
 
         return result
 
-<<<<<<< HEAD
-=======
-
-@restores_as_stub_object
->>>>>>> 8d3b08ae
+
+@restores_as_stub_object
 class OP_MD_Function(OrderParameter):
     """Make `OrderParameter` from `fcn` that takes mdtraj.trajectory as input.
 
@@ -310,11 +294,8 @@
         t = trajectory.md(self.topology)
         return self.fcn(t, *args, **self.kwargs)
 
-<<<<<<< HEAD
-=======
-
-@restores_as_stub_object
->>>>>>> 8d3b08ae
+
+@restores_as_stub_object
 class OP_Volume(OrderParameter):
     """ Make `Volume` into `OrderParameter`: maps to 0.0 or 1.0 """
 
@@ -332,11 +313,8 @@
         result = [float(self.volume(item)) for item in items]
         return result
 
-<<<<<<< HEAD
-=======
-
-@restores_as_stub_object
->>>>>>> 8d3b08ae
+
+@restores_as_stub_object
 class OP_Function(OrderParameter):
     """Make any function `fcn` into an `OrderParameter`.
 
