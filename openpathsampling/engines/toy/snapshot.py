"""

@author: JD Chodera
@author: JH Prinz
"""

from openpathsampling.engines import BaseSnapshot, SnapshotFactory
<<<<<<< HEAD
from openpathsampling.engines import features as feats
=======
import openpathsampling.engines.features as feats
import features as toy_feats
>>>>>>> 4988322c


@feats.attach_features([
    feats.velocities,
    feats.coordinates,
    toy_feats.instantaneous_temperature,
    feats.engine
])
class ToySnapshot(BaseSnapshot):
    """
    Simulation snapshot. Only references to coordinates and velocities
    """

    @property
    def topology(self):
        return self.engine.topology

    @property
    def masses(self):
        return self.topology.masses


# The following code does almost the same as above

# ToySnapshot = SnapshotFactory(
#     name='ToySnapshot',
#     features=[
#         features.velocities,
#         features.coordinates,
#         features.engine
#     ],
#     description="Simulation snapshot. Only references to coordinates and "
#                 "velocities",
#     base_class=BaseSnapshot
# )<|MERGE_RESOLUTION|>--- conflicted
+++ resolved
@@ -5,12 +5,8 @@
 """
 
 from openpathsampling.engines import BaseSnapshot, SnapshotFactory
-<<<<<<< HEAD
-from openpathsampling.engines import features as feats
-=======
 import openpathsampling.engines.features as feats
 import features as toy_feats
->>>>>>> 4988322c
 
 
 @feats.attach_features([
