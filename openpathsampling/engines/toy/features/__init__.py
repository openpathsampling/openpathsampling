from openpathsampling.engines.features import (
    base,
    coordinates,
    velocities,
<<<<<<< HEAD
    topology,
=======
>>>>>>> 8931db6d
    engine
)<|MERGE_RESOLUTION|>--- conflicted
+++ resolved
@@ -2,9 +2,5 @@
     base,
     coordinates,
     velocities,
-<<<<<<< HEAD
-    topology,
-=======
->>>>>>> 8931db6d
     engine
 )