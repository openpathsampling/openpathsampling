--- conflicted
+++ resolved
@@ -31,24 +31,9 @@
     except ImportError:  # pragma: no cover
         pass  # if openmmtools doesn't exist, can't restore interface
     else:
-<<<<<<< HEAD
         # openmmtools 0.15 or later
         from openmmtools.utils import RestorableOpenMMObject
         if RestorableOpenMMObject.is_restorable(integrator):
-=======
-        try:
-            # openmmtools 0.15 or later
-            from openmmtools.utils import RestorableOpenMMObject \
-                    as RestorableObject
-        except ImportError:  # pragma: no cover
-            # DEPRECATED: remove in 2.0 (support for openmmtools < 0.15)
-            from openpathsampling.deprecations import OPENMMTOOLS_VERSION
-            OPENMMTOOLS_VERSION.warn()
-            from openmmtools.integrators import RestorableIntegrator \
-                as RestorableObject
-
-        if RestorableObject.is_restorable(integrator):
->>>>>>> 8292193a
             success = RestorableObject.restore_interface(integrator)
             logger.debug("Restored interface to integrator: " + str(success))
             # this return a bool based on success; we could error on fail,
