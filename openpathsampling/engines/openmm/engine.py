import logging

import simtk.openmm
import simtk.unit as u
from simtk.openmm.app import Simulation

from openpathsampling.engines import DynamicsEngine, SnapshotDescriptor
from snapshot import Snapshot

logger = logging.getLogger(__name__)


class OpenMMEngine(DynamicsEngine):
    """OpenMM dynamics engine based on 'simtk.openmm` system and integrator.

    The engine will create a :class:`simtk.openmm.app.Simulation` instance
    and uses this to generate new frames.

    """

    units = {
        'length': u.nanometers,
        'velocity': u.nanometers / u.picoseconds,
        'energy': u.joule / u.mole
    }

    _default_options = {
        'n_steps_per_frame': 10,
        'n_frames_max': 5000,
        'platform': 'fastest'
    }

    base_snapshot_type = Snapshot

    def __init__(
            self,
            topology,
            system,
            integrator,
            openmm_properties=None,
            options=None):
        """
        Parameters
        ----------
        topology : openpathsampling.engines.openmm.MDTopology
            a template snapshots which provides the topology object to be used
            to create the openmm engine
        system : simtk.openmm.app.System
            the openmm system object
        integrator : simtk.openmm.Integrator
            the openmm integrator object
        openmm_properties : dict
            optional setting for creating the openmm simuation object. Typical
            keys include GPU floating point precision
        options : dict
            a dictionary that provides additional settings for the OPS engine.
            Allowed are

                'n_steps_per_frame' : int, default: 10
                    the number of integration steps per returned snapshot
                'n_frames_max' : int or None, default: 5000,
                    the maximal number of frames allowed for a returned
                    trajectory object
                `platform` : str, default: `fastest`,
                    the openmm specification for the platform to be used,
                    also 'fastest' is allowed   which will pick the currently
                    fastest one available

        Notes
        -----
        the `n_frames_max` does not limit Trajectory objects in length. It only
        limits the maximal length of returned trajectory objects when this
        engine is used.
        """

        self.system = system
        self.integrator = integrator
        self.topology = topology

        dimensions = {
            'n_atoms': topology.n_atoms,
            'n_spatial': topology.n_spatial
        }

        descriptor = SnapshotDescriptor.construct(
            Snapshot,
            dimensions
        )

        super(OpenMMEngine, self).__init__(
            options=options,
            descriptor=descriptor
        )

        if openmm_properties is None:
            openmm_properties = {}

        self.openmm_properties = openmm_properties

        # set no cached snapshot
        self._current_snapshot = None
        self._current_momentum = None
        self._current_configuration = None
        self._current_box_vectors = None

        self._simulation = None

    def from_new_options(
            self,
            integrator=None,
            openmm_properties=None,
            options=None):
        """
        Create a new engine from existing, but different optionsor integrator

        Parameters
        ----------
        integrator : simtk.openmm.Integrator
            the openmm integrator object
        openmm_properties : dict
            optional setting for creating the openmm simuation object. Typical
            keys include GPU floating point precision
        options : dict
            a dictionary that provides additional settings for the OPS engine.
            Allowed are

                'n_steps_per_frame' : int, default: 10
                    the number of integration steps per returned snapshot
                'n_frames_max' : int or None, default: 5000,
                    the maximal number of frames allowed for a returned
                    trajectory object
                `platforms` : list of str,
                    the openmm specification for the platform to be used,
                    also 'fastest' is allowed which will pick the currently
                    fastest one available

        Notes
        -----
        This can be used to quickly set up simulations at various temperatures
        or change the step sizes.

        """
        if integrator is None:
            integrator = self.integrator

        new_options = dict()
        new_options.update(self.options)

        if options is not None:
            new_options.update(options)

        new_properties = False
        if openmm_properties is None:
            new_properties = True
            openmm_properties = self.openmm_properties

        new_engine = OpenMMEngine(
            self.topology,
            self.system,
            integrator,
            openmm_properties=openmm_properties,
            options=new_options)

        if self._simulation is not None and \
                integrator is self.integrator and \
                not new_properties:

            # apparently we use a simulation object which is the same as the
            # new one since we do not change the platform or
            # change the integrator it means if it exists we copy the
            # simulation object

            new_engine._simulation = self._simulation

        return new_engine

    @property
    def platform(self):
        """
        str : Return the name of the currently used platform

        """
        if self._simulation is not None:
            return self._simulation.context.getPlatform().getName()
        else:
            return None

    @property
    def simulation(self):
        if self._simulation is None:
            self.initialize()

        return self._simulation

    def reset(self):
        """
        Remove the simulation object and allow recreation.

        If you want to explicitely change the used platform, etc.

        """

        logger.info('Removed existing OpenMM engine.')
        self._simulation = None

    def initialize(self, platform=None):
        """
        Create the final OpenMMEngine

        Parameters
        ----------
        platform : str or `simtk.openmm.Platform`
            either a string with a name of the platform a platform object

        Notes
        -----
        This step is OpenMM specific and will actually create the openmm.
        Simulation object used to run the simulations. The object will be
        created automatically the first time the engine is used. This way we
        will not create unnecessay Engines in memory during analysis.

        """

        if self._simulation is None:
<<<<<<< HEAD
            if type(platform) is str:
                self._simulation = simtk.openmm.app.Simulation(
                    topology=self.topology.md.to_openmm(),
                    system=self.system,
                    integrator=self.integrator,
                    platform=simtk.openmm.Platform.getPlatformByName(platform)
                )
            elif platform is None:
                self._simulation = simtk.openmm.app.Simulation(
                    topology=self.topology.md.to_openmm(),
                    system=self.system,
                    integrator=self.integrator
                )
            else:
                self._simulation = simtk.openmm.app.Simulation(
                    topology=self.topology.md.to_openmm(),
                    system=self.system,
                    integrator=self.integrator,
                    platform=platform
                )

            logger.info(
                'Initialized OpenMM engine using platform `%s`' %
                self.platform)

    @staticmethod
    def available_platforms():
        return [
            simtk.openmm.Platform.getPlatform(platform_idx).getName()
            for platform_idx in range(simtk.openmm.Platform.getNumPlatforms())
        ]

    def to_dict(self):
        system_xml = simtk.openmm.XmlSerializer.serialize(self.system)
        integrator_xml = simtk.openmm.XmlSerializer.serialize(self.integrator)

        return {
            'system_xml': system_xml,
            'integrator_xml': integrator_xml,
            'topology': self.topology,
            'options': self.options,
            'properties': self.openmm_properties
        }
=======
            self._simulation = simtk.openmm.app.Simulation(
                topology=self.topology.mdtraj.to_openmm(),
                system=self.system,
                integrator=self.integrator,
                platform=simtk.openmm.Platform.getPlatformByName(self.platform)
            )
>>>>>>> 552861c0

    @classmethod
    def from_dict(cls, dct):
        system_xml = dct['system_xml']
        integrator_xml = dct['integrator_xml']
        topology = dct['topology']
        options = dct['options']
        properties = dct['properties']

        return OpenMMEngine(
            topology=topology,
            system=simtk.openmm.XmlSerializer.deserialize(system_xml),
            integrator=simtk.openmm.XmlSerializer.deserialize(integrator_xml),
            options=options,
            openmm_properties=properties
        )

    @property
    def snapshot_timestep(self):
        return self.n_steps_per_frame * self.simulation.integrator.getStepSize()

    def _build_current_snapshot(self):
<<<<<<< HEAD
        try:
            state = self.simulation.context.getState(getPositions=True,
                                                     getVelocities=True)

            snapshot = Snapshot.construct(
                coordinates=state.getPositions(asNumpy=True),
                box_vectors=state.getPeriodicBoxVectors(asNumpy=True),
                velocities=state.getVelocities(asNumpy=True),
                engine=self
            )

        except AttributeError as e:
            raise ValueError('No attribute error: ' + str(e))
=======
        # TODO: Add caching for this and mark if changed

        state = self.simulation.context.getState(getPositions=True,
                                                 getVelocities=True,
                                                 getEnergy=True)

        snapshot = Snapshot.construct(
            coordinates=state.getPositions(asNumpy=True),
            box_vectors=state.getPeriodicBoxVectors(asNumpy=True),
            velocities=state.getVelocities(asNumpy=True),
            engine=self
        )
>>>>>>> 552861c0

        return snapshot

    @property
    def current_snapshot(self):
        if self._current_snapshot is None:
            self._current_snapshot = self._build_current_snapshot()

        return self._current_snapshot

    def _changed(self):
        self._current_snapshot = None

    @current_snapshot.setter
    def current_snapshot(self, snapshot):
        self.check_snapshot_type(snapshot)

        if snapshot is not self._current_snapshot:
            # if snapshot.coordinates is not None:
            self.simulation.context.setPositions(snapshot.coordinates)

            # if snapshot.box_vectors is not None:
            self.simulation.context.setPeriodicBoxVectors(
                snapshot.box_vectors[0],
                snapshot.box_vectors[1],
                snapshot.box_vectors[2]
            )

            # if snapshot.velocities is not None:
            self.simulation.context.setVelocities(snapshot.velocities)

            # After the updates cache the new snapshot
            self._current_snapshot = snapshot

    def generate_next_frame(self):
        self.simulation.step(self.n_steps_per_frame)
        self._current_snapshot = None
        return self.current_snapshot

    def minimize(self):
        self.simulation.minimizeEnergy()
        # make sure that we get the minimized structure on request
        self._current_snapshot = None<|MERGE_RESOLUTION|>--- conflicted
+++ resolved
@@ -222,7 +222,6 @@
         """
 
         if self._simulation is None:
-<<<<<<< HEAD
             if type(platform) is str:
                 self._simulation = simtk.openmm.app.Simulation(
                     topology=self.topology.md.to_openmm(),
@@ -266,14 +265,6 @@
             'options': self.options,
             'properties': self.openmm_properties
         }
-=======
-            self._simulation = simtk.openmm.app.Simulation(
-                topology=self.topology.mdtraj.to_openmm(),
-                system=self.system,
-                integrator=self.integrator,
-                platform=simtk.openmm.Platform.getPlatformByName(self.platform)
-            )
->>>>>>> 552861c0
 
     @classmethod
     def from_dict(cls, dct):
@@ -296,21 +287,6 @@
         return self.n_steps_per_frame * self.simulation.integrator.getStepSize()
 
     def _build_current_snapshot(self):
-<<<<<<< HEAD
-        try:
-            state = self.simulation.context.getState(getPositions=True,
-                                                     getVelocities=True)
-
-            snapshot = Snapshot.construct(
-                coordinates=state.getPositions(asNumpy=True),
-                box_vectors=state.getPeriodicBoxVectors(asNumpy=True),
-                velocities=state.getVelocities(asNumpy=True),
-                engine=self
-            )
-
-        except AttributeError as e:
-            raise ValueError('No attribute error: ' + str(e))
-=======
         # TODO: Add caching for this and mark if changed
 
         state = self.simulation.context.getState(getPositions=True,
@@ -323,7 +299,6 @@
             velocities=state.getVelocities(asNumpy=True),
             engine=self
         )
->>>>>>> 552861c0
 
         return snapshot
 
