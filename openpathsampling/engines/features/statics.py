--- conflicted
+++ resolved
@@ -11,15 +11,12 @@
 
 dimensions = ['n_atoms', 'n_spatial']
 
-<<<<<<< HEAD
 schema_entries = [(
     'statics', [('coordinates', 'ndarray.float32({n_atoms},{n_spatial})'),
                 ('box_vectors', 'ndarray.float32({n_spatial},{n_spatial})')]
 )]
 
 
-=======
->>>>>>> 1ef7384f
 def netcdfplus_init(store):
     static_store = StaticContainerStore()
     static_store.set_caching(WeakLRUCache(10000))
