"""
Created on 01.07.2014

@author JDC Chodera
@author: JH Prinz
"""

import logging

import simtk.unit as u

from openpathsampling.netcdfplus import StorableNamedObject

from snapshot import BaseSnapshot, SnapshotDescriptor
from trajectory import Trajectory

logger = logging.getLogger(__name__)

# =============================================================================
# SOURCE CONTROL
# =============================================================================

__version__ = "$Id: NoName.py 1 2014-07-06 07:47:29Z jprinz $"


# =============================================================================
# Multi-State Transition Interface Sampling
# =============================================================================


class DynamicsEngine(StorableNamedObject):
    """
    Wraps simulation tool (parameters, storage, etc.)

    Notes
    -----
    Should be considered an abstract class: only its subclasses can be
    instantiated.
    """

    FORWARD = 1
    BACKWARD = -1

    _default_options = {
        'n_frames_max': None,
        'timestep': None
    }

    units = {
        'length': u.Unit({}),
        'velocity': u.Unit({}),
        'energy': u.Unit({})
    }

    base_snapshot_type = BaseSnapshot

    def __init__(self, options=None, descriptor=None, template=None):
        """
        Create an empty DynamicsEngine object

        Notes
        -----
        The purpose of an engine is to create trajectories and keep track
        of the results. The main method is 'generate' to create a
        trajectory, which is a list of snapshots and then can store the in
        the associated storage. In the initialization this storage is
        created as well as the related Trajectory and Snapshot classes are
        initialized.
        """

        super(DynamicsEngine, self).__init__()

        self.descriptor = descriptor
        self._check_options(options)

    @property
    def current_snapshot(self):
        return None

    @current_snapshot.setter
    def current_snapshot(self, snap):
        pass

    def to_dict(self):
        return {
            'options': self.options,
            'descriptor': self.descriptor
        }

    def _check_options(self, options=None):
        """
        This will register all variables in the options dict as a member
        variable if they are present in either the
        `DynamicsEngine.default_options` or this
        classes default_options, no multiple inheritance is supported!
        It will use values with the priority in the following order
        - DynamicsEngine.default_options
        - self.default_options
        - self.options (usually not used)
        - options (function parameter)
        Parameters are only registered if
        1. the variable name is present in the defaults
        2. the type matches the one in the defaults
        3. for variables with units also the units need to be compatible

        Parameters
        ----------
        options : dict of { str : value }
            A dictionary

        Notes
        -----
<<<<<<< HEAD
        Options are what is necessary to recreate the engine, but not
        runtime variables or independent variables like the actual
        initialization status, the runners or an attached storage.  If there
        are non-default options present they will be ignored (no error
        thrown)
=======
        Options are what is necessary to recreate the engine, but not runtime
        variables or independent variables like the actual initialization
        status, the runners or an attached storage.
        If there are non-default options present they will be ignored
        (no error thrown)
>>>>>>> 44ec62fb
        """
        # start with default options from a dynamics engine
        my_options = {}
        okay_options = {}

        # self.default_options overrides default ones from DynamicsEngine
        for variable, value in self.default_options.iteritems():
            my_options[variable] = value

        if hasattr(self, 'options') and self.options is not None:
            # self.options overrides default ones
            for variable, value in self.options.iteritems():
                my_options[variable] = value

        if options is not None:
            # given options override even default and already stored ones
            for variable, value in options.iteritems():
                my_options[variable] = value

        if my_options is not None:
            for variable, default_value in self.default_options.iteritems():
                # create an empty member variable if not yet present
                if not hasattr(self, variable):
                    okay_options[variable] = None

                if variable in my_options:
                    if type(my_options[variable]) is type(default_value):
                        if type(my_options[variable]) is u.Unit:
                            if my_options[variable].unit.is_compatible(
                                    default_value):
                                okay_options[variable] = my_options[variable]
                            else:
                                raise ValueError(
                                    'Unit of option "' + str(variable) + '" (' +
                                    str(my_options[variable].unit) +
                                    ') not compatible to "' +
                                    str(default_value.unit) +
                                    '"')

                        elif type(my_options[variable]) is list:
                            if type(my_options[variable][0]) is \
                                    type(default_value[0]):
                                okay_options[variable] = my_options[variable]
                            else:
                                raise \
                                    ValueError('List elements for option "' +
                                    str(variable) + '" must be of type "' +
                                    str(type(default_value[0])) + '"')
                        else:
                            okay_options[variable] = my_options[variable]
                    elif isinstance(my_options[variable], type(default_value)):
                        okay_options[variable] = my_options[variable]
                    elif default_value is None:
                        okay_options[variable] = my_options[variable]
                    else:
                        raise ValueError(
                            'Type of option "' + str(variable) + '" (' +
                            str(type(my_options[variable])) + ') is not "' +
                            str(type(default_value)) + '"')

            self.options = okay_options
        else:
            self.options = {}

    def __getattr__(self, item):
        # first, check for errors that might be shadowed in properties
        if item in self.__class__.__dict__:
            # we should have this attribute
            p = self.__class__.__dict__[item]
            if isinstance(p, property):
                # re-run, raise the error inside the property
                try:
                    result = p.fget(self)
                except:
                    raise
                else:
                    # alternately, trust the fixed result with
                    # return result  # miraculously fixed
                    raise AttributeError(
                        "Unknown problem occurred in property" + 
                        str(p.fget.func_name) + ": Second attempt returned"
                        + str(result)
                    )
            # for now, items in dict that fail with AttributeError will just
            # give the default message; to change, add something here like:
            # raise AttributeError("Something went wrong with " + str(item))

        # see, if the attribute is actually a dimension
        if self.descriptor is not None:
            if item in self.descriptor.dimensions:
                return self.descriptor.dimensions[item]

        # fallback is to look for an option and return it's value
        try:
            return self.options[item]
        except KeyError:
            # convert KeyError to AttributeError
            default_msg = "'{0}' has no attribute '{1}'"
            raise AttributeError(
                (default_msg + ", nor does its options dictionary").format(
                    self.__class__.__name__,
                    item
                )
            )

    @property
    def dimensions(self):
        if self.descriptor is None:
            return {}
        else:
            return self.descriptor.dimensions

    def set_as_default(self):
        import openpathsampling as paths
        paths.EngineMover.engine = self

    @property
    def default_options(self):
        default_options = {}
        default_options.update(DynamicsEngine._default_options)
        default_options.update(self._default_options)
        return default_options

    def start(self, snapshot=None):
        if snapshot is not None:
            self.current_snapshot = snapshot

    def stop(self, trajectory):
        """Nothing special needs to be done for direct-control simulations
        when you hit a stop condition."""
        pass

    def stop_conditions(self, trajectory, continue_conditions=None,
                        trusted=True):
        """
        Test whether we can continue; called by generate a couple of times,
        so the logic is separated here.

        Parameters
        ----------
        trajectory : :class:`openpathsampling.trajectory.Trajectory`
            the trajectory we've generated so far
        continue_conditions : list of function(Trajectory)
            callable function of a 'Trajectory' that returns True or False.
            If one of these returns False the simulation is stopped.
        trusted : bool
            If `True` (default) the stopping conditions are evaluated
            as trusted.

        Returns
        -------
        bool
            true if the dynamics should be stopped; false otherwise
        """
        stop = False
        if continue_conditions is not None:
            for condition in continue_conditions:
                can_continue = condition(trajectory, trusted)
                stop = stop or not can_continue
        return stop

    def generate_forward(self, snapshot, ensemble):
        """
        Generate a potential trajectory in ensemble simulating forward in time
        """

        return self.generate(snapshot, ensemble.can_append, direction=+1)

    def generate_backward(self, snapshot, ensemble):
        """
        Generate a potential trajectory in ensemble simulating forward in time
        """

        return self.generate(snapshot, ensemble.can_prepend, direction=-1)

    def generate(self, snapshot, running=None, direction=+1):
        r"""
        Generate a trajectory consisting of ntau segments of tau_steps in
        between storage of Snapshots.

        Parameters
        ----------
        snapshot : :class:`openpathsampling.snapshot.Snapshot`
            initial coordinates and velocities in form of a Snapshot object
        running : (list of)
        function(:class:`openpathsampling.trajectory.Trajectory`)
            callable function of a 'Trajectory' that returns True or False.
            If one of these returns False the simulation is stopped.
        direction : -1 or +1 (DynamicsEngine.FORWARD or DynamicsEngine.BACKWARD)
            If +1 then this will integrate forward, if -1 it will reversed the
            momenta of the given snapshot and then prepending generated
            snapshots with reversed momenta. This will generate a _reversed_
            trajectory that effectively ends in the initial snapshot

        Returns
        -------    
        trajectory : :class:`openpathsampling.trajectory.Trajectory`
            generated trajectory of initial conditions, including initial
            coordinate set

        Notes
        -----
        If the returned trajectory has length n_frames_max it can still happen
        that it stopped because of the stopping criterion. You need to check
        in that case.
        """

        if direction == 0:
            raise RuntimeError(
                'direction must be positive (FORWARD) or negative (BACKWARD).')

        try:
            iter(running)
        except:
            running = [running]

        trajectory = Trajectory()

        if direction > 0:
            self.current_snapshot = snapshot
        elif direction < 0:
            # backward simulation needs reversed snapshots
            self.current_snapshot = snapshot.reversed

        self.start()

        # Store initial state for each trajectory segment in trajectory.
        trajectory.append(snapshot)

        frame = 0
        # maybe we should stop before we even begin?
        stop = self.stop_conditions(trajectory=trajectory,
                                    continue_conditions=running,
                                    trusted=False)

        logger.info("Starting trajectory")
        log_freq = 10  # TODO: set this from a singleton class
        while not stop:
            if self.options.get('n_frames_max', None) is not None:
                if len(trajectory) >= self.options['n_frames_max']:
                    break

            # Do integrator x steps
            snapshot = self.generate_next_frame()
            frame += 1
            if frame % log_freq == 0:
                logger.info("Through frame: %d", frame)

            # Store snapshot and add it to the trajectory. Stores also
            # final frame the last time
            if direction > 0:
                trajectory.append(snapshot)
            elif direction < 0:
                # We are simulating forward and just build in backwards order
                trajectory.prepend(snapshot.reversed)

            # Check if we should stop. If not, continue simulation
            stop = self.stop_conditions(trajectory=trajectory,
                                        continue_conditions=running)

        # exit the while loop once we must stop, so we call the engine's
        # stop function (which should manage any end-of-trajectory
        # cleanup)
        self.stop(trajectory)
        logger.info("Finished trajectory, length: %d", frame)
        return trajectory

    def generate_next_frame(self):
        raise NotImplementedError('Next frame generation must be implemented!')

    def generate_n_frames(self, n_frames=1):
        """Generates n_frames, from but not including the current snapshot.
        
        This generates a fixed number of frames at once. If you desire the
        reversed trajectory, you can reverse the returned trajectory.

        Parameters
        ----------
        n_frames : integer
            number of frames to generate

        Returns
        -------
        paths.Trajectory()
            the `n_frames` of the trajectory following (and not including)
            the initial `current_snapshot`
        """
        self.start()
        traj = Trajectory([self.generate_next_frame()
                           for i in range(n_frames)])
        self.stop(traj)
        return traj

    @classmethod
    def check_snapshot_type(cls, snapshot):
        if not isinstance(snapshot, cls.base_snapshot_type):
            logger.warning(
                ('This engine is intended for "%s" and derived classes. '
                 'You are using "%s". Make sure that this is intended.') %
                (cls.base_snapshot_type.__name__, snapshot.__class__.__name__)
            )


class NoEngine(DynamicsEngine):
    _default_options = {}

    def __init__(self, descriptor):
        super(NoEngine, self).__init__()
        self.descriptor = descriptor

    def generate_next_frame(self):
        pass<|MERGE_RESOLUTION|>--- conflicted
+++ resolved
@@ -110,19 +110,11 @@
 
         Notes
         -----
-<<<<<<< HEAD
-        Options are what is necessary to recreate the engine, but not
-        runtime variables or independent variables like the actual
-        initialization status, the runners or an attached storage.  If there
-        are non-default options present they will be ignored (no error
-        thrown)
-=======
         Options are what is necessary to recreate the engine, but not runtime
         variables or independent variables like the actual initialization
         status, the runners or an attached storage.
         If there are non-default options present they will be ignored
         (no error thrown)
->>>>>>> 44ec62fb
         """
         # start with default options from a dynamics engine
         my_options = {}
