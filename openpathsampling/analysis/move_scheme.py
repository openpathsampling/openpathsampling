--- conflicted
+++ resolved
@@ -236,10 +236,7 @@
                        "decision tree").format(fcn_name=fcn_name)
             raise RuntimeWarning(warnstr)
 
-<<<<<<< HEAD
-=======
-
->>>>>>> e091eb30
+
     def build_balance_partners(self):
         """
         Create list of balance partners for all movers in groups.
@@ -267,8 +264,6 @@
                     raise RuntimeWarning(warnstr.format(mover, len(partners)))
         return self.balance_partners
 
-<<<<<<< HEAD
-=======
     def _select_movers(self, input_mover):
         """
         Return list of movers from group name, list of movers, or mover.
@@ -396,7 +391,6 @@
         return True # if we get here, then we must have passed tests
 
 
->>>>>>> e091eb30
 
     def _move_summary_line(self, move_name, n_accepted, n_trials,
                            n_total_trials, indentation):
