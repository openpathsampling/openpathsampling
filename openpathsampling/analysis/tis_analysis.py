from histogram import Histogram
import openpathsampling as paths
from openpathsampling.todict import restores_as_full_object

import time 

"""
Experimental analysis module.

The idea here is to simplify the vast majority of common analysis routines.
Interestingly, the process should also simplify a lot of calculation
preparation.

Goal: RETIS for a simple A->B transition (one direction) boils down to

>>> # things that would be hypothetically already set up
>>> import openpathsampling as paths
>>> engine = ??? something that sets up the MD engine
>>> storage = ??? something that sets up storage
>>> globalstate0 = ??? something that sets up initial trajectories
>>> orderparameter = paths.OP_Function("lambda", some_function)
>>>
>>> # from here, this is real code
>>> stateA = paths.LambdaVolume(orderparameter, min=-infinity, max=0.0)
>>> stateB = paths.LambdaVolume(orderparameter, min=1.0, max=infinity)
>>> interfaces = paths.VolumeSet(orderparameter, min=-infinity, max=[0.0, 0.1, 0.2])
>>> transitionAB = paths.RETISTransition(stateA, stateB, orderparameter, interfaces, storage)
>>> retis_calc = PathSampling(
>>>     storage=storage,
>>>     engine=engine,
>>>     root_mover=transitionAB.default_movers(engine),
>>>     globalstate=globalstate0
>>> )
>>> retis_calc.run(nsteps=10000)
>>> tcp = transitionAB.total_crossing_probability()
>>> flow = transitionAB.replica_flow()
>>> rate = transitionAB.rate()

Note that once the total crossing probability has been calculated once, it
does not need to be recalculated as part of the rate. (Or, if it were
calculated as part of the rate, it would be already available on its own.)
In the order listed above, the time for the rate calculation is almost
entirely in determining the flux from the information in the minus mover.
"""


def pathlength(sample):
    return len(sample.trajectory)

def max_lambdas(sample, orderparameter):
    return max([orderparameter(frame) for frame in sample.trajectory])


class Histogrammer(object):
    """
    Basically a dictionary to track what each histogram should be making.
    """
    def __init__(self, f, f_args=None, hist_args=None):
        self.f = f
        self.f_args = f_args
        self._hist_args = hist_args
        self.empty_hist = Histogram(**self._hist_args)

    @property
    def hist_args(self):
        return self._hist_args

    @hist_args.setter
    def hist_args(self, val):
        self._hist_args = val
        self.empty_hist = Histogram(**self._hist_args)


class Transition(object):
    """
    Describes (in general) a transition between two states.
    """
    def __init__(self, stateA, stateB):
        self.movers = {}
        self.stateA = stateA
        self.stateB = stateB

        self._mover_acceptance = {}
        pass

    def calculate_mover_acceptance(self, samples):
        for sample in samples:
            pass
        pass


class TPSTransition(Transition):
    """
    Transition using TPS ensembles
    """
    def __init__(self, stateA, stateB):
        super(TPSTransition, self).__init__(stateA, stateB)
        self.movers['shooting'] = []
        self.movers['shifting'] = []
        self.movers['pathreversal'] = []
        #self.ensembles = [paths.TPSEnsemble(stateA, stateB)]


@restores_as_full_object
class TISTransition(Transition):
    """
    Transition using TIS ensembles.

    The additional information from the TIS ensembles allows us to set up
    all the analysis (assuming we built these are proper TIS ensembles,
    which we DO in the intitialization!)

    Parameters
    ----------
    stateA : Volume
        Volume for the state from which the transition begins
    stateB : Volume
        Volume for the state in which the transition ends
    interfaces : list of Volume
        Volumes for the interfaces
    orderparameter : CollectiveVariable
        order parameter to be used in the analysis (does not need to be the
        parameter which defines the interfaces, although it usually is)
    name : string
        name for the transition

    """
    
<<<<<<< HEAD
    def __init__(self, stateA, stateB, orderparameter=None, interfaces=None,
                 name=None, storage=None):
        super(TISTransition, self).__init__(stateA, stateB, storage)
=======
    def __init__(self, stateA, stateB, interfaces, orderparameter=None, name=None):
        super(TISTransition, self).__init__(stateA, stateB)
>>>>>>> db631f24
        # NOTE: making these into dictionaries like this will make it easy
        # to combine them in order to make a PathSampling calculation object

        self.stateA = stateA
        self.stateB = stateB
        self.interfaces = interfaces
        self.name = name

        # If we reload from a storage file, we want to use the
        # ensembles/movers from the file, not the automatically generated
        # ones here

        # build ensembles if we don't already have them
        if not hasattr(self, "ensembles"):
            self.build_ensembles(self.stateA, self.stateB, self.interfaces)

        # build movers if we don't already have them
        if self.movers == {}:
            self.build_movers()

        self.orderparameter = orderparameter
        self.default_orderparameter = self.orderparameter

        self.total_crossing_probability_method="wham" 
        self.histograms = {}
        self._ensemble_histograms = {}
        # caches for the results of our calculations
        self._flux = None
        self._rate = None

        # TODO: eventually I'll generalize this to include the function to
        # be called, possibly some parameters ... can't this go to a 
        self.ensemble_histogram_info = {
            'max_lambda' : Histogrammer(
                f=max_lambdas,
                f_args={'orderparameter' : self.orderparameter},
                hist_args={}
            ),
            'pathlength' : Histogrammer(
                f=pathlength,
                f_args={},
                hist_args={}
            )
        }


    def to_dict(self):
        ret_dict = {
            'stateA' : self.stateA,
            'stateB' : self.stateB,
            'orderparameter' : self.orderparameter,
            'interfaces' : self.interfaces,
            'name' : self.name,
            'movers' : self.movers,
            'ensembles' : self.ensembles
        }
        return ret_dict

    @staticmethod
    def from_dict(adict):
        mytrans = TISTransition(
            stateA=adict['stateA'],
            stateB=adict['stateB'],
            interfaces=adict['interfaces'],
            orderparameter=adict['orderparameter'],
            name=adict['name']
        )
        mytrans.movers = adict['movers']
        mytrans.ensembles = adict['ensembles']
        return mytrans

    def build_ensembles(self, stateA, stateB, interfaces):
        self.ensembles = paths.EnsembleFactory.TISEnsembleSet(
            stateA, stateB, self.interfaces
        )
        for ensemble in self.ensembles:
            ensemble.name = "I'face "+str(self.ensembles.index(ensemble))

    def build_movers(self):
        self.movers['shooting'] = paths.PathMoverFactory.OneWayShootingSet(
            paths.UniformSelector(), self.ensembles
        )
        self.movers['pathreversal'] = paths.PathReversalSet(self.ensembles)

    # parameters for different types of output
    def ensemble_statistics(self, ensemble, samples, weights=None, force=False):
        """Calculate stats for a given ensemble: path length, crossing prob

        In general we do all of these at once because the extra cost of
        running through the samples twice is worse than doing the extra
        calculations.

        Parameters
        ----------
        ensemble: Ensemble
        samples : iterator over samples

        """
        # figure out which histograms need to updated for this ensemble
        run_it = []
        if not force:
            # TODO figure out which need to be rerun
            pass
        else:
            run_it = self.ensemble_histogram_info.keys()

        buflen = 10
        for hist in run_it:
            in_ens_samples = (s for s in samples if s.ensemble == ensemble)
            hist_info = self.ensemble_histogram_info[hist]
            if hist not in self.histograms.keys():
                self.histograms[hist] = {}
            self.histograms[hist][ensemble] = Histogram(**(hist_info.hist_args))
            hist_data = []
            for sample in in_ens_samples:
                hist_data.append(hist_info.f(sample, **hist_info.f_args))
            self.histograms[hist][ensemble].histogram(hist_data, weights)
            self.histograms[hist][ensemble].name = (hist + " " + self.name
                                                    + " " + ensemble.name)


    def all_statistics(self, samples, weights=None, force=False):
        # TODO: speed this up by just running over all samples once and
        # dealing them out to the appropriate histograms
        for ens in self.ensembles:
            self.ensemble_statistics(ens, samples, weights, force)

    def pathlength_histogram(self, ensemble):
        # check existence and correctness of self.histograms[pl][ens]
        if "pathlength" not in self.histograms:
            self.histograms['pathlength'] = {}
        hist = self.histograms['pathlength'][ensemble]
        return hist.normalized()

    def crossing_probability(self, ensemble, nblocks=1):
        # check existence and correctness of self.histograms[cp][ens]
        hist = self.histograms['crossing_probability'][ensemble]
        return hist.reverse_cumulative()

    def total_crossing_probability(self, method="wham", force=False, nblocks=1):
        """Return the total crossing probability using `method`"""
        if method == "wham":
            cp = {}
            for ens in self.ensembles:
                cp[ens] = self.crossing_probability(ens)
            wham = WHAM()
            wham.initial_histograms = cp
            wham.clean_leading_ones()
            tcp = wham.wham_bam_histogram()
        elif method == "mbar":
            pass

        self.tcp = tcp
        return tcp

    def rate(self, flux=None, flux_error=None, force=False):
        """Calculate the rate for this transition.

        For TIS transitions, this requires the result of an external
        calculation of the flux. 
        """
        if flux is not None:
            self._flux = flux

        if self._flux is None:
            raise ValueError("No flux available to TISTransition. Cannot calculate rate")
        
        tcp = self.total_crossing_probability(force=force)
        pass

    def default_movers(self, engine):
        """Create reasonable default movers for a `PathSampling` calculation"""
        shoot_sel = paths.RandomChoiceMover(
            movers=self.movers['shooting'],
            name="ShootingChooser"
        )
        pathrev_sel = paths.RandomChoiceMover(
            movers=self.movers['pathreversal'],
            name="ReversalChooser"
        )
        root_mover = paths.RandomChoiceMover(
            movers=[shoot_sel, pathrev_sel], 
            weights=[1.0, 0.5],
            name="RootMover"
        )
        return root_mover


class RETISTransition(TISTransition):
    """Transition class for RETIS."""
    def __init__(self, stateA, stateB, interfaces, orderparameter=None, name=None):
        super(RETISTransition, self).__init__(stateA, stateB, interfaces,
                                              orderparameter, name)

        self.minus_ensemble = paths.MinusInterfaceEnsemble(
            state_vol=stateA, 
            innermost_vol=interfaces[0]
        )

        try:
            self.movers['repex']
        except KeyError:
            self.movers['repex'] = paths.NeighborEnsembleReplicaExchange(self.ensembles)
        try:
            self.movers['minus']
        except KeyError:
            self.movers['minus'] = paths.MinusMover(self.minus_ensemble, self.ensembles[0])


    @property
    def replica_flow(self, bottom=None, top=None):
        if bottom is None:
            bottom = self.minus_ensemble
        if top is None:
            top = self.ensembles[-1]

        updown = {}
        round_trips = {}
        for ens in [self.minus_ensemble] + self.ensembles:
            updown[ens] = 0
            nvisits[ens] = 0
            up_trips[ens] = []
            down_trips[ens] = []
            round_trips[ens] = []

        # loop over moves which include a repex


        # run stats to get replica flow and stats on up_trips, down_trips,
        # round_trips

        # this should check to build the replica exchange network. If the
        # number of neighbors at any station is more than 2, we can't do
        # "normal" replica flow -- instead produce a network graph. Or,
        # actually, ALWAYS produce a network graph (although this will be a
        # feature to implement later)
        pass

    @property
    def minus_move_flux(self):
        # 1. get the samples in the minus ensemble
        # 2. summarize_trajectory for each
        # 3. calculate the flux
        pass

    @property
    def multiple_set_minus_switching(self):
        # TODO: move this to network
        pass

    @property
    def rate(self, flux=None, flux_error=None, force=False):
        tcp = self.total_crossing_probability()
        if flux is None:
            (flux, flux_error) = self.minus_move_flux()

        pass

    def default_movers(self, engine):
        """Create reasonable default movers for a `PathSampling` calculation
        
        Extends `TISTransition.default_movers`.
        """
        repex_sel = paths.RandomChoiceMover(
            movers=self.movers['repex'],
            name="ReplicaExchange"
        )
        tis_root_mover = super(RETISTransition, self).default_movers(engine)
        movers = tis_root_mover.movers + [repex_sel, self.movers['minus']]
        weights = tis_root_mover.weights + [0.5, 0.2 / len(self.ensembles)]
        root_mover = paths.RandomChoiceMover(
            movers=movers,
            weights=weights,
            name="RootMover"
        )
        return root_mover


def summarize_trajectory(trajectory, label_dict):
    """Summarize trajectory based on number of continuous frames in volumes.

    This uses a dictionary of disjoint volumes: the volumes must be disjoint
    so that every frame can be mapped to one volume. If the frame maps to
    none of the given volumes, it returns the label None.

    Parameters
    ----------
    trajectory : Trajectory
        input trajectory
    label_dict : dict
        dictionary with labels for keys and volumes for values

    Returns
    -------
    list of tuple
        format is (label, number_of_frames)
    """
    last_vol = None
    count = 0
    segment_labels = []
    for frame in traj:
        in_state = []
        for key in label_dict.keys():
            if label_dict[key](frame):
                in_state.append(key)
        if len(key) > 1:
            raise RuntimeError("Volumes given to summarize_trajectory not disjoint")
        if len(key) == 0:
            current_vol = None
        else:
            current_vol = key
        
        if last_vol == current_vol:
            count += 1
        else:
            if count > 0:
                segment_labels.append( (last_vol, count) )
            last_vol = current_vol
            count = 1
    return segment_labels



        <|MERGE_RESOLUTION|>--- conflicted
+++ resolved
@@ -126,14 +126,8 @@
 
     """
     
-<<<<<<< HEAD
-    def __init__(self, stateA, stateB, orderparameter=None, interfaces=None,
-                 name=None, storage=None):
-        super(TISTransition, self).__init__(stateA, stateB, storage)
-=======
     def __init__(self, stateA, stateB, interfaces, orderparameter=None, name=None):
         super(TISTransition, self).__init__(stateA, stateB)
->>>>>>> db631f24
         # NOTE: making these into dictionaries like this will make it easy
         # to combine them in order to make a PathSampling calculation object
 
