from histogram import Histogram, histograms_to_pandas_dataframe
from wham import WHAM
import numpy as np
from lookup_function import LookupFunction
import openpathsampling as paths
from openpathsampling.todict import OPSNamed

import inspect

import time 

import logging
logger = logging.getLogger(__name__)


def pathlength(sample):
    return len(sample.trajectory)

def max_lambdas(sample, orderparameter):
    return max(orderparameter(sample.trajectory))

def sampleset_sample_generator(storage):
    for step in storage.steps:
        sset = step.active # take the sampleset after the move
        for sample in sset:
            yield sample

class Histogrammer(object):
    """
    Basically a dictionary to track what each histogram should be making.
    """
    def __init__(self, f, f_args=None, hist_args=None):
        self.f = f
        self.f_args = f_args
        self._hist_args = hist_args
        self.empty_hist = Histogram(**self._hist_args)

    @property
    def hist_args(self):
        return self._hist_args

    @hist_args.setter
    def hist_args(self, val):
        self._hist_args = val
        self.empty_hist = Histogram(**self._hist_args)

class Transition(OPSNamed):
    """
    Describes (in general) a transition between two states.
    """
    def __init__(self, stateA, stateB):
        super(Transition, self).__init__()
        self.movers = {}
        self.stateA = stateA
        self.stateB = stateB


    @property
    def all_movers(self):
        """
        All the path movers for this transition.
        """
        all_movers = []
        for movetype in self.movers.keys():
            all_movers += self.movers[movetype]
        return all_movers

    def _assign_sample(self, sample):
        if sample.ensemble in self.all_ensembles:
            try:
                self._samples_by_ensemble[sample.ensemble].append(sample)
            except KeyError:
                self._samples_by_ensemble[sample.ensemble] = [sample]
            try: 
                self._samples_by_id[sample.replica].append(sample)
            except KeyError:
                self._samples_by_id[sample.replica] = [sample]

<<<<<<< HEAD
    def _move_summary_line(self, move_name, n_accepted, n_trials,
                           n_total_trials, indentation):
        line = ("* "*indentation + str(move_name) + 
                " ran " + str(float(n_trials)/n_total_trials*100) + 
                "% of the cycles with acceptance " + str(n_accepted) + "/" + 
                str(n_trials) + " (" + str(float(n_accepted) / n_trials) + 
                ") \n")
        return line

    def move_acceptance(self, storage):
        for delta in storage.pathmovechanges:
            for m in delta:
                acc = 1 if m.accepted else 0
                key = (m.mover, str(delta.key(m)))
                try:
                    self._mover_acceptance[key][0] += acc
                    self._mover_acceptance[key][1] += 1
                except KeyError:
                    self._mover_acceptance[key] = [acc, 1]

    def move_summary(self, storage, movers=None, output=sys.stdout, depth=0):
        """
        Provides a summary of the movers in `storage` based on this transition.

        The summary includes the number of moves attempted and the
        acceptance rate. In some cases, extra lines are printed for each of
        the submoves.

        Parameters
        ----------
        storage : Storage
            The storage object
        movers : None or string or list of PathMover
            If None, provides a short summary of the keys in self.mover. If
            a string, provides a short summary using that string as a key in
            the `movers` dict. If a mover or list of movers, provides
            summary for each of those movers.
        output : file
            file to direct output
        depth : integer or None
            depth of submovers to show: if integer, shows that many
            submovers for each move; if None, shows all submovers
        """
        my_movers = { }
        if movers is None:
            movers = self.movers.keys()
        if type(movers) is str:
            movers = self.movers[movers]
        for key in movers:
            try:
                my_movers[key] = self.movers[key]
            except KeyError:
                my_movers[key] = [key]

        stats = { } 
        for groupname in my_movers.keys():
            stats[groupname] = [0, 0]

        if self._mover_acceptance == { }:
            self.move_acceptance(storage)
        
        tot_trials = len(storage.pathmovechanges)
        for groupname in my_movers.keys():
            group = my_movers[groupname]
            for mover in group:
                key_iter = (k for k in self._mover_acceptance.keys()
                            if k[0] == mover)
                for k in key_iter:
                    stats[groupname][0] += self._mover_acceptance[k][0]
                    stats[groupname][1] += self._mover_acceptance[k][1]

        for groupname in my_movers.keys():
            line = self._move_summary_line(
                move_name=groupname, 
                n_accepted=stats[groupname][0],
                n_trials=stats[groupname][1], 
                n_total_trials=tot_trials,
                indentation=0
            )
            output.write(line)

=======
>>>>>>> a1374d80
    @property
    def all_movers(self):
        all_movers = []
        for movetype in self.movers.keys():
            all_movers += self.movers[movetype]
        return all_movers

    @property
    def all_ensembles(self):
        return self.ensembles


    def to_dict(self):
        return {
            'stateA' : self.stateA,
            'stateB' : self.stateB,
            'movers' : self.movers
        }

    @classmethod
    def from_dict(cls, dct):
        return Transition(
            stateA=dct['stateA'],
            stateB=dct['stateB']
        )

class TPSTransition(Transition):
    """
    Transition using TPS ensembles
    """
    def __init__(self, stateA, stateB):
        super(TPSTransition, self).__init__(stateA, stateB)
        self.movers['shooting'] = []
        self.movers['shifting'] = []
        self.movers['pathreversal'] = []
        #self.ensembles = [paths.TPSEnsemble(stateA, stateB)]

class TISTransition(Transition):
    """
    Transition using TIS ensembles.

    The additional information from the TIS ensembles allows us to set up
    all the analysis (assuming we built these are proper TIS ensembles,
    which we DO in the intitialization!)

    Parameters
    ----------
    stateA : Volume
        Volume for the state from which the transition begins
    stateB : Volume
        Volume for the state in which the transition ends
    interfaces : list of Volume
        Volumes for the interfaces
    orderparameter : CollectiveVariable
        order parameter to be used in the analysis (does not need to be the
        parameter which defines the interfaces, although it usually is)
    name : string
        name for the transition

    """
    
    def __init__(self, stateA, stateB, interfaces, orderparameter=None, name=None):
        super(TISTransition, self).__init__(stateA, stateB)
        # NOTE: making these into dictionaries like this will make it easy
        # to combine them in order to make a PathSampling PathSimulator object


        self.stateA = stateA
        self.stateB = stateB
        self.interfaces = interfaces
        self.name = name

        # If we reload from a storage file, we want to use the
        # ensembles/movers from the file, not the automatically generated
        # ones here

        # build ensembles if we don't already have them
        self.orderparameter = orderparameter
        if not hasattr(self, "ensembles"):
            self.build_ensembles(self.stateA, self.stateB, 
                                 self.interfaces, self.orderparameter)

        # build movers if we don't already have them
        if self.movers == {}:
            self.build_movers()

        self.default_orderparameter = self.orderparameter

        self.total_crossing_probability_method="wham" 
        self.histograms = {}
        # caches for the results of our calculation
        self._flux = None
        self._rate = None

        self.hist_args = {} # shortcut to ensemble_histogram_info[].hist_args
        self.ensemble_histogram_info = {
            'max_lambda' : Histogrammer(
                f=max_lambdas,
                f_args={'orderparameter' : self.orderparameter},
                hist_args={}
            ),
            'pathlength' : Histogrammer(
                f=pathlength,
                f_args={},
                hist_args={}
            )
        }

    # TODO: replace with copy.copy()
    def copy(self, with_results=True):
        copy = self.from_dict(self.to_dict())
        copy.default_orderparameter = self.default_orderparameter
        copy.total_crossing_probability_method = self.total_crossing_probability_method
        copy.hist_args = self.hist_args
        copy.ensemble_histogram_info = self.ensemble_histogram_info
        copy.histograms = self.histograms
        copy._flux = self._flux
        copy._rate = self._rate
        if hasattr(self, "tcp"):
            copy.tcp = self.tcp
        if hasattr(self, "ctp"):
            copy.ctp = self.ctp
        return copy


    def __str__(self):
        mystr = str(self.__class__.__name__) + ": " + str(self.name) + "\n"
        mystr += (str(self.stateA.name) + " -> " + str(self.stateA.name) 
                  + " or " + str(self.stateB.name) + "\n")
        for iface in self.interfaces:
            mystr += "Interface: " + str(iface.name) + "\n"
        return mystr


    def to_dict(self):
        ret_dict = {
            'stateA' : self.stateA,
            'stateB' : self.stateB,
            'orderparameter' : self.orderparameter,
            'interfaces' : self.interfaces,
            'name' : self.name,
            'movers' : self.movers,
            'ensembles' : self.ensembles
        }
        return ret_dict

    @classmethod
    def from_dict(cls, dct):
        mytrans = paths.TISTransition(
            stateA=dct['stateA'],
            stateB=dct['stateB'],
            interfaces=dct['interfaces'],
            orderparameter=dct['orderparameter'],
            name=dct['name']
        )
        mytrans.movers = dct['movers']
        mytrans.ensembles = dct['ensembles']
        return mytrans

    def build_ensembles(self, stateA, stateB, interfaces, orderparameter):
        self.ensembles = paths.EnsembleFactory.TISEnsembleSet(
            stateA, stateB, self.interfaces, orderparameter
        )
        for ensemble in self.ensembles:
            ensemble.name = "I'face "+str(self.ensembles.index(ensemble))

    def build_movers(self):
        self.movers['shooting'] = paths.PathMoverFactory.OneWayShootingSet(
            paths.UniformSelector(), self.ensembles
        )
        self.movers['pathreversal'] = paths.PathReversalSet(self.ensembles)

    # parameters for different types of output
    def ensemble_statistics(self, ensemble, samples, weights=None, force=False):
        """Calculate stats for a given ensemble: path length, crossing prob

        In general we do all of these at once because the extra cost of
        running through the samples twice is worse than doing the extra
        calculations.

        Parameters
        ----------
        ensemble: Ensemble
        samples : iterator over samples
        """
        # figure out which histograms need to updated for this ensemble
        run_it = []
        if not force:
            # TODO figure out which need to be rerun
            pass
        else:
            run_it = self.ensemble_histogram_info.keys()

        for hist in run_it:
            hist_info = self.ensemble_histogram_info[hist]
            if hist_info.hist_args == {} and self.hist_args[hist] != {}:
                hist_info.hist_args = self.hist_args[hist]

            if hist not in self.histograms.keys():
                self.histograms[hist] = {}
            self.histograms[hist][ensemble] = Histogram(**(hist_info.hist_args))

        in_ens_samples = (s for s in samples if s.ensemble is ensemble)
        hist_data = {}
        buflen = -1
        sample_buf = []
        for sample in in_ens_samples:
            for hist in run_it:
                hist_info = self.ensemble_histogram_info[hist]
                hist_data_sample = hist_info.f(sample, **hist_info.f_args)
                try:
                    hist_data[hist].append(hist_data_sample)
                except KeyError:
                    hist_data[hist] = [hist_data_sample]


        for hist in run_it:
            self.histograms[hist][ensemble].histogram(hist_data[hist], weights)
            self.histograms[hist][ensemble].name = (hist + " " + self.name
                                                    + " " + ensemble.name)


    def all_statistics(self, storage, weights=None, force=False):
        """
        Run all statistics for all ensembles.
        """
        # TODO: speed this up by just running over all samples once and
        # dealing them out to the appropriate histograms
        for ens in self.ensembles:
            samples = sampleset_sample_generator(storage)
            self.ensemble_statistics(ens, samples, weights, force)

    def pathlength_histogram(self, ensemble):
        """
        Return the pathlength histogram for the given ensemble.
        """
        # check existence and correctness of self.histograms[pl][ens]
        if "pathlength" not in self.histograms:
            self.histograms['pathlength'] = {}
        hist = self.histograms['pathlength'][ensemble]
        return hist.normalized()

    def crossing_probability(self, ensemble, nblocks=1):
        """
        Return the crossing probability for the given ensemble.
        """
        # check existence and correctness of self.histograms[cp][ens]
        hist = self.histograms['crossing_probability'][ensemble]
        return hist.reverse_cumulative()

    def total_crossing_probability(self, storage=None, method="wham", force=False):
<<<<<<< HEAD
        """The total crossing probability using `method`
=======
        """Return the total crossing probability using `method`
>>>>>>> a1374d80
        
        Parameters
        ----------
        storage : storage
            cycles to be analyzed
        method : "wham" (later: or "mbar" or "tram")
            approach to use to combine the histograms
        force : bool (False)
            if true, cached results are overwritten
        """
        if method == "wham":
            run_ensembles = False
            for ens in self.ensembles:
                try:
                    hist = self.histograms['max_lambda'][ens]
                except KeyError:
                    run_ensembles = True
            if run_ensembles or force:
                if storage is None:
                    raise RuntimeError("Unable to build histograms without storage source")
                self.all_statistics(storage, force=True)
                         
            df = histograms_to_pandas_dataframe(
                self.histograms['max_lambda'].values(),
                fcn="reverse_cumulative"
            ).sort(axis=1)
            wham = WHAM()
            wham.load_from_dataframe(df)
            wham.clean_leading_ones()
            tcp = wham.wham_bam_histogram()
        elif method == "mbar":
            pass

        self.tcp = LookupFunction(tcp.keys(), tcp.values())
        return self.tcp

    def conditional_transition_probability(self, storage, ensemble, force=False):
        """
        This transition's conditional transition probability for a given
        ensemble.

        The conditional transition probability for an ensemble is the
        probability that a path in that ensemble makes the transition from
        state A to state B.

        Parameters
        ----------
        storage : storage
            cycles to analyze
        ensemble : Ensemble
            which ensemble to calculate the CTP for
        force : bool (False)
            if true, cached results are overwritten
        """
        samples = sampleset_sample_generator(storage)
        n_acc = 0
        n_try = 0
        for samp in samples:
            if samp.ensemble is ensemble:
                if self.stateB(samp.trajectory[-1]):
                    n_acc += 1
                n_try += 1
        ctp = float(n_acc)/n_try
        logger.info("CTP: " + str(n_acc) + "/" + str(n_try) + "=" + str(ctp) + "\n")
        try:
            self.ctp[ensemble] = ctp
        except AttributeError:
            self.ctp = { ensemble : ctp }

        return ctp

    def rate(self, storage, flux=None, outer_ensemble=None,
             outer_lambda=None, error=None, force=False):
        """Calculate the rate for this transition.

        For TIS transitions, this requires the result of an external
        calculation of the flux.

        Parameters
        ==========
        storage : openpathsampling.storage.Storage
        flux : float
        outer_ensemble : openpathsampling.TISEnsemble
        error : list(3) or None
        """
        # get the flux
        if flux is not None:
            self._flux = flux

        if self._flux is None:
            raise ValueError("No flux available to TISTransition. Cannot calculate rate")
        
        flux = self._flux

        # get the total crossing probability
        if not force and hasattr(self, 'tcp'):
            tcp = self.tcp
        else:
            tcp = self.total_crossing_probability(storage=storage, force=force)

        # get the conditional transition probability
        if outer_ensemble is None:
            outer_ensemble = self.ensembles[-1]
        outer_cross_prob = self.histograms['max_lambda'][outer_ensemble]
        if outer_lambda is None:
            lambda_bin = -1
            outer_cp_vals = outer_cross_prob.reverse_cumulative().values()
            while (outer_cp_vals[lambda_bin+1] == 1.0):
                lambda_bin += 1
            outer_lambda = outer_cross_prob.bins[lambda_bin]

        ctp = self.conditional_transition_probability(storage,
                                                      outer_ensemble,
                                                      force=force)
        outer_tcp = tcp(outer_lambda)
        #print outer_lambda
        #print flux, outer_tcp, ctp
        self._rate = flux*outer_tcp*ctp
        return self._rate

    def default_movers(self, engine):
        """Create reasonable default movers for a `PathSampling` pathsimulator"""
        shoot_sel = paths.RandomChoiceMover(
            movers=self.movers['shooting']
        )
        shoot_sel.name = "ShootingChooser"
        pathrev_sel = paths.RandomChoiceMover(
            movers=self.movers['pathreversal']
        )
        pathrev_sel.name = "ReversalChooser"
        root_mover = paths.RandomChoiceMover(
            movers=[shoot_sel, pathrev_sel], 
            weights=[1.0, 0.5]
        )
        root_mover.name = "RootMover"
        return root_mover

class RETISTransition(TISTransition):
    """Transition class for RETIS."""
    def __init__(self, stateA, stateB, interfaces, orderparameter=None, name=None):
        super(RETISTransition, self).__init__(stateA, stateB, interfaces, orderparameter, name)

        self.minus_ensemble = paths.MinusInterfaceEnsemble(
            state_vol=stateA, 
            innermost_vol=interfaces[0]
        )

        try:
            self.movers['repex']
        except KeyError:
            self.movers['repex'] = paths.NeighborEnsembleReplicaExchange(self.ensembles)
        try:
            self.movers['minus']
        except KeyError:
            self.movers['minus'] = [paths.MinusMover(self.minus_ensemble, self.ensembles[0])]


    def to_dict(self):
        ret_dict = {
            'stateA' : self.stateA,
            'stateB' : self.stateB,
            'orderparameter' : self.orderparameter,
            'interfaces' : self.interfaces,
            'name' : self.name,
            'movers' : self.movers,
            'ensembles' : self.ensembles,
            'minus_ensemble' : self.minus_ensemble
        }
        return ret_dict

    @classmethod
    def from_dict(cls, dct):
        mytrans = RETISTransition(
            stateA=dct['stateA'],
            stateB=dct['stateB'],
            interfaces=dct['interfaces'],
            orderparameter=dct['orderparameter'],
            name=dct['name']
        )
        mytrans.minus_ensemble = dct['minus_ensemble']
        mytrans.movers = dct['movers']
        mytrans.ensembles = dct['ensembles']
        return mytrans

    @property
    def all_ensembles(self):
        return self.ensembles + [self.minus_ensemble]


    def minus_move_flux(self, storage, force=False):
        """
        Calculate the flux based on the minus ensemble trajectories.
        """
        if not force and self._flux != None:
            return self._flux

        self.minus_count_sides = { "in" : [], "out" : [] }
        minus_moves = (d.change for d in storage.steps
                       if self.movers['minus'][0] in
                       d.change and d.change.accepted)
        for move in minus_moves:
            minus_samp = [s for s in move.results
                          if s.ensemble is self.minus_ensemble][0]
            minus_trajectory = minus_samp.trajectory
            minus_summ = minus_sides_summary(minus_trajectory,
                                             self.minus_ensemble)
            for key in self.minus_count_sides.keys():
                self.minus_count_sides[key].extend(minus_summ[key])
       
        for key in self.minus_count_sides.keys():
            if len(self.minus_count_sides[key]) == 0:
                logger.warn("No instances of "+str(key)+" for minus move.")

        t_in_avg = np.array(self.minus_count_sides['in']).mean()
        t_out_avg = np.array(self.minus_count_sides['out']).mean()
        engine_dt = self.movers['minus'][0].engine.snapshot_timestep
        flux = 1.0 / (t_in_avg + t_out_avg) / engine_dt
        # TODO: get minus mover engine dt
        self._flux = flux
        return self._flux


    def rate(self, storage, flux=None, outer_ensemble=None,
             outer_lambda=None, error=None, force=False):
        if flux is None:
            flux = self.minus_move_flux(storage)

        return super(RETISTransition, self).rate(
            storage=storage, 
            flux=flux, 
            outer_ensemble=outer_ensemble,
            outer_lambda=outer_lambda,
            error=error,
            force=force
        )

    def populate_minus_ensemble(self, partial_traj, minus_replica_id, engine):
        """
        Generate a sample for the minus ensemble by extending `partial_traj`

        Parameters
        ----------
        partial_traj : Trajectory
            trajectory to extend
        minus_replica_id : integer or string
            replica ID for this sample
        engine : DynamicsEngine
            engine to use for MD extension
        """
        last_frame = partial_traj[-1]
        if not self.minus_ensemble._segment_ensemble(partial_traj):
            raise RuntimeError(
                "Invalid input trajectory for minus extension. (Not A-to-A?)"
            )
        extension = engine.generate(last_frame,
                                    [self.minus_ensemble.can_append])
        first_minus = paths.Trajectory(partial_traj + extension[1:])
        minus_samp = paths.Sample(
            replica=minus_replica_id,
            trajectory=first_minus,
            ensemble=self.minus_ensemble
        )
        return minus_samp

    def default_movers(self, engine):
        """Create reasonable default movers for a `PathSampling` pathsimulator
        
        Extends `TISTransition.default_movers`.
        """
        repex_sel = paths.RandomChoiceMover(
            movers=self.movers['repex']
        )
        repex_sel.name = "ReplicaExchange"
        tis_root_mover = super(RETISTransition, self).default_movers(engine)
        minus = self.movers['minus']
        movers = tis_root_mover.movers + [repex_sel] + minus
        weights = tis_root_mover.weights + [0.5, 0.2 / len(self.ensembles)]
        root_mover = paths.RandomChoiceMover(
            movers=movers,
            weights=weights
        )
        root_mover.name = "RootMover"
        return root_mover


def minus_sides_summary(trajectory, minus_ensemble):
    # note: while this could be refactored so vol_dict is external, I don't
    # think this hurts speed very much, and it it really useful for testing
    minus_state = minus_ensemble.state_vol
    minus_innermost = minus_ensemble.innermost_vol
    minus_interstitial = minus_innermost & ~minus_state
    vol_dict = { 
        "A" : minus_state,
        "X" : ~minus_innermost,
        "I" : minus_interstitial
    }
    summary = trajectory.summarize_by_volumes(vol_dict)
    # this is a per-trajectory loop
    count_sides = {"in" : [], "out" : []}
    side=None
    local_count = 0
    # strip off the beginning and ending in A
    for (label, count) in summary[1:-1]:
        if label == "X" and side != "out":
            if side == "in":
                count_sides["in"].append(local_count)
            side = "out"
            local_count = 0
        elif label == "A" and side != "in":
            if side == "out":
                count_sides["out"].append(local_count)
            side = "in"
            local_count = 0
        local_count += count
    return count_sides<|MERGE_RESOLUTION|>--- conflicted
+++ resolved
@@ -76,90 +76,6 @@
             except KeyError:
                 self._samples_by_id[sample.replica] = [sample]
 
-<<<<<<< HEAD
-    def _move_summary_line(self, move_name, n_accepted, n_trials,
-                           n_total_trials, indentation):
-        line = ("* "*indentation + str(move_name) + 
-                " ran " + str(float(n_trials)/n_total_trials*100) + 
-                "% of the cycles with acceptance " + str(n_accepted) + "/" + 
-                str(n_trials) + " (" + str(float(n_accepted) / n_trials) + 
-                ") \n")
-        return line
-
-    def move_acceptance(self, storage):
-        for delta in storage.pathmovechanges:
-            for m in delta:
-                acc = 1 if m.accepted else 0
-                key = (m.mover, str(delta.key(m)))
-                try:
-                    self._mover_acceptance[key][0] += acc
-                    self._mover_acceptance[key][1] += 1
-                except KeyError:
-                    self._mover_acceptance[key] = [acc, 1]
-
-    def move_summary(self, storage, movers=None, output=sys.stdout, depth=0):
-        """
-        Provides a summary of the movers in `storage` based on this transition.
-
-        The summary includes the number of moves attempted and the
-        acceptance rate. In some cases, extra lines are printed for each of
-        the submoves.
-
-        Parameters
-        ----------
-        storage : Storage
-            The storage object
-        movers : None or string or list of PathMover
-            If None, provides a short summary of the keys in self.mover. If
-            a string, provides a short summary using that string as a key in
-            the `movers` dict. If a mover or list of movers, provides
-            summary for each of those movers.
-        output : file
-            file to direct output
-        depth : integer or None
-            depth of submovers to show: if integer, shows that many
-            submovers for each move; if None, shows all submovers
-        """
-        my_movers = { }
-        if movers is None:
-            movers = self.movers.keys()
-        if type(movers) is str:
-            movers = self.movers[movers]
-        for key in movers:
-            try:
-                my_movers[key] = self.movers[key]
-            except KeyError:
-                my_movers[key] = [key]
-
-        stats = { } 
-        for groupname in my_movers.keys():
-            stats[groupname] = [0, 0]
-
-        if self._mover_acceptance == { }:
-            self.move_acceptance(storage)
-        
-        tot_trials = len(storage.pathmovechanges)
-        for groupname in my_movers.keys():
-            group = my_movers[groupname]
-            for mover in group:
-                key_iter = (k for k in self._mover_acceptance.keys()
-                            if k[0] == mover)
-                for k in key_iter:
-                    stats[groupname][0] += self._mover_acceptance[k][0]
-                    stats[groupname][1] += self._mover_acceptance[k][1]
-
-        for groupname in my_movers.keys():
-            line = self._move_summary_line(
-                move_name=groupname, 
-                n_accepted=stats[groupname][0],
-                n_trials=stats[groupname][1], 
-                n_total_trials=tot_trials,
-                indentation=0
-            )
-            output.write(line)
-
-=======
->>>>>>> a1374d80
     @property
     def all_movers(self):
         all_movers = []
@@ -411,11 +327,7 @@
         return hist.reverse_cumulative()
 
     def total_crossing_probability(self, storage=None, method="wham", force=False):
-<<<<<<< HEAD
-        """The total crossing probability using `method`
-=======
         """Return the total crossing probability using `method`
->>>>>>> a1374d80
         
         Parameters
         ----------
