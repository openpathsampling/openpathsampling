--- conflicted
+++ resolved
@@ -21,17 +21,13 @@
 >>> engine = ??? something that sets up the MD engine
 >>> storage = ??? something that sets up storage
 >>> globalstate0 = ??? something that sets up initial trajectories
-<<<<<<< HEAD
->>> collectivevariable = paths.CV_Function("lambda", some_function)
-=======
 >>> orderparameter = paths.CV_Function("lambda", some_function)
->>>>>>> bf5fc13e
 >>>
 >>> # from here, this is real code
->>> stateA = paths.LambdaVolume(collectivevariable, min=-infinity, max=0.0)
->>> stateB = paths.LambdaVolume(collectivevariable, min=1.0, max=infinity)
->>> interfaces = paths.VolumeSet(collectivevariable, min=-infinity, max=[0.0, 0.1, 0.2])
->>> transitionAB = paths.RETISTransition(stateA, stateB, collectivevariable, interfaces, storage)
+>>> stateA = paths.LambdaVolume(orderparameter, min=-infinity, max=0.0)
+>>> stateB = paths.LambdaVolume(orderparameter, min=1.0, max=infinity)
+>>> interfaces = paths.VolumeSet(orderparameter, min=-infinity, max=[0.0, 0.1, 0.2])
+>>> transitionAB = paths.RETISTransition(stateA, stateB, orderparameter, interfaces, storage)
 >>> retis_calc = PathSampling(
 >>>     storage=storage,
 >>>     engine=engine,
@@ -54,8 +50,8 @@
 def pathlength(sample):
     return len(sample.trajectory)
 
-def max_lambdas(sample, collectivevariable):
-    return max([collectivevariable(frame) for frame in sample.trajectory])
+def max_lambdas(sample, orderparameter):
+    return max([orderparameter(frame) for frame in sample.trajectory])
 
 def sampleset_sample_generator(storage):
     for sset in storage.samplesets:
@@ -141,7 +137,7 @@
         Volume for the state in which the transition ends
     interfaces : list of Volume
         Volumes for the interfaces
-    collectivevariable : CollectiveVariable
+    orderparameter : CollectiveVariable
         order parameter to be used in the analysis (does not need to be the
         parameter which defines the interfaces, although it usually is)
     name : string
@@ -149,7 +145,7 @@
 
     """
     
-    def __init__(self, stateA, stateB, interfaces, collectivevariable=None, name=None):
+    def __init__(self, stateA, stateB, interfaces, orderparameter=None, name=None):
         super(TISTransition, self).__init__(stateA, stateB)
         # NOTE: making these into dictionaries like this will make it easy
         # to combine them in order to make a PathSampling PathSimulator object
@@ -172,8 +168,8 @@
         if self.movers == {}:
             self.build_movers()
 
-        self.collectivevariable = collectivevariable
-        self.default_collectivevariable = self.collectivevariable
+        self.orderparameter = orderparameter
+        self.default_orderparameter = self.orderparameter
 
         self.total_crossing_probability_method="wham" 
         self.histograms = {}
@@ -187,7 +183,7 @@
         self.ensemble_histogram_info = {
             'max_lambda' : Histogrammer(
                 f=max_lambdas,
-                f_args={'collectivevariable' : self.collectivevariable},
+                f_args={'orderparameter' : self.orderparameter},
                 hist_args={}
             ),
             'pathlength' : Histogrammer(
@@ -201,7 +197,7 @@
         ret_dict = {
             'stateA' : self.stateA,
             'stateB' : self.stateB,
-            'collectivevariable' : self.collectivevariable,
+            'orderparameter' : self.orderparameter,
             'interfaces' : self.interfaces,
             'name' : self.name,
             'movers' : self.movers,
@@ -215,7 +211,7 @@
             stateA=dct['stateA'],
             stateB=dct['stateB'],
             interfaces=dct['interfaces'],
-            collectivevariable=dct['collectivevariable'],
+            orderparameter=dct['orderparameter'],
             name=dct['name']
         )
         mytrans.movers = dct['movers']
@@ -365,9 +361,8 @@
 @ops_object
 class RETISTransition(TISTransition):
     """Transition class for RETIS."""
-    def __init__(self, stateA, stateB, interfaces, collectivevariable=None, name=None):
-        super(RETISTransition, self).__init__(stateA, stateB, interfaces,
-                                              collectivevariable, name)
+    def __init__(self, stateA, stateB, interfaces, orderparameter=None, name=None):
+        super(RETISTransition, self).__init__(stateA, stateB, interfaces, orderparameter, name)
 
         self.minus_ensemble = paths.MinusInterfaceEnsemble(
             state_vol=stateA, 
@@ -388,7 +383,7 @@
         ret_dict = {
             'stateA' : self.stateA,
             'stateB' : self.stateB,
-            'collectivevariable' : self.collectivevariable,
+            'orderparameter' : self.orderparameter,
             'interfaces' : self.interfaces,
             'name' : self.name,
             'movers' : self.movers,
@@ -403,7 +398,7 @@
             stateA=dct['stateA'],
             stateB=dct['stateB'],
             interfaces=dct['interfaces'],
-            collectivevariable=dct['collectivevariable'],
+            orderparameter=dct['orderparameter'],
             name=dct['name']
         )
         mytrans.minus_ensemble = dct['minus_ensemble']
