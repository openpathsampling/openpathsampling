--- conflicted
+++ resolved
@@ -413,7 +413,7 @@
         return hist.reverse_cumulative()
 
     def total_crossing_probability(self, storage=None, method="wham", force=False):
-        """The total crossing probability using `method`
+        """Return the total crossing probability using `method`
         
         Parameters
         ----------
@@ -602,14 +602,10 @@
 
 
     def minus_move_flux(self, storage, force=False):
-<<<<<<< HEAD
         """
         Calculate the flux based on the minus ensemble trajectories.
         """
         if not force and self._flux != None:
-=======
-        if not force and self._flux is not None:
->>>>>>> 090683c1
             return self._flux
 
         self.minus_count_sides = { "in" : [], "out" : [] }
@@ -698,64 +694,6 @@
         return root_mover
 
 
-<<<<<<< HEAD
-=======
-# TODO: move this to trajectory.summarize_volumes(label_dict)?
-def summarize_trajectory_volumes(trajectory, label_dict):
-    """Summarize trajectory based on number of continuous frames in volumes.
-
-    This uses a dictionary of disjoint volumes: the volumes must be disjoint
-    so that every frame can be mapped to one volume. If the frame maps to
-    none of the given volumes, it returns the label None.
-
-    Parameters
-    ----------
-    trajectory : Trajectory
-        input trajectory
-    label_dict : dict
-        dictionary with labels for keys and volumes for values
-
-    Returns
-    -------
-    list of tuple
-        format is (label, number_of_frames)
-    """
-    last_vol = None
-    count = 0
-    segment_labels = []
-
-    # this trick avoids loading all snapshot objects!
-    vol_list = [
-        { key : vol(frame) for key, vol in label_dict.iteritems() }
-        for frame in list.__iter__(trajectory)
-    ]
-
-    for frame in vol_list:
-        in_state = []
-        for key in label_dict.keys():
-            if frame[key]:
-                in_state.append(key)
-        if len(in_state) > 1:
-            raise RuntimeError("Volumes given to summarize_trajectory not disjoint")
-        if len(in_state) == 0:
-            current_vol = None
-        else:
-            current_vol = in_state[0]
-        
-        if last_vol is current_vol:
-            count += 1
-        else:
-            if count > 0:
-                segment_labels.append( (last_vol, count) )
-            last_vol = current_vol
-            count = 1
-    segment_labels.append( (last_vol, count) )
-    return segment_labels
-
-
-# TODO: test this with manufactured summaries that have interstitials and
-# multiple excursions
->>>>>>> 090683c1
 def minus_sides_summary(trajectory, minus_ensemble):
     # note: while this could be refactored so vol_dict is external, I don't
     # think this hurts speed very much, and it it really useful for testing
