--- conflicted
+++ resolved
@@ -3,23 +3,14 @@
 import logging
 
 import openpathsampling as paths
-<<<<<<< HEAD
-from openpathsampling.todict import OPSObject
-from treelogic import TreeSetMixin
-=======
 from openpathsampling.base import StorableObject, lazy_loading_attributes
 from treelogic import TreeMixin
->>>>>>> b9596bf3
 
 logger = logging.getLogger(__name__)
 
-<<<<<<< HEAD
-class PathMoveChange(TreeSetMixin, OPSObject):
-=======
 
 @lazy_loading_attributes('details')
 class PathMoveChange(TreeMixin, StorableObject):
->>>>>>> b9596bf3
     '''
     A class that described the concrete realization of a PathMove.
 
