__author__ = 'jan-hendrikprinz'

import logging

import openpathsampling as paths
<<<<<<< HEAD
from openpathsampling.base import StorableObject
from treelogic import TreeMixin
=======
from openpathsampling.todict import OPSObject
from treelogic import TreeSetMixin
>>>>>>> 06b27aea

logger = logging.getLogger(__name__)

<<<<<<< HEAD
class PathMoveChange(TreeMixin, StorableObject):
=======
class PathMoveChange(TreeSetMixin, OPSObject):
>>>>>>> 06b27aea
    '''
    A class that described the concrete realization of a PathMove.

    Attributes
    ----------
    mover : PathMover
        The mover that generated this PathMoveChange
    generated : list of Sample
        A list of newly generated samples by this particular move.
        Only used by node movers like RepEx or Shooters
    subchanges : list of PathMoveChanges
        the PathMoveChanges created by submovers
    details : Details
        an object that contains MoveType specific attributes and information.
        E.g. for a RandomChoiceMover which Mover was selected.
    '''

    _node_type = TreeSetMixin.NODE_TYPE_ALL

    @property
    def is_sequential(self):
        return self.mover.is_sequential

    def __init__(self, subchanges=None, samples=None, mover=None, details=None):
        StorableObject.__init__(self)
        self._len = None
        self._collapsed = None
        self._results = None
        self._trials = None
        self._accepted = None
        self.mover = mover
        if subchanges is None:
            self.subchanges = list()
        else:
            self.subchanges = subchanges

        if samples is None:
            self.samples = list()
        else:
            self.samples = samples
        self.details = details

    # hook for TreeMixin
    @property
    def _subnodes(self):
        return self.subchanges

    @property
    def submovers(self):
        return [ch.mover for ch in self.subchanges]

    @property
    def subchange(self):
        """
        Return the single/only sub-pathmovechange if there is only one.

        Returns
        -------
        PathMoveChange
        """
        if len(self.subchanges) == 1:
            return self.subchanges[0]
        else:
            # TODO: might raise exception
            return None

    @staticmethod
    def _default_match(original, test):
        if original.identifier is test:
            return True
        elif isinstance(test, paths.PathMoveChange):
            return original.identifier is test
        elif isinstance(test, paths.PathMover):
            return original.identifier is test
        elif type(test) is type and issubclass(test, paths.PathMover):
            return original.identifier.__class__ is test
        else:
            return False

    def __repr__(self):
        return self.__class__.__name__[:-14] + '(' + str(self.idx.values()) + ')'

    def movetree(self):
        """
        Return a tree with the movers of each node

        Notes
        -----
        This is equivalent to
        `tree.map_tree(lambda x : x.mover)`
        """
        return self.map_tree(lambda x : x.mover)

    @property
    def identifier(self):
        return self.mover

    @property
    def collapsed_samples(self):
        """
        Return a collapsed set of samples with non used samples removed

        This is the minimum required set of samples to keep the `PathMoveChange`
        correct and allow to target sample set to be correctly created.
        These are the samples used by `.closed`

        Examples
        --------
        Assume that you run 3 shooting moves for replica #1. Then only the
        last of the three really matters for the target sample_set since #1
        will be replaced by #2 which will be replaced by #3. So this function
        will return only the last sample.

        """
        if self._collapsed is None:
            s = paths.SampleSet([]).apply_samples(self.results)

            # keep order just for being thorough
            self._collapsed = [
                samp for samp in self.results
                if samp in s
            ]

        return self._collapsed

    @property
    def accepted(self):
        """
        Returns if this particular move was accepted.

        Mainly used for rejected samples.

        Notes
        -----
        Acceptance is determined from the number of resulting samples. If at
        least one sample is returned then this move will change the sampleset
        and is considered an accepted change.
        """
        if self._accepted is None:
            self._accepted = len(self.results) > 0

        return self._accepted

    def __add__(self, other):
        """
        This allows to use `+` to create SequentialPMCs

        Notes
        -----
        You can also use this to apply several changes
        >>> new_sset = old_sset + change1 + change2
        >>> new_sset = old_sset + (change1 + change2)
        """
        if isinstance(other, PathMoveChange):
            return SequentialPathMoveChange([self, other])
        else:
            raise ValueError('Only PathMoveChanges can be combined')

    @property
    def results(self):
        """
        Returns a list of all samples that are accepted in this move

        This contains unnecessary, but accepted samples, too.

        Returns
        -------
        list of Samples
            the list of samples that should be applied to the SampleSet
        """
        if self._results is None:
            self._results = self._get_results()

        return self._results

    def _get_results(self):
        """
        Determines all relevant accepted samples for this move

        Includes all accepted samples also from subchanges

        Returns
        -------
        list of Sample
            the list of accepted samples for this move
        """
        return []

    @property
    def trials(self):
        """
        Returns a list of all samples generated during the PathMove.

        This includes all accepted and rejected samples (which does NOT
        include hidden samples yet)

        """
        if self._trials is None:
            self._trials = self._get_trials()
        return self._trials

    def _get_trials(self):
        """
        Determines all samples for this move

        Includes all samples also from subchanges

        Returns
        -------
        list of Sample
            the list of all samples generated for this move

        Notes
        -----
        This function needs to be implemented for custom changes
        """
        return []

    def __str__(self):
        if self.accepted:
            return 'SampleMove : %s : %s : %d samples' % (self.mover.cls, self.accepted, len(self.trials)) + ' ' + str(self.trials) + ''
        else:
            return 'SampleMove : %s : %s :[]' % (self.mover.cls, self.accepted)

    @property
    def canonical(self):
        """
        Return the first non single-subchange

        Notes
        -----
        Usually a mover that returns a single subchange is for deciding what to
        do rather than describing what is actually happening. This property
        returns the first mover that is not one of these delegating movers and
        contains information of what has been done in this move.

        What you are usually interested in is `.canonical.mover` to get the
        relevant mover.

        Examples
        --------
        >>> a = OnewayShootingMover()
        >>> change = a.move(sset)
        >>> change.canonical.mover  # returns either Forward or Backward
        """
        pmc = self
        while pmc.subchange is not None:
            if pmc.mover.is_canonical is True:
                return pmc
            pmc = pmc.subchange

        return pmc

    @property
    def description(self):
        """
        Return a compact representation of the change
        """
        subs = self.subchanges
        if len(subs) == 0:
            return str(self.mover)
        elif len(subs) == 1:
            return subs[0].description
        else:
            return ':'.join([sub.description for sub in subs])


class EmptyPathMoveChange(PathMoveChange):
    """
    A PathMoveChange representing no changes
    """
    def __init__(self, mover=None, details=None):
        super(EmptyPathMoveChange, self).__init__(mover=mover, details=details)

    def __str__(self):
        return ''

    def _get_trials(self):
        return []

    def _get_results(self):
        return []



class SamplePathMoveChange(PathMoveChange):
    """
    A PathMoveChange representing the application of samples.

    This is the most common PathMoveChange and all other moves use this
    as leaves and on the lowest level consist only of `SamplePathMoveChange`
    """
    def __init__(self, samples, mover=None, details=None):
        """
        Parameters
        ----------
        samples : list of Samples
            a list of trial samples that are used in this change
        mover : PathMover
            the generating PathMover
        details : Details
            a details object containing specifics about the change

        Attributes
        ----------
        samples
        mover
        details
        """
        super(SamplePathMoveChange, self).__init__(mover=mover, details=details)

        if samples.__class__ is paths.Sample:
            samples = [samples]

        self.samples = samples

    def _get_results(self):
        return []

    def _get_trials(self):
        return self.samples


class AcceptedSamplePathMoveChange(SamplePathMoveChange):
    """
    Represents an accepted SamplePMC

    This will return the trial samples also as its result, hence it is
    accepted.
    """
    def _get_trials(self):
        return self.samples

    def _get_results(self):
        return self.samples


class RejectedSamplePathMoveChange(SamplePathMoveChange):
    """
    Represents an rejected SamplePMC

    This will return no samples also as its result, hence it is
    rejected.
    """

    def _get_trials(self):
        return self.samples

    def _get_results(self):
        return []


class SequentialPathMoveChange(PathMoveChange):
    """
    SequentialPathMoveChange has no own samples, only inferred Sampled from the
    underlying MovePaths
    """

    def __init__(self, subchanges, mover=None, details=None):
        """
        Parameters
        ----------
        subchanges : list of PathMoveChanges
            a list of PathMoveChanges to be applied in sequence
        mover
        details

        Attributes
        ----------
        subchanges
        mover
        details
        """
        super(SequentialPathMoveChange, self).__init__(mover=mover, details=details)
        self.subchanges = subchanges


    def _get_results(self):
        samples = []
        for subchange in self.subchanges:
            samples = samples + subchange.results
        return samples

    def _get_trials(self):
        samples = []
        for subchange in self.subchanges:
            samples = samples + subchange.trials
        return samples

    def __str__(self):
        return 'SequentialMove : %s : %d samples\n' % \
               (self.accepted, len(self.results)) + \
               PathMoveChange._indent('\n'.join(map(str, self.subchanges)))


class PartialAcceptanceSequentialPathMoveChange(SequentialPathMoveChange):
    """
    PartialAcceptanceSequentialMovePath has no own samples, only inferred
    Sampled from the underlying MovePaths
    """

    def _get_results(self):
        changes = []
        for subchange in self.subchanges:
            if subchange.accepted:
                changes.extend(subchange.results)
            else:
                break

        return changes

    def __str__(self):
        return 'PartialAcceptanceMove : %s : %d samples\n' % \
               (self.accepted, len(self.results)) + \
               PathMoveChange._indent('\n'.join(map(str, self.subchanges)))


class ConditionalSequentialPathMoveChange(SequentialPathMoveChange):
    """
    ConditionalSequentialMovePath has no own samples, only inferred Samples
    from the underlying MovePaths
    """

    def _get_results(self):
        changes = []
        for subchange in self.subchanges:
            if subchange.accepted:
                changes.extend(subchange.results)
            else:
                return []

        return changes

    def __str__(self):
        return 'ConditionalSequentialMove : %s : %d samples\n' % \
               (self.accepted, len(self.results)) + \
               PathMoveChange._indent( '\n'.join(map(str, self.subchanges)))


class SubPathMoveChange(PathMoveChange):
    """
    A helper PathMoveChange that represents the application of a submover.

    The raw implementation delegates all to the subchange
    """
    def __init__(self, subchange, mover=None, details=None):
        """
        Parameters
        ----------
        subchange : PathMoveChange
            the actual subchange used by this wrapper PMC
        mover
        details

        Attributes
        ----------
        subchange
        mover
        details
        """
        super(SubPathMoveChange, self).__init__(mover=mover, details=details)
        self.subchanges = [subchange]

    def _get_results(self):
        return self.subchange.results

    def _get_trials(self):
        return self.subchange.trials

    def __str__(self):
        # Defaults to use the name of the used mover
        return self.mover.__class__.__name__[:-5] + ' :\n' + PathMoveChange._indent(str(self.subchange))


class RandomChoicePathMoveChange(SubPathMoveChange):
    """
    A PathMoveChange that represents the application of a mover chosen randomly
    """

    # This class is empty since all of the decision is specified by the mover
    # and it requires no additional logic to decide if it is accepted.

class FilterByEnsemblePathMoveChange(SubPathMoveChange):
    """
    A PathMoveChange that filters out all samples not in specified ensembles
    """

    # TODO: Question: filter out also trials not in the ensembles? I think so,
    # because we are only interested in trials that could be relevant, right?

    def _get_results(self):
        all_samples = self.subchange.results

        filtered_samples = filter(
            lambda s : s.ensemble in self.mover.ensembles,
            all_samples
        )

        return filtered_samples

    def _get_trials(self):
        all_samples = self.subchange.trials

        filtered_samples = filter(
            lambda s : s.ensemble in self.mover.ensembles,
            all_samples
        )

        return filtered_samples


    def __str__(self):
        return 'FilterMove : allow only ensembles [%s] from sub moves : %s : %d samples\n' % \
               (str(self.mover.ensembles), self.accepted, len(self.results)) + \
               PathMoveChange._indent( str(self.subchange) )



class FilterSamplesPathMoveChange(SubPathMoveChange):
    """
    A PathMoveChange that keeps a selection of the underlying samples
    """

    def _get_results(self):
        sample_set = self.subchange.results

        # allow for negative indices to be picked, e.g. -1 is the last sample
        samples = [ idx % len(sample_set) for idx in self.mover.selected_samples]

        return samples

    def __str__(self):
        return 'FilterMove : pick samples [%s] from sub moves : %s : %d samples\n' % \
               (str(self.mover.selected_samples), self.accepted, len(self.results)) + \
               PathMoveChange._indent( str(self.subchange) )


class KeepLastSamplePathMoveChange(SubPathMoveChange):
    """
    A PathMoveChange that only keeps the last generated sample.

    This is different from using `.reduced` which will only change the
    level of detail that is stored. This PathMoveChange will actually remove
    potential relevant samples and thus affect the outcome of the new
    SampleSet. To really remove samples also from storage you can use
    this PathMoveChange in combination with `.closed` or `.reduced`

    Notes
    -----
    Does the same as `FilterSamplesPathMoveChange(subchange, [-1], False)`

    I think we should try to not use this. It would be better to make submoves
    and finally filter by relevant ensembles. Much like running a function
    with local variables/local ensembles.
    """

    def _get_results(self):
        samples = self.subchange.results
        if len(samples) > 1:
            samples = [samples[-1]]

        return samples

    def __str__(self):
        return 'Restrict to last sample : %s : %d samples\n' % \
               (self.accepted, len(self.results)) + \
               PathMoveChange._indent( str(self.subchange) )


class PathSimulatorPathMoveChange(SubPathMoveChange):
    """
    A PathMoveChange that just wraps a subchange and references a PathSimulator
    """

    def __str__(self):
        return 'PathSimulatorStep : %s : Step # %d with %d samples\n' % \
               (str(self.mover.pathsimulator.cls), self.details.step, len(self.results)) + \
               PathMoveChange._indent( str(self.subchange) )<|MERGE_RESOLUTION|>--- conflicted
+++ resolved
@@ -3,21 +3,12 @@
 import logging
 
 import openpathsampling as paths
-<<<<<<< HEAD
 from openpathsampling.base import StorableObject
 from treelogic import TreeMixin
-=======
-from openpathsampling.todict import OPSObject
-from treelogic import TreeSetMixin
->>>>>>> 06b27aea
 
 logger = logging.getLogger(__name__)
 
-<<<<<<< HEAD
 class PathMoveChange(TreeMixin, StorableObject):
-=======
-class PathMoveChange(TreeSetMixin, OPSObject):
->>>>>>> 06b27aea
     '''
     A class that described the concrete realization of a PathMove.
 
