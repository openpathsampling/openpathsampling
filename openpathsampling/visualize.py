--- conflicted
+++ resolved
@@ -359,7 +359,6 @@
 
         lightcolor = "gray"
 
-<<<<<<< HEAD
         old_sset = paths.SampleSet([])
 
         self.t_count = 1
@@ -368,9 +367,6 @@
         self.repl_x = [None] * len(ensembles)
 
         for sset in storage.sampleset:
-=======
-        for sset in storage.sample_set:
->>>>>>> 63349a9a
             path = sset.movepath
 #            level_y = dict()
 
