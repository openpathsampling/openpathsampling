import openpathsampling.pathmover_inout
import svgwrite as svg
from svgwrite.container import Group
import openpathsampling as paths
import os

import ujson
from collections import namedtuple, OrderedDict, Counter


# TODO: Move TreeRenderer and Builder to a different file ???

class TreeRenderer(svg.Drawing):
    """
    Helper Class to render SVG Drawings

    Main use is that it is difficult to scale coordinates in SVG
    without distort the content. What we want is to move objects further
    apart of close while maintaining their size.
    """
    def __init__(self, css_file=None):
        super(TreeRenderer, self).__init__()
        self.scale_x = 20.0
        self.scale_y = 20.0

        if css_file is None:
            css_file = 'vis'

        css_file_name = os.path.join(
            paths.resources_directory, css_file + '.css')

        with open(css_file_name) as content_file:
            vis_css = content_file.read()

        # Add the CSS Stylesheet
        self.css_style = vis_css
        self.defs.add(self.style(
            self.css_style
        ))
        self.horizontal_gap = 0.05

    @staticmethod
    def css_class(css_class):
        """
        Generate a string that can be passed to the SVG class attribute

        Parameters
        ----------
        css_class : list of str
            the class names as a list

        Returns
        -------
        str
            the actual string
        """
        return ' '.join(css_class)

    def x(self, x):
        return self.w(x)

    def y(self, y):
        return self.h(y)

    def w(self, y):
        return self.scale_x * y

    def h(self, y):
        return self.scale_y * y

    def xy(self, x, y):
        return self.x(x), self.y(y)

    def wh(self, w, h):
        return self.w(w), self.h(h)

    def connector(self, x, y, text="", css_class=None):
        if css_class is None:
            css_class = list()

        css_class += ['connector']

        return self.block(
            x, y, text, False, False, css_class=css_class)

    def block(self, x, y, text="",
              extend_right=True, extend_left=True,
              extend_top=False, extend_bottom=False,
              w=1.0, color=None, css_class=None, data=None):

        if css_class is None:
            css_class = list()

        css_class += ['block']

        padding = self.horizontal_gap

        group = self.g(
            class_=self.css_class(css_class)
        )

        if color is not None:
            adds = {'fill': color}
        else:
            adds = {}

        if data is not None:
            group.set_desc(desc=ujson.dumps(data))

        group.add(self.rect(
            insert=self.xy(x - 0.5 + padding, y - 0.3),
            size=self.wh(1.0 * w - 2 * padding, 0.6),
            **adds
        ))

        if extend_left:
            group.add(self.circle(
                center=self.xy(x - 0.5, y),
                r=self.w(padding)
            ))
        if extend_right:
            group.add(self.circle(
                center=(self.xy(x + w - 0.5, y)),
                r=self.w(padding)
            ))

        if extend_top:
            group.add(self.circle(
                center=self.xy(x, y - 0.3),
                r=self.w(padding)
            ))
        if extend_bottom:
            group.add(self.circle(
                center=(self.xy(x + w - 1.0, y + 0.3)),
                r=self.w(padding)
            ))

        group.add(self.text(
            text=str(text),
            insert=self.xy(x + (w - 1.0) / 2.0, y)
        ))

        return group

    def horizontal_region(
            self, x, y, w=1.0, text="",
            extend_right=False, extend_left=False, css_class=None):

        if css_class is None:
            css_class = list()

        css_class += ['h-region']

        if w == 0:
            return []

        padding = self.horizontal_gap

        group = Group(
            class_=self.css_class(css_class)
        )

        group.add(self.line(
            start=self.xy(x - 0.5 + padding, y),
            end=self.xy(x - 0.5 + w - padding, y)
        ))

        if extend_left:
            group.add(self.circle(
                center=self.xy(x - 0.5, y),
                r=self.w(padding)
            ))
            group.add(self.line(
                start=self.xy(x - 0.5, y - 0.3),
                end=self.xy(x - 0.5, y + 0.3)
            ))

        if extend_right:
            group.add(self.circle(
                center=(self.xy(x + w - 0.5, y)),
                r=self.w(padding)
            ))
            group.add(self.line(
                start=self.xy(x + w - 0.5, y - 0.3),
                end=self.xy(x + w - 0.5, y + 0.3)
            ))

        text = str(text)

        if self.w(w) < len(text) * 5:
            text = text[0]

        if self.w(w) < 10:
            text = ''

        group.add(self.text(
            text=str(text),
            insert=self.xy(x + (w - 1.0) / 2.0, y),
            class_='shadow'
        ))
        group.add(self.text(
            text=str(text),
            insert=self.xy(x + (w - 1.0) / 2.0, y)
        ))

        return group

    def vertical_region(
            self, x, y, w=1.0, text="",
            extend_top=True, extend_bottom=True, css_class=None):
        if css_class is None:
            css_class = list()

        css_class += ['v-region']

        padding = self.horizontal_gap
        width = 0.2
        gap = 0.0

        group = Group(
            class_=self.css_class(css_class)
        )

        group.add(self.line(
            start=self.xy(x, y - 0.5 + gap),
            end=self.xy(x, y + w - 1 + 0.5 - gap)
        ))

        if extend_top:
            group.add(self.circle(
                center=self.xy(x, y - 0.5 + gap),
                r=self.w(padding)
            ))
            group.add(self.line(
                start=self.xy(x - 1.0 * width, y - 0.5 + gap),
                end=self.xy(x + width, y - 0.5 + gap)
            ))

        if extend_bottom:
            group.add(self.circle(
                center=(self.xy(x, y + (w - 1.0) + 0.5 - gap)),
                r=self.w(padding)
            ))
            group.add(self.line(
                start=self.xy(x - 1.0 * width, y + w - 1.0 + 0.5 - gap),
                end=self.xy(x + width, y + w - 1.0 + 0.5 - gap)
            ))

        group.add(self.text(
            text=str(text),
            insert=self.xy(x - width, y + (w - 1.0) / 2.0)
        ))

        return group

    def shade(self, x, y, w, css_class=None, color=None):
        if css_class is None:
            css_class = list()

        css_class += ['shade']

        adds = {}

        if color is not None:
            adds = {'fill': color}

        group = self.g(
            class_=self.css_class(css_class)
        )

        group.add(self.rect(
            insert=self.xy(x - 0.6, y + 0.10),
            size=self.wh(w + 0.2, 0.25),
            fill='white'
        ))

        group.add(self.rect(
            insert=self.xy(x - 0.6, y - 0.35),
            size=self.wh(w + 0.2, 0.25),
            fill='white'
        ))

        group.add(self.rect(
            insert=self.xy(x - 0.5, y + 0.15),
            size=self.wh(w, 0.15),
            **adds
        ))

        group.add(self.rect(
            insert=self.xy(x - 0.5, y - 0.30),
            size=self.wh(w, 0.15),
            **adds
        ))

        return group

    def vertical_connector(self, x, y1, y2, css_class=None):
        if css_class is None:
            css_class = list()

        css_class += ['v-connector']

        padding = self.horizontal_gap

        return self.line(
            class_=self.css_class(css_class),
            start=self.xy(x - 0.5, y1 + padding),
            end=self.xy(x - 0.5, y2 - padding)
        )

    def vertical_hook(self, x1, y1, x2, y2, css_class=None):
        if css_class is None:
            css_class = list()

        css_class += ['v-hook']

        padding = self.horizontal_gap

        return self.line(
            class_=self.css_class(css_class),
            start=self.xy(x1, y1 + padding + 0.3),
            end=self.xy(x2, y2 - padding - 0.3)
        )

    def horizontal_connector(self, x1, x2, y, css_class=None):
        if css_class is None:
            css_class = list()

        css_class += ['h-connector']

        padding = self.horizontal_gap

        return self.line(
            class_=self.css_class(css_class),
            start=self.xy(x1 + 0.5 + padding, y),
            end=self.xy(x2 - 0.5 - 2 * padding, y)
        )

    def label(self, x, y, text, css_class=None):
        if css_class is None:
            css_class = list()

        css_class += ['label']

        group = self.g(
            class_=self.css_class(css_class)
        )

        group.translate(self.x(x), self.y(y))

        group2 = self.g(
            class_='shift'
        )

        group2.add(
            self.text(
                text=str(text),
                insert=(0, 0)
            )
        )

        group.add(
            group2
        )

        return group

    def vertical_label(self, x, y, text, css_class=None):
        if css_class is None:
            css_class = list()

        css_class += ['v-label']

        group = self.g(
            class_=self.css_class(css_class)
        )

        group.translate(x, y)

        group.add(
            self.text(
                text=str(text),
                insert=(0, 0),
            )
        )

        return group

    def rectangle(self, x, y, w, h, css_class=None):
        if css_class is None:
            css_class = list()

        return self.rect(
            class_=self.css_class(css_class),
            insert=self.xy(x, y),
            size=self.wh(w, h),
        )

    def to_svg(self):
        return self.tostring()

    def to_html(self):
        svg_source = self.to_svg()
        html = '<!DOCTYPE html>' \
               '<html style="margin:0px; padding:0px; width:100%;">' + \
               svg_source + \
               '<body style="margin:0px; padding:0px;"></body></html>'

        return html

    def _height(self):
        return self.h(self.height) + self.margin * 2

    def _width(self):
        return self.w(self.width) + self.margin * 2


class Builder(object):
    """
    Abstract class of building SVG representations
    """
    def __init__(self, additional_option_categories=None):
        options = ['analysis', 'css', 'ui', 'format']
        if additional_option_categories is not None:
            options += additional_option_categories

        option_tuple_class = namedtuple(
            'optionstuple',
            ' '.join(options)
        )

        self.options = option_tuple_class(**{opt: {} for opt in options})

    def svg(self):
        return self.render().tostring()

    def html(self):
        return self.render().tostring()

    def render(self):
        """
        Create the graphics object

        Returns
        -------
        `class`:TreeRenderer
            the rendering object that can return the final graphics
        """
        raise NotImplemented('This is a stub class. Use a derived instance!')


class MoveTreeBuilder(Builder):
    """
    Builder Class for creating MoveTree Visualisations

    You need to specify a :obj:`openpathsampling.PathMover` and a list of
    ensembles. Then it will display all possible steps in the pathmover and its
    relation to the given list of ensembles.

    This is useful to get an idea which parts of the ensemble affect which
    part of ensembles
    """
    def __init__(self, pathmover=None, ensembles=None, initial=None):
        super(MoveTreeBuilder, self).__init__()

        self.p_x = dict()
        self.p_y = dict()
        self.obj = list()

        self.ensembles = []
        self.pathmover = None
        self.initial = None

        self.traj_ens_x = dict()
        self.traj_ens_y = dict()

        self.traj_repl_x = dict()
        self.traj_repl_y = dict()

        self.ens_x = list()
        self.repl_x = list()

        self.options.analysis['only_canonical'] = True

        self.doc = None

        if pathmover is not None:
            self.pathmover = pathmover

        if ensembles is not None:
            self.ensembles = ensembles

        if initial is not None:
            self.initial = initial

    @staticmethod
    def from_scheme(scheme):
        """
        Initaliza a new `MoveTreeBuilder` from the date in a `MoveScheme`

        Parameters
        ----------
        scheme : :obj:`openpathsampling.MoveScheme`

        Returns
        -------
        :obj:`MoveTreeBuilder`
        """
        try:
            # inp is a move scheme
            input_ensembles = scheme.list_initial_ensembles()
        except AttributeError:
            # inp is a path mover
            # ??? this is nonsense in from_scheme, isn't it? you would get
            # error on the thing you return below ~~~DWHS
            input_ensembles = scheme.input_ensembles

        hidden = list(scheme.find_hidden_ensembles())
        # using network.all_ensembles forces a correct ordering
        return MoveTreeBuilder(
            pathmover=scheme.root_mover,
            ensembles=scheme.network.all_ensembles + hidden,
            initial=input_ensembles
        )

    @staticmethod
    def _get_sub_used(mover, replica_states, level):
        l = [(mover, level, replica_states)]
        subs = mover.sub_replica_state(replica_states)
        map(
            lambda x, y, z: l.extend(MoveTreeBuilder._get_sub_used(x, y, z)),
            mover.submovers, subs, [1 + level] * len(mover.submovers)
        )
        return l

    def render(self):
        doc = TreeRenderer()
        self.doc = doc

        level_y = dict()

        self.ens_x = [None] * len(self.ensembles)
        self.repl_x = [None] * len(self.ensembles)

        path = self.pathmover

        group = doc.g(
            class_='tree'
        )

        tree = path.depth_pre_order(
            lambda this: this,
            only_canonical=self.options.analysis['only_canonical'])
        total = len(tree)

        for yp, (level, sub_mp) in enumerate(tree):
            x_pos = - level

            sub_type = sub_mp.__class__
            sub_name = sub_type.__name__[:-5]

            if sub_type is paths.SampleMoveChange:
                group.add(
                    doc.block(level, yp))

                group.add(
                    doc.label(
                        x_pos,
                        yp,
                        sub_name,
                        css_class=['name'] + [sub_type.__name__]
                    )
                )
            else:
                group.add(
                    doc.block(
                        x_pos,
                        yp,
                    )
                )
                group.add(
                    doc.label(
                        x_pos,
                        yp,
                        sub_name
                    )
                )

            if level - 1 in level_y \
                    and level_y[level - 1] == yp - 1:
                group.add(
                    doc.vertical_connector(
                        x_pos + 1,
                        yp,
                        yp - 1
                    )
                )

            if level + 1 in level_y:
                del level_y[level + 1]

            if level in level_y and level_y[level]:
                group.add(
                    doc.vertical_connector(
                        x_pos + 1,
                        yp,
                        level_y[level]
                    )
                )

            level_y[level] = yp

        doc.add(group)

        group = doc.g(
            class_='ensembles'
        )

        for ens_idx, ens in enumerate(self.ensembles):
            txt = chr(ens_idx + 65)

            label = ens.name if hasattr(ens, 'name') else \
                ens.__class__.__name__[:-8]

            group.add(
                doc.label(
                    ens_idx,
                    -1,
                    '[' + txt + '] ' + label,
                    css_class=['head']
                )
            )
            group.add(
                doc.vertical_hook(
                    ens_idx,
                    -1,
                    ens_idx,
                    total
                )
            )

        max_level = 0

        rset = openpathsampling.pathmover_inout.ReplicaStateSet

        initial_rs = rset.from_ensembles(self.initial)
        subs = MoveTreeBuilder._get_sub_used(self.pathmover, initial_rs, 0)

        # this checks if the mover can actually be run without problems
        # assert(
        #     Counter(dict(initial_rs)) >= self.pathmover.in_out_matrix.minimal)

        for yp, (level, sub_mp) in enumerate(
                path.depth_pre_order(
                    lambda this: this,
                    only_canonical=self.options.analysis['only_canonical'])):
            sub = subs[yp]

            if level > max_level:
                max_level = level

            possible_input_replica_states = [Counter(dict(s)) for s in sub[2]]
            sub_io_set = sub_mp.in_out

            # minimal_input_replica_states = sub_io_set.minimal

            # in_ens = sub_mp.input_ensembles
            # out_ens = sub_mp.output_ensembles

            possible_ins = [
                i.ins for i in sub_io_set
                if any(s >= i.ins for s in possible_input_replica_states)]
            possible_outs = [
                i.outs for i in sub_io_set
                if any(s >= i.ins for s in possible_input_replica_states)]

            in_ens = reduce(lambda a, b: a | b, possible_ins, Counter())
            out_ens = reduce(lambda a, b: a | b, possible_outs, Counter())

            for ens_idx, ens in enumerate(self.ensembles):
                txt = chr(ens_idx + 65)
                show = False

                if in_ens is None or None in in_ens or ens in in_ens:
                    group.add(
                        doc.connector(
                            ens_idx,
                            yp - 0.15,
                            css_class=['input']
                        )
                    )
                    show = True

                if out_ens is None or None in out_ens or ens in out_ens:
                    group.add(
                        doc.connector(
                            ens_idx,
                            yp + 0.15,
                            css_class=['output'])
                    )
                    show = True
    
                if show:
                    group.add(
                        doc.connector(
                            ens_idx,
                            yp,
                            txt,
                            css_class=['unknown']
                        )
                    )

        group.translate(50, 0)

        doc.add(group)

        doc['class'] = 'movetree'

        left_x = -max_level * doc.scale_x - 120
        top_y = - 120
        width = len(self.ensembles) * doc.scale_x - left_x + 50
        height = (total + 1) * doc.scale_y - top_y

        # adjust view box to fit full image
        doc['viewBox'] = '%.2f %.2f %.2f %.2f' % (
            left_x,
            top_y,
            width,
            height
        )
        doc['width'] = width

        return doc


class EnsembleMixBuilder(Builder):
    """
    Builder Class for creating MoveTree Visualisations

    You need to specify a :obj:`openpathsampling.PathMover` and a list of
    ensembles. Then it will display all possible steps in the pathmover and its
    relation to the given list of ensembles.

    This is useful to get an idea which parts of the ensemble affect which part
    of ensembles
    """

    def __init__(self, pathmover=None, ensembles=None, initial=None):
        super(EnsembleMixBuilder, self).__init__()

        self.p_x = dict()
        self.p_y = dict()
        self.obj = list()

        self.ensembles = []
        self.pathmover = None
        self.initial = None

        self.traj_ens_x = dict()
        self.traj_ens_y = dict()

        self.traj_repl_x = dict()
        self.traj_repl_y = dict()

        self.ens_x = list()
        self.repl_x = list()

        self.options.analysis['only_canonical'] = True

        self.doc = None

        if pathmover is not None:
            self.pathmover = pathmover

        if ensembles is not None:
            self.ensembles = ensembles

        if initial is not None:
            self.initial = initial

    @staticmethod
    def from_scheme(scheme):
        """
        Initaliza a new `MoveTreeBuilder` from the date in a `MoveScheme`

        Parameters
        ----------
        scheme : :obj:`openpathsampling.MoveScheme`

        Returns
        -------
        :obj:`MoveTreeBuilder`
        """
        try:
            # inp is a move scheme
            input_ensembles = scheme.list_initial_ensembles()
        except AttributeError:
            # inp is a path mover
            # ??? this is nonsense in from_scheme, isn't it? you would get
            # error on the thing you return below ~~~DWHS
            input_ensembles = scheme.input_ensembles
        # using network.all_ensembles forces a correct ordering
        return EnsembleMixBuilder(
            pathmover=scheme.root_mover,
            ensembles=scheme.network.all_ensembles,
            initial=input_ensembles
        )

    @staticmethod
    def _get_sub_used(mover, replica_states, level):
        l = [(mover, level, replica_states)]
        subs = mover.sub_replica_state(replica_states)
        map(
            lambda x, y, z: l.extend(MoveTreeBuilder._get_sub_used(x, y, z)),
            mover.submovers, subs, [1 + level] * len(mover.submovers)
        )
        return l

    def render(self):
        doc = TreeRenderer()
        self.doc = doc

        self.ens_x = [None] * len(self.ensembles)
        self.repl_x = [None] * len(self.ensembles)

        path = self.pathmover
        total = len(self.ensembles)

        mat = path.in_out.mixing_matrix(self.ensembles)

        group = doc.g(
            class_='ensembles'
        )

        for yp, ens1 in enumerate(self.ensembles):
            txt = chr(yp + 65)

            label = ens1.name if hasattr(ens1, 'name') else \
                ens1.__class__.__name__[:-8]

            group.add(
                doc.label(
                    -1,
                    yp,
                    label
                )
            )

            group.add(
                doc.label(
                    yp,
                    -1,
                    '[' + txt + '] ' + label,
                    css_class=['head']
                )
            )
            group.add(
                doc.vertical_hook(
                    yp,
                    -1,
                    yp,
                    total
                )
            )
            group.add(
                doc.horizontal_connector(
                    -1.35,
                    total + 0.35,
                    yp
                )
            )

        for yp, ens1 in enumerate(self.ensembles):
            for ens_idx, ens2 in enumerate(self.ensembles):
                txt = ''

                m = mat[ens1][ens2]
                if 0 in m:
                    txt += 'A'
                if 1 in m:
                    txt += 'O'
                if -1 in m:
                    txt += 'R'

                if 1 in m:
                    group.add(
                        doc.connector(
                            ens_idx,
                            yp - 0.15,
                            txt,
                            css_class=['input']
                        )
                    )
                if -1 in m:
                    group.add(
                        doc.connector(
                            ens_idx,
                            yp + 0.15,
                            txt,
                            css_class=['output']
                        )
                    )
                if 0 in m:
                    group.add(
                        doc.connector(
                            ens_idx,
                            yp,
                            txt,
                            css_class=['unknown']
                        )
                    )

        group.translate(50, 0)

        doc.add(group)

        doc['class'] = 'movetree'

        left_x = - 120
        top_y = - 120
        width = len(self.ensembles) * doc.scale_x - left_x + 50
        height = (total + 1) * doc.scale_y - top_y

        # adjust view box to fit full image
        doc['viewBox'] = '%.2f %.2f %.2f %.2f' % (
            left_x,
            top_y,
            width,
            height
        )
        doc['width'] = width

        return doc


def _create_simple_legend(title, fnc, width=1):
    def _legend_fnc(self):
        doc = self.doc

        part = doc.g(class_='legend')
        part.add(
            doc.label(0, 0, title)
        )

        for pos_y, data in enumerate(self._plot_sample_list):
            sample = data['sample']
            part.add(
                doc.label(0, 1 + pos_y, str(
                    fnc(sample)))
            )

        return part, width
    return _legend_fnc


class PathTreeBuilder(Builder):
    """
    Builder class to visualize the time evolution of a list of samples

    This will basically create path trees as known from TIS and adding some
    useful features.

    The basic way to use it is to create a list of samples that should be
    visualized first. Then create the `PathTreeBuilder` and
    >>> tree = PathTreeBuilder.from_()
    >>> tree.samples = my_samplelist
    >>> SVG(tree.svg())

    There are a lot of options. For a full list see the tutorial on pathree
    visualization.

    Attributes
    ----------
    states : dict, 'svg_color': :obj:`openpathsampling.Volume`-like
        a dictionary listing a color that fulfills the SVG specification like
        `#888`, `gold` or `rgb(12,32,59)` referencing a volume like object that
        will return a bool when passed a snapshot. If true then the snapshot
        is highlighed using the given color
    op : :obj:`openpathsampling.CollectiveVariable`-like
        a function that returns a value when passed a snapshot. The value will
        be put on single snapshots.
    
    """
    def __init__(self):
        super(PathTreeBuilder, self).__init__(['movers'])
        self.obj = list()
        self.doc = None

        self.states = {}
        self.op = None

        self._generator = None
        self._plot_sample_list = None

        self.reset_options()
        self.coloring = None

    @property
    def generator(self):
        """
        :obj:`SampleList` : a `SampleList` object containing the list of samples
        to be plotted
        """
        return self._generator

    @generator.setter
    def generator(self, generator):
        self._generator = generator

    @property
    def samples(self):
        return iter(self._generator)

    def render(self):
        # make sure we are up-to-date
        self.generator.analyze()

        doc = TreeRenderer()
        self.doc = doc

        opts = self.options

        doc.scale_x = opts.css['scale_x']
        doc.scale_y = opts.css['scale_y']

        # TODO: Might remove this option. Could be useful for teaching purposes
        if type(opts.css['horizontal_gap']) is bool:
            doc.horizontal_gap = 0.05 if opts.css['horizontal_gap'] else 0.0
        else:
            doc.horizontal_gap = opts.css['horizontal_gap']

        matrix = self.generator.matrix

        # Loops over samples first time to determine all necessary information

        pos_y = -1
        draw_pos_y = {}

        self._plot_sample_list = []

        for num, sample in enumerate(self.generator):

            pos_y += 1
            draw_pos_y[num] = pos_y

            info = self.generator[sample]

            mover_type = 'unknown'
            mover = sample.mover
            if mover is not None:
                mover_type = mover.__class__.__name__

            if hasattr(mover, '_visualization_class'):
                mover_type = getattr(mover, '_visualization_class')

            new_sample = info['new']
            time_direction = info['time_direction']
            level = info['level']

            bw_css_class = 'bw'
            fw_css_class = 'fw'

            view_options = {}
            view_options.update(opts.movers['default'])

            if new_sample:
                view_options_upd = opts.movers['new']
            elif mover_type in opts.movers:
                view_options_upd = opts.movers[mover_type]
            else:
                view_options_upd = opts.movers['unknown']

            view_options.update(view_options_upd)

            if view_options['hide']:
                print 'HIDe'
                pos_y -= 1
                draw_pos_y[num] = None
                continue

            label_position = view_options['label_position']

            if time_direction == -1:
                bw_css_class, fw_css_class = fw_css_class, bw_css_class
                label_position = 'left' if \
                    view_options['label_position'] == 'right' else 'right'

            css_class = [] + view_options['css_class']

            step_accepted = True
            move_accepted = True

            if isinstance(self.generator, SampleListGenerator):
<<<<<<< HEAD
                # we have steps available and use these to figure out
                # if a step was rejected
=======
                # we have steps available to figure out, if a step was rejected
>>>>>>> c60c5758
                step = self.generator.get_step(sample)
                if step is not None:
                    step_accepted = step.change.accepted

                    if not step_accepted:
                        # in the case of the initial step we still use an
                        # EmptyMove although technically an EmptyMove is
                        # rejected we use it as rejected or better this did
                        # not even have an acceptance
                        # step so we treat is as accepted for visual purposes

                        active_steps = self.generator.get_active_steps(sample)

                        # so if this sample is in the active samplesets
                        # somewhere it must have been accepted in the past.
                        # So if it has not been accepted in steps we know, we
                        # still assume that the first mention of this sample
                        # is like an accepting treat the step as accepted

                        if active_steps is not None:
                            step_accepted = True

                change = self.generator.get_change(sample)
                if change is not None:
                    move_accepted = change.accepted

            if not step_accepted and opts.css['mark_transparent'] == 'rejected':
                css_class += ['rejected']

            if level > 0 and opts.css['mark_transparent'] == 'auxiliary':
                css_class += ['rejected']

            if not move_accepted and opts.css['mark_transparent'] == 'submove':
                css_class += ['rejected']

            data = {
                'sample': sample,
                'sample_idx': num,
                'css_class': css_class,
                'view_options': view_options,
                'bw_css_class': bw_css_class,
                'fw_css_class': fw_css_class,
                'label_position': label_position,
                'mover_type': mover_type,
                'mover_accepted': move_accepted,
                'step_accepted': step_accepted
            }

            self._plot_sample_list.append(data)

        # start plotting all parts from here

        tree_group = doc.g(
            class_='tree'
        )

        _doc_parts = [
            self.part_trajectory_label(),
            self.part_shooting_hooks(),
            self.part_snapshot_blocks()
        ]

        # finish snapshot block on the right

        min_x, max_x = min(matrix.matrix_x.keys()), max(matrix.matrix_x.keys())
        min_y, max_y = 0, pos_y

        tree_group.translate(32 + doc.w(1 - min_x), doc.h(1))

        for part in _doc_parts:
            tree_group.add(part)

        # +--------------------------------------------------------------------
        # +  LEGEND
        # +--------------------------------------------------------------------

        legend_group = doc.g(
            class_='legend'
        )
        # use different x-scaling for the legend
        tree_scale = opts.css['scale_x']
        doc.scale_x = 32

        # collect all parts of the legend separately
        legend_parts = []

        for part in reversed(opts.ui['legends']):
            if type(part) is str:
                method_name = 'part_legend_' + part
                if hasattr(self, method_name):
                    legend_parts.append(getattr(self, method_name)())
            else:
                legend_parts.append(part(self))

        # add all the legend parts

        pos_shift = 0

        for part, width in legend_parts:
            part.translate(- doc.scale_x * pos_shift)
            legend_group.add(part)

<<<<<<< HEAD
            pos_shift += width

=======
>>>>>>> c60c5758
        # +--------------------------------------------------------------------
        # +  BUILD FINAL IMAGE
        # +--------------------------------------------------------------------

        left_x = (-0.5 - pos_shift) * doc.scale_x
        width = 64 + tree_scale * (max_x - min_x + 2) - left_x
        height = doc.scale_y * (max_y + 3.0)
        top_y = -1.5 * doc.scale_y

        # build the full figure
        group_all = doc.g()
        group_all.add(tree_group)
        group_all.add(legend_group)

        # INFO BOX PER SNAPSHOT (still experimental)

        if opts.ui['info']:
            group_all.add(self.part_info_box())

        group_all.add(self.part_hovering_blocks(left_x, width))

        zoom = opts.css['zoom']
        group_all.scale(zoom)

        doc.add(group_all)

        # set the overall OPS tree class
        doc['class'] = 'opstree'

        # adjust view box to fit full image
        doc['viewBox'] = '%.2f %.2f %.2f %.2f' % (
            left_x * zoom,
            top_y * zoom,
            width * zoom,
            height * zoom
        )

        # set width
        w_opt = opts.css['width']
        if w_opt == 'inherit':
            # inherit will use the actual size in pixels
            doc['width'] = width * zoom
        else:
            doc['width'] = w_opt

        return doc

    def part_hovering_blocks(self, left, width):
        doc = self.doc
        group = doc.g()

        # +--------------------------------------------------------------------
        # +  HOVERING TABLE LINE PLOT
        # +--------------------------------------------------------------------

        css_class = ['tableline']

        for pos_y, data in enumerate(self._plot_sample_list):
            group.add(
                doc.rect(
                    class_=doc.css_class(css_class),
                    insert=(left, doc.y(1 + pos_y - 0.45)),
                    size=(width, doc.scale_y * 0.9)
                )
            )

        return group

    def part_trajectory_label(self):
        doc = self.doc
        group = doc.g()

        trj_format = self._create_naming_fnc(
            self.options.format['trajectory_label'])

        for pos_y, data in enumerate(self._plot_sample_list):
            sample = data['sample']
            info = self.generator[sample]

            shift = info['shift']
            length = info['length']

            view_options = data['view_options']
            label_position = data['label_position']
            css_class = data['css_class']

            traj_str = \
                str(trj_format(sample.trajectory)) + \
                view_options['suffix'].upper()

            if label_position == 'left':
                group.add(
                    doc.label(shift, pos_y, traj_str,
                              css_class=css_class + ['left'])
                )
            elif label_position == 'right':
                group.add(
                    doc.label(shift + length - 1, pos_y, traj_str,
                              css_class=css_class + ['right'])
                )

        return group

    def part_shooting_hooks(self):
        doc = self.doc
        group = doc.g()

        draw_pos_y = {}
        matrix = self.generator.matrix

        for pos_y, data in enumerate(self._plot_sample_list):
            num = data['sample_idx']
            sample = data['sample']

            draw_pos_y[num] = pos_y

            info = self.generator[sample]

            new_sample = info['new']
            shift = info['shift']
            length = info['length']

            length_fw = info['length_fw']
            length_bw = info['length_bw']

            bw_css_class = data['bw_css_class']
            fw_css_class = data['fw_css_class']

            css_class = data['css_class']

            # SHOOTING HOOKS

            if not new_sample:
                bw_x = shift + length_bw
                fw_x = shift + length - 1 - length_fw

                if 0 < length_bw:
                    root_y = draw_pos_y.get(matrix.root(num, bw_x))

                    if root_y is not None and root_y < pos_y:
                        group.add(
                            doc.vertical_connector(
                                bw_x, root_y, pos_y,
                                css_class=css_class + [bw_css_class, 'connection'])
                        )

                if 0 < length_fw:
                    root_y = draw_pos_y.get(matrix.root(num, fw_x))

                    if root_y is not None and root_y < pos_y:
                        group.add(
                            doc.vertical_connector(
                                fw_x + 1, root_y, pos_y,
                                css_class=css_class + [fw_css_class, 'connection'])
                        )

        return group

    def part_snapshot_blocks(self):
        doc = self.doc
        group = doc.g()

        matrix = self.generator.matrix

        # TRAJECTORY PARTS

        opts = self.options

        trj_format = self._create_naming_fnc(opts.format['trajectory_label'])
        smp_format = self._create_naming_fnc(opts.format['sample_label'])
        snp_format = self._create_naming_fnc(opts.format['snapshot_label'])

        vis_blocks = {}

        for pos_y, data in enumerate(self._plot_sample_list):
            num = data['sample_idx']
            sample = data['sample']

            info = self.generator[sample]

            new_sample = info['new']
            shift = info['shift']
            length = info['length']

            length_fw = info['length_fw']
            length_bw = info['length_bw']
            overlap_reversed = info['overlap_reversed']

            bw_css_class = data['bw_css_class']
            fw_css_class = data['fw_css_class']

            view_options = data['view_options']

            css_class = data['css_class']

            # draw actual parts of the sample as
            # single snapshots, a block of snapshots or a line

            parts = []

            regions = {
                'bw': (0, length_bw),
                'fw': (length - length_fw, length),
                'full': (0, length),
                'overlap': (length_bw, length - length_fw),
                'reversed': (length_bw, length - length_fw),
                'new': (0, length)
            }
            css_classs = {
                'fw': [fw_css_class],
                'bw': [bw_css_class],
                'reversed': ['reversed'],
                'full': ['full'],
                'overlap': ['overlap'],
                'new': ['new']
            }

            vis_types = {
                'fw': 'new',
                'bw': 'new',
                'reversed': 'reversed',
                'full': 'full',
                'overlap': 'overlap',
                'new': 'new'
            }

            if not new_sample:
                if length_bw > 0:
                    parts.append('bw')

                if length_fw > 0:
                    parts.append('fw')

                if overlap_reversed:
                    parts.append('reversed')
                else:
                    if length_bw == 0 and length_fw == 0:
                        # if all are new use a special vis
                        parts.append('full')
                    else:
                        parts.append('overlap')
            else:
                parts.append('new')

            for part in parts:
                hidden = False
                vis_type = view_options[vis_types[part]]
                add_css_class = css_classs[part]
                region = regions[part]

                if vis_type == 'line':
                    label = view_options['label'] or view_options['name']
                    group.add(
                        doc.horizontal_region(
                            shift + region[0], pos_y, region[1] - region[0],
                            label, css_class=css_class + add_css_class)
                    )
                elif vis_type == 'block':
                    group.add(
                        doc.block(
                            shift + region[0],
                            pos_y,
                            view_options['label'],
                            w=region[1] - region[0],
                            extend_left=False,
                            css_class=css_class + add_css_class
                        ))
                elif vis_type == 'single':
                    for pos in range(region[0], region[1]):
                        pos_x = shift + pos
                        snapshot = matrix[num, pos_x]

                        if opts.ui['info']:
                            data = {
                                'smp': smp_format(sample),
                                'snp': snp_format(snapshot),
                                'trj': trj_format(sample.trajectory)
                            }
                        else:
                            data = {}

                        txt = ''

                        if self.op is not None and opts.ui['cv']:
                            txt = str(self.op(snapshot))

                        group.add(
                            doc.block(
                                pos_x,
                                pos_y,
                                txt,
                                extend_left=pos > 0,
                                extend_right=pos < length - 1,
                                css_class=css_class + add_css_class,
                                data=data,
                                color=self.coloring(snapshot)
                                if self.coloring else None
                            ))
                else:
                    hidden = True

                if not hidden:
                    self._update_vis_block(vis_blocks, num, shift, region)

        # STATE COLORING

        if self.states is not None:
            for color, op in self.states.iteritems():
                xp = None
                for pos_y, data in enumerate(self._plot_sample_list):
                    num = data['sample_idx']

                    left = None
                    for xp in matrix.get_x_range(num):
                        if xp in vis_blocks[num] and bool(op(matrix[num, xp])):
                            if left is None:
                                left = xp
                        else:
                            if left is not None:
                                group.add(
                                    doc.shade(
                                        left, pos_y, xp - left, color=color)
                                )
                                left = None

                    if left is not None:
                        group.add(
                            doc.shade(left, pos_y, xp - left + 1, color=color)
                        )

        return group

    def part_info_box(self):
        doc = self.doc
        group = doc.g()

        group.add(
            doc.label(0, -1, 'Information', css_class=['infobox'])
        )

        doc.defs.add(doc.script(
            content='''
               box = $('.opstree .infobox text')[0];
               var kernel = IPython.notebook.kernel;
               $('.opstree .block').each(
                function() {
                json = JSON.parse($(this)[0].firstChild.textContent);
                 $(this).data(json);
                }
               );
               $('.opstree .block').hover(
                function(){
                  box.textContent =
                  'Snapshot(' + $(this).data('snp') + ')' + ' ' +
                  'Trajectoy(' + $(this).data('trj') + ')';
                 },
                 function(){
                  box.textContent = '';
                 });
        '''))

        return group

<<<<<<< HEAD
    part_legend_ensemble = _create_simple_legend('ens', lambda sample: sample.ensemble.name)
    part_legend_replica = _create_simple_legend('repl', lambda sample: sample.replica)
    part_legend_bias = _create_simple_legend('bias', lambda sample: '%4.2f %%' % 100.0 * sample.bias)
=======
    part_legend_ensemble = _create_simple_legend(
        'ens', lambda sample: sample.ensemble.name)
    part_legend_replica = _create_simple_legend(
        'repl', lambda sample: sample.replica)
    part_legend_bias = _create_simple_legend(
        'bias', lambda sample: sample.bias)
>>>>>>> c60c5758

    def part_legend_sample(self):

        doc = self.doc
        smp_format = self._create_naming_fnc(
            self.options.format['sample_label'])

        part = doc.g(class_='legend')
        part.add(
            doc.label(0, 0, 'smp')
        )

        for pos_y, data in enumerate(self._plot_sample_list):
            sample = data['sample']
            part.add(
                doc.label(0, 1 + pos_y, str(
                    smp_format(sample)))
            )

        return part, 1

    def part_legend_correlation(self):
        doc = self.doc
        time_symmetric = self.generator.time_symmetric

        part = doc.g(class_='legend')
        part.add(
            doc.label(0, 0, 'cor')
        )

        old_tc = 1
        prev = self._plot_sample_list[0]['sample']

        for pos_y, data in enumerate(self._plot_sample_list):
            sample = data['sample']

            if pos_y > 0:
                if not paths.Trajectory.is_correlated(
                        sample.trajectory,
                        prev,
                        time_reversal=time_symmetric
                ):
                    part.add(
                        doc.vertical_region(
                            0,
                            old_tc,
                            1 + pos_y - old_tc,
                            css_class=['correlation']
                        )
                    )

                    old_tc = 1 + pos_y
                    prev = sample.trajectory

        part.add(
            doc.vertical_region(
                0,
                old_tc,
                1 + len(self._plot_sample_list) - old_tc,
                extend_bottom=False,
                css_class=['correlation']))

        return part, 1

    def part_legend_step(self):
        doc = self.doc

        part = doc.g(class_='legend')
        part.add(
            doc.label(0, 0, 'step')
        )

        for pos_y, data in enumerate(self._plot_sample_list):
            sample = data['sample']
            if isinstance(self.generator, SampleListGenerator):
                step = self.generator.get_step(sample)
                if step is None:
                    # apparently this sample was not generate by any known step
                    txt = '*'
                else:
                    txt = str(step.mccycle)
            else:
                txt = '?'

            part.add(
                doc.label(0, 1 + pos_y, txt)
            )

        return part, 1

    def part_legend_active(self):
        doc = self.doc

        part = doc.g(class_='legend')
        part.add(
            doc.label(0, 0, 'active')
        )

        for pos_y, data in enumerate(self._plot_sample_list):
            sample = data['sample']
            if isinstance(self.generator, SampleListGenerator):
                mccycles = self.generator.get_active_mccycles(sample)
                if mccycles is None:
                    txt = '*'
                else:
                    txt = self._set_of_int_to_str(mccycles)
            else:
                txt = '?'

            part.add(
                doc.label(0, 1 + pos_y, txt)
            )

        return part, 2

    @staticmethod
    def _set_of_int_to_str(ints):
        sorted_ints = sorted(ints) + [-1]
        first = None
        last = None
        out = ''
        for ii in sorted_ints:
            if first is None:
                first = ii
            elif ii != last + 1:
                out += '%d-%d' % (first, last)
                first = ii

            last = ii

        return out

    def _create_naming_fnc(self, fnc):
        opts = self.options
        return fnc or opts.format['default_label'] or (lambda obj: '')

    @staticmethod
    def _update_vis_block(vis_block, pos_y, shift, region):
        # necessary to remember where we actually drew something
        if pos_y not in vis_block:
            vis_block[pos_y] = set()

        vis_block[pos_y].update(range(shift + region[0], shift + region[1] + 1))

    def use_storage_indices(self, storage):
        """
        Set the default_labelling to use indices in the given storage
        Parameters
        ----------
        storage : :obj:`openpathsampling.Storage`
            the storage to be used for indices

        """
        self.options.format['default_label'] = storage.idx

    def reset_options(self):
        """
        Return the options to default

        """
        self.options.movers.update({
            'ReplicaExchangeMover': {
                'name': 'RepEx',
                'suffix': 'x',
                'css_class': ['repex'],
                'hide': True
            },
            'BackwardShootMover': {
                'name': 'Backward',
                'suffix': 'b',
                'css_class': ['shooting']
            },
            'ForwardShootMover': {
                'name': 'Forward',
                'suffix': 'f',
                'label_position': 'right',
                'css_class': ['shooting']
            },
            'BackwardExtendMover': {
                'name': 'Extend',
                'suffix': 'b',
                'overlap': 'line',
                'css_class': ['extend']
            },
            'ForwardExtendMover': {
                'name': 'Extend',
                'suffix': 'f',
                'overlap': 'line',
                'label_position': 'right',
                'css_class': ['extend']
            },
            'FinalSubtrajectorySelectMover': {
                'name': 'Truncate',
                'suffix': 't',
                'label_position': 'right',
                'css_class': ['extend']
            },
            'FirstSubtrajectorySelectMover': {
                'name': 'Truncate',
                'suffix': 't',
                'css_class': ['extend']
            },
            'EnsembleHopMover': {
                'name': 'Hop',
                'suffix': 'h',
                'css_class': ['hop']
            },
            'PathReversalMover': {
                'name': 'Reversal',
                'suffix': 'r',
                'css_class': ['reversal']
            },
            'new': {
                'name': 'New',
                'suffix': '+',
                'css_class': ['unknown']
            },
            'unknown': {
                'name': '???',
                'suffix': '?',
                'css_class': ['repex']
            },
            'default': {
                'name': '---',
                'overlap': 'none',
                'new': 'block',
                'reversed': 'block',
                'full': 'line',
                'label': '',
                'suffix': '?',
                'label_position': 'left',
                'css_class': [],
                'hide': False
            }
        })
        self.options.ui.update({
            'legends': ['sample', 'correlation'],
            'cv': True,
            'info': False,
        })
        self.options.css.update({
            'scale_x': 5,
            'scale_y': 15,
            'zoom': 1.0,
            'horizontal_gap': False,
            'width': '100%',
            'mark_transparent': 'rejected'
        })
        self.options.format.update({
            'default_label': lambda x: hex(id(x))[-5:] + ' ',
            # 'default_label': lambda x: '',
            'trajectory_label': lambda x: '',
            'sample_label': None,
            'step_label': None,
            'snapshot_label': None,
            'display_repeated': True,
            'new_snapshots': True,
            'repeated_snapshots': True
        })

        if self.generator and self.generator.steps:
            self.options.ui['legends'] = ['step', 'correlation']

    def reset(self):
        """
        Revert to default options and remove all ther setting as well

        """
        self.reset_options()
        self.states = {}
        self.op = None
        self.coloring = None

        if self._generator is not None:
            self._generator.set_default_settings()


class PathTree(PathTreeBuilder):
    def __init__(self, steps, generator=None):
        super(PathTree, self).__init__()

        self.steps = steps
        self.generator = generator
        self.reset_options()

    @property
    def generator(self):
        return self._generator

    @generator.setter
    def generator(self, generator):
        self._generator = generator
        if generator is not None:
            self._generator.steps = self.steps
            self._generator.update_tree_options(self)

    @property
    def steps(self):
        return self._steps

    @steps.setter
    def steps(self, steps):
        self._steps = StepList(steps)
        if self.generator is not None:
            self.generator.steps = self.steps


class SnapshotMatrix(object):
    def __init__(self, sample_list):
        self.sample_list = sample_list
        self.matrix_x = {}
        self.matrix_y = {}
        self.shift = [0] * len(sample_list)

    @property
    def time_symmetric(self):
        return self.sample_list.time_symmetric

    def __setitem__(self, key, value):
        y_pos = key[0]
        x_pos = key[1]

        if x_pos not in self.matrix_x:
            self.matrix_x[x_pos] = {}

        if y_pos not in self.matrix_y:
            self.matrix_y[y_pos] = {}

        if isinstance(value, paths.BaseSnapshot):
            self.matrix_x[x_pos][y_pos] = value
            self.matrix_y[y_pos][x_pos] = value

        elif type(value) is paths.Trajectory:
            for pos, snapshot in enumerate(value.as_proxies()):
                self[y_pos, x_pos + pos] = snapshot

            self.shift[y_pos] = x_pos

    def __getitem__(self, item):
        y_pos = item[0]
        x_pos = item[1]
        if x_pos in self.matrix_x:
            return self.matrix_x[x_pos][y_pos]
        else:
            raise KeyError(x_pos)

    def get_x_range(self, y_pos):
        xs = set(self.matrix_y[y_pos])
        return range(min(xs), max(xs) + 1)

    def get(self, y_pos, x_pos):
        if x_pos in self.matrix_x:
            return self.matrix_x[x_pos].get(y_pos)
        else:
            return None

    def is_new(self, y_pos, x_pos):
        snapshot = self[y_pos, x_pos]

        x = self.matrix_x[x_pos]

        pos = y_pos
        while pos > 0:
            new_y_pos = self.sample_list.parent(pos)

            if not new_y_pos or new_y_pos > pos:
                return True

            pos = new_y_pos

            if snapshot == x[pos]:
                return False

        return True

    def _snapshot_is(self, snap1, snap2):
        if not self.time_symmetric:
            return snap1 == snap2
        else:
            if snap1 == snap2:
                return True
            else:
                return snap1.reversed == snap2

    def root(self, y_pos, x_pos):
        snapshot = self[y_pos, x_pos]

        x = self.matrix_x[x_pos]

        pos = y_pos
        while pos > 0:
            new_y_pos = self.sample_list.parent(pos)
            if new_y_pos is None or new_y_pos > pos:
                return pos

            if new_y_pos not in x or \
                    not self._snapshot_is(snapshot, x[new_y_pos]):
                return pos

            pos = new_y_pos

        return pos

    def parent(self, y_pos, x_pos):
        snapshot = self[y_pos, x_pos]

        x = self.matrix_x[x_pos]

        if y_pos == 0:
            return None

        new_y_pos = self.sample_list.parent(y_pos)

        if new_y_pos is None or new_y_pos > y_pos:
            return None

        if not self._snapshot_is(snapshot, x[new_y_pos]):
            return None

        return new_y_pos


class SampleList(OrderedDict):
    """
    A timely ordered series of `Sample` objects.

    This is effectively a list object enhanced with a few additional functions
    that simplify analysis. Although this can hold an arbitrary list of samples
    it is meant to represent a time evolution of samples and thus samples that
    have a causal relation.

    Examples would be the history of samples that lead to a specific samples
    (heritage) or the history of samples in a specific ensemble or of a given
    replica.

    It provides some useful filters that make sense for samples. And you can
    add a list of steps as context, where the samples where generated in.
    In analyzing the evolution of a path you do not need the context. It is
    mostly for error checking and inspecting moves, while analyzing in the
    step context allow you to analyze decorrelation of paths.

    Attributes
    ----------
    time_symmetric : bool, default: `True`
        if `True` a snapshots and its reversed counterpart will be treated
        alike.
    flip_time_direction : bool, default: `False`
        if `True` the sample list detects if a reversal happens between to
        successive samples and will reverse the time direction to counter
        the flip. This results in a much clearer picture and shows the
        redundancy of snapshots when reversing trajectories. Use with care it
        will distort the sense of time from left to right in the generated
        picture
    trace_missing : bool, default: `False`
        if `True` this will mean that alignment between trajectories will be
        traced using the `.parent` property even if a sample is not contained
        in the sample list itself. Imagine you are looking only at the evolution
        of a particular replica after a complete MC step. These steps might
        involve several shooting moves that will completely deorrelate between
        a sample and its listed predecessor. Usually the closest parent is used
        as a reference and overlapping parts will be aligned. If the closest
        parent does not have overlap (because of being completely decorrelated)
        we cannot simply align. In that case you might create a new hidden
        samplelist tracing the parents to the closest parent to determine the
        relative shift. This is done, if `trace_missing` is `True`. If `False`
        two such samples will be treated as unrelated and the new is placed at
        position zero as is the very first sample in the list.

        Notes
        -----
        This is a special `OrderedDict` of the form
        `{ samp1: information, samp2: information }`. So, if you get by integer
        you will get the sample at the position, while getting a sample
        directly will act as a regular dict. So this will actually work
        and return the information of the third sample in the list.

        >>> sl = SampleList()
        >>> print sl[sl[3]]

        It seemed to make sense to provide a possibility to access a specific
        index in an OrderedDict, which is not possible in the base
        implementation.

    """

    def __init__(
            self,
            samples,
            time_symmetric=True,
            flip_time_direction=False,
            trace_missing=False
    ):
        OrderedDict.__init__(self)

        self._time_symmetric = time_symmetric
        self._flip_time_direction = flip_time_direction
        self._trace_missing = trace_missing

        self._matrix = []
        self._steps = None

        if hasattr(samples, '__iter__'):
            for s in samples:
                self[s] = {}
        else:
            self[samples] = {}

        self.analyze()

    def set_default_settings(self):
        self._time_symmetric = True
        self._flip_time_direction = False
        self._trace_missing = False

        self.analyze()

    def filter(self, filter_func):
        """
        Keep only samples where the filter function returns True

        Parameters
        ----------
        filter_func : callable
            a function that is called on all sample, data pairs. If `True` is
            returned the sample is kept, otherwise the sample will be removed
            from the list. The function can be called with either
            `filter_func(sample, data_dict)` or `filter_func(sample),
            depending on how many parameters the function accepts. data dict
            is the information contained in `sample_list[sample]`

        """
        try:
            # see, if the filter function accepts two parameters
            self.set_samples([
                samp for samp, data in self.iteritems() if filter_func(samp, data)
            ])
        except:
            self.set_samples([
                samp for samp in self if filter_func(samp)
            ])

    @property
    def steps(self):
        """
        list of `openpathsampling.MCStep` : The list of steps giving the context
            for the samples. Currently samples do no contain information about
            the context / step they were generated in.

        """
        return self._steps

    @steps.setter
    def steps(self, value):
        self._steps = value

    @staticmethod
    def filter_redundant_moves(samp, data):
        """
        A filter samples that are not identical to the previous one
        """
        return not data['length'] == data['length_shared']

    @property
    def matrix(self):
        """
        :obj:`SnapshotMatrix`
            a generated sparse matrix of snapshots. Mostly used for plotting
            purposes
        """
        return self._matrix

    def set_samples(self, samples):
        """

        Parameters
        ----------
        samples : list of :obj:`openpathsampling.Sample`
            the list of samples to be inspected. This will trigger reevaluation
            of the current list of samples

        """
        self.clear()
        for s in samples:
            self[s] = {}

        self.analyze()

    @staticmethod
    def from_ancestors(sample):
        """
        Generate a :obj:`SampleList` from the ancestors of a given sample

        Parameters
        ----------
        sample : :obj:`openpathsampling.Sample`
            the sample from which the ancestory are traced. It will follow the
            `.parent` property until no parent is found

        Returns
        -------
        :obj:`SampleList`
            the generated list of samples

        """

        l = []

        while sample is not None:
            l.append(sample)
            sample = sample.parent

        return SampleList(reversed(l))

    @staticmethod
    def from_steps(steps, replica, accepted):
        """
        Generate a :obj:`SampleList` from a list of step and a replica ID

        Parameters
        ----------
        steps : list of :obj:`openpathsampling.MCStep`
            the list of simulation steps to be inspected and turned into a
            list of samples
        replica : int
            the replica ID to be traced
        accepted : bool
            if `True` only accepted samples will be included in the list.
            Otherwise it will also contain trial samples

        Returns
        -------
        :obj:`SampleList`
            the generated list of samples

        """
        sl = SampleList(SampleList._get_samples_from_steps(
            steps, replica, accepted))
        sl.steps = steps
        return sl

    @staticmethod
    def _get_samples_from_steps(steps, replica, accepted):
        if accepted:
            samp = steps[-1].active[replica]
            samples = [samp]
            while samp.parent is not None:
                samp = samp.parent
                samples.append(samp)

            return list(reversed(samples))
        else:
            samp = steps[0].active[replica]
            samples = [samp]
            for step in steps:
                rep_trials = [s for s in step.change.trials
                              if s.replica == replica]
                if len(rep_trials) > 0:
                    samples.append(rep_trials[-1])

            return samples

    def without_redundant(self):
        """
        Remove all redundant samples and return a new object

        Redundant samples are samples where the overlap with the previous
        sample is effectively all samples. This depends on the analysis settings
        like `time_symmetric` and `flip_time_direction`

        Returns
        -------
        :obj:`SampleList`
            the generated list of samples


        """
        l = SampleList([
            samp for samp, data in self.iteritems()
            if data['length_shared'] < data['length']])
        l.flip_time_direction = self.flip_time_direction
        l.time_symmetric = self.time_symmetric
        return l

    def remove_redundant(self):
        """
        Remove all redundant samples from the current object.

        Redundant samples are samples where the overlap with the previous
        sample is effectively all samples. This depends on the analysis
        settings like `time_symmetric` and `flip_time_direction`

        """
        l = [
            samp for samp, data in self.iteritems()
            if data['length_shared'] < data['length']]
        self.set_samples(l)

    def flatten_to_main(self):
        """
        Remove all redundant samples from the current object.

        Redundant samples are samples where the overlap with the previous
        sample is effectively all samples. This depends on the analysis settings
        like `time_symmetric` and `flip_time_direction`

        """
        l = [samp for samp, data in self.iteritems() if data['level'] == 0]
        self.set_samples(l)

    @property
    def time_symmetric(self):
        return self._time_symmetric

    @time_symmetric.setter
    def time_symmetric(self, value):
        self._time_symmetric = value
        self.analyze()

    @property
    def flip_time_direction(self):
        return self._flip_time_direction

    @flip_time_direction.setter
    def flip_time_direction(self, value):
        self._flip_time_direction = value
        self.analyze()

    @property
    def trace_missing(self):
        return self._trace_missing

    @trace_missing.setter
    def trace_missing(self, value):
        self._trace_missing = value
        self.analyze()

    def __getitem__(self, item):
        if type(item) is slice:
            return SampleList(self.keys()[item])
        elif isinstance(item, list):
            return [self[s] for s in item]
        elif type(item) is int:
            return self.keys()[item]
        else:
            return OrderedDict.__getitem__(self, item)

    def index(self, value):
        """
        Return the index of a sample in the list

        Parameters
        ----------
        value : :obj:`openpathsampling.Sample`

        Returns
        -------
        int
            the index if present in the list. Throw an exception otherwise
        """
        return self.keys().index(value)

    def parent(self, idx):
        """
        Return the index of the next present parent of an index or sample

        Next present parent means. That from the given sample we check if the
        direct parent is in the list. If so its index is returned. If not we
        try recursively of the parent of the parent and so on until we find
        a sample that is present or return None

        Parameters
        ----------
        idx : :obj:`openpathsampling.Sample` or int
            If an `int` is given the Sample at the index in the list is used,
            othewise the sample is used for finding the parent

        Returns
        -------
        int or None
            the index of the parent in the list if present. None otherwise.
        """
        try:
            if type(idx) is int:
                samp = self[idx]
            else:
                samp = idx

            parent = samp.parent
            while parent not in self and parent is not None:
                parent = parent.parent

            return self.keys().index(parent)

        except ValueError:
            return None

    def _trajectory_index(self, trajectory, snapshot):
        if self.time_symmetric:
            return trajectory.index_symmetric(snapshot)
        else:
            return trajectory.index(snapshot)

    def _trajectory_contains(self, trajectory, snapshot):
        if self.time_symmetric:
            return trajectory.contains_symmetric(snapshot)
        else:
            return snapshot in trajectory

    def analyze(self):
        """
        Perform the analysis of the samples.

        It will loop through the list of samples and determine the overlap with its
        parent. Note that at this point there is no move that can create a sample from
        more than one initial one. So it is enough to assume that a sample has a single
        parent, its origin that is determined by the mover.

        Since the parent is unique we will base the alignment upon the position of the
        parent or (if samples are missing) on the closest ancestor.
        The alignment will be chosen such that parts that exist in both trajectories are
        placed on top. If we chose `time_symmetric` this will also be true if the trajectories
        are reversed.

        If you set `flip_time_direction = True` samples might be displayed in reverse order
        to perfectly align reversed ones. This means that in a plot the direction of time
        but not of correlation will change. Imagine have samples between state A and B and
        you start with A -> B then this will keep the initial direction in a plot although
        a time reversal move will go from B -> A while being perfectly reversed.

        Should be called automatically when relevant changes are detected.
        """
        matrix = SnapshotMatrix(self)
        flip_time_direction = self.flip_time_direction
        parent = None
        time_direction = +1

        for y_pos, sample in enumerate(self):
            traj = sample.trajectory
            length = len(traj)
            parent_shift = 0
            parent_traj = None
            overlap = None

            if sample.parent is not None:
                parent = sample.parent

            if parent not in self:
                while parent not in self and parent is not None:
                    parent = parent.parent

                if parent is None:
                    time_direction = +1

            if parent is not None:
                parent_shift = self[parent]['shift']
                time_direction = self[parent]['time_direction']

                parent_traj = parent.trajectory

                if time_direction == -1:
                    traj = paths.Trajectory(list(reversed(traj.as_proxies())))
                    parent_traj = paths.Trajectory(list(reversed(parent_traj.as_proxies())))

                overlap = parent_traj.shared_subtrajectory(traj, time_reversal=self.time_symmetric)
                overlap_length = len(overlap)

            if overlap is None or len(overlap) == 0:
                # no overlap so we need to start new
                if not self.trace_missing:
                    traj_shift = 0
                elif parent is not None:
                    # if a parent is present but no overlap we could trace the missing chain
                    # and use this shift. This is "expensive" so by default it is switched off

                    current = paths.Sample(
                        replica=sample.replica,
                        trajectory=traj,
                        ensemble=sample.ensemble,
                        bias=sample.bias,
                        details=sample.details,
                        parent=sample.parent,
                        mover=sample.mover
                    )

                    parent_list = [current]
                    while current is not parent and current is not None:
                        current = current.parent
                        parent_list.append(current)

                    if current is None:
                        # cannot trace to actual parent. That should not be possible since previously
                        # we found a parent. So just to make sure
                        traj_shift = 0
                    else:
                        missing_sl = SampleList(
                            reversed(parent_list),
                            time_symmetric=self.time_symmetric,
                            flip_time_direction=self.flip_time_direction,
                            trace_missing=False
                        )

                        traj_shift = parent_shift + missing_sl[missing_sl.last]['shift']

                else:
                    traj_shift = 0

                self[sample] = {
                    'shift': traj_shift,
                    'new': True,
                    'time_direction': time_direction,
                    'correlation': 0.0,
                    'length': len(traj),
                    'level': 0,
                    'length_shared': 0,
                    'length_fw': 0,
                    'length_bw': 0,
                    'overlap_reversed': False
                }
            else:
                new_fw = self._trajectory_index(traj, overlap.get_as_proxy(-1))
                new_bw = self._trajectory_index(traj, overlap.get_as_proxy(0))

                overlap_reversed = False

                if new_bw > new_fw:
                    overlap_reversed = True

                    new_fw, new_bw = new_bw, new_fw

                    if flip_time_direction:
                        # reverse the time and adjust the shifting

                        traj = paths.Trajectory(list(reversed(traj.as_proxies())))
                        time_direction *= -1
                        overlap_reversed = False
                        new_fw, new_bw = length - 1 - new_bw, length - 1 - new_fw

                    else:
                        # after
                        overlap_length = 0

                traj_shift = parent_shift + self._trajectory_index(parent_traj, overlap.get_as_proxy(0)) - new_bw

                self[sample] = {
                    'shift': traj_shift,
                    'length_fw': length - 1 - new_fw,
                    'length_bw': new_bw,
                    'length_shared': overlap_length,
                    'length': length,
                    'overlap_reversed': overlap_reversed,
                    'new': False,
                    'time_direction': time_direction,
                    'correlation': (1.0 * overlap_length) / len(traj),
                    'parent_y': self.parent(sample),
                    'level': 0
                }

            matrix[y_pos, traj_shift] = traj

            parent = sample

        self._matrix = matrix

        for sample in reversed(self):
            pos_y = self.index(sample)
            pos_parent = self.parent(sample)
            if pos_parent is not None and pos_parent < pos_y - 1:
                for pos in range(pos_parent + 1, pos_y):
                    self[self[pos]]['level'] += 1

    @property
    def correlation(self):
        """
        Return a list of correlation between neighboring samples in the list

        The correlation is the fraction of shared snapshots. If `time_symmetric` is set
        then this is taken into account and reversing of snapshots is ignored.

        Returns
        -------
        list of float
            the list of correlations

        """
        return [s['correlation'] for s in self.values()]

    @property
    def decorrelated_trajectories(self):
        """List of decorrelated trajectories from the internal samples.

        In path sampling, two trajectories are said to be "decorrelated" if
        they share no frames in common. This is particularly important in
        one-way shooting. This function returns the list of trajectories,
        making the number (i.e., the length of the list) also easily
        accessible.

        Note that this only traced the main path of samples. So if you have
        e.g. rejected parts these will not be taken into account.

        Returns
        -------
        list of :obj:`opnpathsampling.Trajectory`
        """

        return [samp.trajectory for samp in self.decorrelated]

    @property
    def decorrelated(self):
        """List of decorrelated samples from the internal samples.

        In path sampling, two trajectories are said to be "decorrelated" if
        they share no frames in common. This is particularly important in
        one-way shooting. This function returns the list of trajectories,
        making the number (i.e., the length of the list) also easily
        accessible.

        Note that this only traced the main path of samples. So if you have
        e.g. rejected parts these will not be taken into account.

        Returns
        -------
        list of :obj:`opnpathsampling.Trajectory`
        """
        prev = self[0].trajectory
        decorrelated = [self[0]]

        for s in self:
            # check if we are on the main path of evolution and not something that is rejected
            # at some point
            if self[s]['level'] == 0:
                if not s.trajectory.is_correlated(prev, self.time_symmetric):
                    decorrelated.append(s)
                    prev = s.trajectory

        return decorrelated

    @property
    def first(self):
        """
        :obj:`openpathsampling.Sample`
            Returns the first sample in the list
        """
        return self[0]

    @property
    def last(self):
        """
        :obj:`openpathsampling.Sample`
            Returns the last sample in the list
        """
        return self[-1]


class StepList(list):
    def __init__(self, steps):
        list.__init__(self, steps)

        self._create_step_sample_list()

    def _create_step_sample_list(self):
        # TODO: This will someday be replaced by a `sample.step` property
        self._sample_created_step_list = dict()
        self._sample_active_step_list = dict()
        self._sample_active_step_list_mccycle = dict()
        self._sample_change_list = dict()
        for step in self:
            # TODO: This is a fix for the use of EmptyMoveChange for
            # the initial step. We should use a special step that introduces
            # the initial samples to the mccycle instead.
            for s in step.active.samples:
                if s not in self._sample_active_step_list:
                    self._sample_active_step_list[s] = [step]
                    self._sample_active_step_list_mccycle[s] = [step.mccycle]
                else:
                    self._sample_active_step_list[s].append(step)
                    self._sample_active_step_list_mccycle[s].append(step.mccycle)

                if s not in self._sample_created_step_list:
                    self._sample_created_step_list[s] = step

            for ch in step.change:
                for s in ch.samples:
                    self._sample_created_step_list[s] = step
                    self._sample_change_list[s] = ch

    def get_step(self, sample):
        """
        Return the step in which a sample was generated

        Parameters
        ----------
        sample : :obj:`Sample`
            the sample to find the generating `MCStep` from

        Returns
        -------
        :obj:`MCStep`
            the step in which the sample was generated

        Notes
        -----
        A sample can appear in other moves as well, but it is uniquely generated in
        one move and thus during one step
        """

        return self._sample_created_step_list.get(sample)

    def get_active_steps(self, sample):
        """
        Return the steps in which a sample was in the active sampleset

        Parameters
        ----------
        sample : :obj:`Sample`
            the sample to find the appearing `MCStep` from

        Returns
        -------
        list of :obj:`MCStep`
            the steps in which the sample was in the active sampleset

        Notes
        -----
        A sample can appear in other moves as well, but it is uniquely
        generated in one move and thus during one step. This will list all
        steps here the sample is in the _final_ active sampleset. This is
        usually a range of steps from where is was first generated to the
        step before it is replaced.
        """

        return self._sample_active_step_list.get(sample)

    def get_active_mccycles(self, sample):
        """
        Return the mccycles in which a sample was in the active sampleset

        Parameters
        ----------
        sample : :obj:`Sample`
            the sample to find the mccycles where it was in an active sampleset

        Returns
        -------
        list of int
            the mccycles in which the sample was in the active sampleset

        Notes
        -----
        A sample can appear in other moves as well, but it is uniquely
        generated in one move and thus during one step. This will list all
        steps here the sample is in the _final_ active sampleset. This is
        usually a range of steps from where is was first generated to the
        step before it is replaced.
        """

        return self._sample_active_step_list_mccycle.get(sample)

    def get_mccycle(self, sample):
        """
        Return the MC cycle in which a sample was generated

        Parameters
        ----------
        sample : :obj:`Sample`
            the sample to find the generating `MCStep` from

        Returns
        -------
        int
            the cycle number in which the sample was generated

        """

        return self._sample_created_step_list.get(sample).mccycle

    def get_change(self, sample):
        """
        Return the (sub-)change in which a sample was generated

        Parameters
        ----------
        sample : :obj:`Sample`
            the sample to find the generating `MCStep` from

        Returns
        -------
        :obj:`MoveChange`
            the move change in which the sample was generated

        """

        return self._sample_change_list.get(sample)

    @property
    def samples(self):
        return self._sample_created_step_list.keys()


class SampleListGenerator(SampleList):
    """
    An ordered list of `Sample`s analyzed in the context of a list of `MCStep`s

    You often want to analyze the evolution of Replicas during a simulation. This object
    will mimick a list of Samples generated from steps to your liking
    """

    def __init__(self):
        super(SampleListGenerator, self).__init__([])
        self.steps = None

    @property
    def steps(self):
        return self._steps

    @steps.setter
    def steps(self, steps):
        self._steps = steps
        if steps is not None:
            self._update_sample()

    def _update_sample(self):
        pass

    def update_tree_options(self, tree):
        pass

    # Delegate functions to access methods in self.steps

    def get_mccycle(self, sample):
        """
        Return the MC cycle in which a sample was generated

        Parameters
        ----------
        sample : :obj:`Sample`
            the sample to find the generating `MCStep` from

        Returns
        -------
        int
            the cycle number in which the sample was generated

        """

        return self.steps.get_mccycle(sample)

    def get_step(self, sample):
        """
        Return the step in which a sample was generated

        Parameters
        ----------
        sample : :obj:`Sample`
            the sample to find the generating `MCStep` from

        Returns
        -------
        :obj:`MCStep`
            the step in which the sample was generated

        Notes
        -----
        A sample can appear in other moves as well, but it is uniquely generated in
        one move and thus during one step
        """

        return self.steps.get_step(sample)

    def get_change(self, sample):
        """
        Return the (sub-)change in which a sample was generated

        Parameters
        ----------
        sample : :obj:`Sample`
            the sample to find the generating `MCStep` from

        Returns
        -------
        :obj:`MoveChange`
            the move change in which the sample was generated

        """

        return self.steps.get_change(sample)

    def get_active_steps(self, sample):
        """
        Return the steps in which a sample was in the active sampleset

        Parameters
        ----------
        sample : :obj:`Sample`
            the sample to find the appearing `MCStep` from

        Returns
        -------
        list of :obj:`MCStep`
            the steps in which the sample was in the active sampleset

        Notes
        -----
        A sample can appear in other moves as well, but it is uniquely
        generated in one move and thus during one step. This will list all
        steps here the sample is in the _final_ active sampleset. This is
        usually a range of steps from where is was first generated to the
        step before it is replaced.
        """

        return self.steps.get_active_steps(sample)

    def get_active_mccycles(self, sample):
        """
        Return the mccycles in which a sample was in the active sampleset

        Parameters
        ----------
        sample : :obj:`Sample`
            the sample to find the mccycles where it was in an active sampleset

        Returns
        -------
        list of int
            the mccycles in which the sample was in the active sampleset

        Notes
        -----
        A sample can appear in other moves as well, but it is uniquely
        generated in one move and thus during one step. This will list all
        steps here the sample is in the _final_ active sampleset. This is
        usually a range of steps from where is was first generated to the
        step before it is replaced.
        """

        return self.steps.get_active_mccycles(sample)


class ReplicaEvolution(SampleListGenerator):
    """
    An ordered list of `Sample`s analyzed in the context of a list of `MCStep`s

    You often want to analyze the evolution of Replicas during a simulation. This object
    will mimick a list of Samples generated from steps to your liking
    """

    def __init__(self, replica, accepted=True):
        super(ReplicaEvolution, self).__init__()
        self._replica = replica
        self._accepted = accepted

    def _update_sample(self):
        samples = SampleList._get_samples_from_steps(
            self.steps,
            self._replica,
            self._accepted
        )

        # we truncate


        self.set_samples(samples)

        self.analyze()

    @property
    def replica(self):
        return self._replica

    @replica.setter
    def replica(self, value):
        self._replica = value
        self._update_sample()

    @property
    def accepted(self):
        return self._accepted

    @accepted.setter
    def accepted(self, value):
        self._accepted = value
        self._update_sample()

    def update_tree_options(self, tree):
        tree.options.css['mark_transparent'] = 'rejected'


class SampleAncestors(SampleListGenerator):
    def __init__(self, sample):
        super(SampleAncestors, self).__init__()
        self._sample = sample

    @property
    def sample(self):
        return self._sample

    @sample.setter
    def sample(self, value):
        self._sample = value
        self._update_sample()

    def _update_sample(self):

        sample = self.sample
        l = []

        while sample is not None and (not self.steps or sample in self.steps.samples):
            l.append(sample)
            sample = sample.parent

        self.set_samples(SampleList(reversed(l)))

    def update_tree_options(self, tree):
        tree.options.css['mark_transparent'] = 'auxiliary'


class EnsembleEvolution(SampleListGenerator):
    """
    An ordered list of `Sample`s analyzed in the context of a list of `MCStep`s

    You often want to analyze the evolution of Replicas during a simulation. This object
    will mimick a list of Samples generated from steps to your liking
    """

    def __init__(self, ensemble, accepted=True):
        super(EnsembleEvolution, self).__init__()
        self._ensemble = ensemble
        self._accepted = accepted

    def _update_sample(self):
        self.set_samples([
            step.active[self.ensemble] for step in self.steps
            if not self.accepted or step.change.accepted
        ])

    @property
    def ensemble(self):
        return self._ensemble

    @ensemble.setter
    def ensemble(self, value):
        self._ensemble = value
        self._update_sample()

    @property
    def accepted(self):
        return self._accepted

    @accepted.setter
    def accepted(self, value):
        self._accepted = value
        self._update_sample()

    def update_tree_options(self, tree):
        tree.options.css['mark_transparent'] = 'rejected'<|MERGE_RESOLUTION|>--- conflicted
+++ resolved
@@ -1091,12 +1091,7 @@
             move_accepted = True
 
             if isinstance(self.generator, SampleListGenerator):
-<<<<<<< HEAD
-                # we have steps available and use these to figure out
-                # if a step was rejected
-=======
                 # we have steps available to figure out, if a step was rejected
->>>>>>> c60c5758
                 step = self.generator.get_step(sample)
                 if step is not None:
                     step_accepted = step.change.accepted
@@ -1199,11 +1194,8 @@
             part.translate(- doc.scale_x * pos_shift)
             legend_group.add(part)
 
-<<<<<<< HEAD
             pos_shift += width
 
-=======
->>>>>>> c60c5758
         # +--------------------------------------------------------------------
         # +  BUILD FINAL IMAGE
         # +--------------------------------------------------------------------
@@ -1567,18 +1559,12 @@
 
         return group
 
-<<<<<<< HEAD
-    part_legend_ensemble = _create_simple_legend('ens', lambda sample: sample.ensemble.name)
-    part_legend_replica = _create_simple_legend('repl', lambda sample: sample.replica)
-    part_legend_bias = _create_simple_legend('bias', lambda sample: '%4.2f %%' % 100.0 * sample.bias)
-=======
     part_legend_ensemble = _create_simple_legend(
         'ens', lambda sample: sample.ensemble.name)
     part_legend_replica = _create_simple_legend(
         'repl', lambda sample: sample.replica)
     part_legend_bias = _create_simple_legend(
         'bias', lambda sample: sample.bias)
->>>>>>> c60c5758
 
     def part_legend_sample(self):
 
@@ -1711,7 +1697,7 @@
 
         return out
 
-    def _create_naming_fnc(self, fnc):
+    def _create_naming_function(self, fnc):
         opts = self.options
         return fnc or opts.format['default_label'] or (lambda obj: '')
 
