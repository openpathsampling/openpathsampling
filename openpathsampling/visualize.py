--- conflicted
+++ resolved
@@ -1028,19 +1028,12 @@
                 old_index = sample.details.initial_trajectory.index(old_conf)
                 old_conf_idx = self.storage.idx(old_conf)
 
-<<<<<<< HEAD
-                new_traj = sample.details.trial_point.trajectory
-                new_index = sample.details.trial_point.index
-                print len(new_traj), new_index, len(old_traj), old_index
-                new_conf = new_traj[new_index]
-=======
                 # print old_conf
                 # print "Initial:", [hex(id(s)) for s in old_traj]
                 # print "Trial:", [hex(id(s)) for s in sample.trajectory]
 
                 new_traj = sample.trajectory
                 new_index = new_traj.index(old_conf)
->>>>>>> fe0089dc
 
                 # print type(old_conf), self.storage.snapshots.index.get(old_conf, None)
 
