--- conflicted
+++ resolved
@@ -5,7 +5,6 @@
 import openpathsampling as paths
 
 import json
-<<<<<<< HEAD
 from collections import namedtuple, OrderedDict, Counter
 
 import openpathsampling.pathmover as pm
@@ -13,13 +12,6 @@
 
 # TODO: Move TreeRenderer and Builder to a different file ???
 
-=======
-from collections import namedtuple, OrderedDict
-
-
-# TODO: Move TreeRenderer and Builder to a different file ???
-
->>>>>>> 8ea33647
 class TreeRenderer(svg.Drawing):
     """
     Helper Class to render SVG Drawings
@@ -68,11 +60,7 @@
 
         cls += ['connector']
 
-<<<<<<< HEAD
         return self.block(x, y, text, False, False, False, False, cls=cls)
-=======
-        return self.block(x, y, text, False, False, True, True, cls=cls)
->>>>>>> 8ea33647
 
     def block(self, x, y, text="",
               extend_right=True, extend_left=True,
@@ -132,7 +120,6 @@
         ))
 
         return group
-<<<<<<< HEAD
 
     def horizontal_region(self, x, y, w=1.0, text="",
                           extend_right=False, extend_left=False, cls=None):
@@ -145,20 +132,6 @@
         if w == 0:
             return []
 
-=======
-
-    def horizontal_region(self, x, y, w=1.0, text="",
-                          extend_right=False, extend_left=False, cls=None):
-
-        if cls is None:
-            cls = list()
-
-        cls += ['h-region']
-
-        if w == 0:
-            return []
-
->>>>>>> 8ea33647
         padding = self.horizontal_gap
 
         group = Group(
@@ -199,7 +172,6 @@
             text = ''
 
         group.add(self.text(
-<<<<<<< HEAD
             text=str(text),
             insert=self.xy(x + (w - 1.0) / 2.0, y),
             class_='shadow'
@@ -207,20 +179,8 @@
         group.add(self.text(
             text=str(text),
             insert=self.xy(x + (w - 1.0) / 2.0, y)
-=======
-            text=str(text),
-            insert=self.xy(x + (w - 1.0) / 2.0, y),
-            class_='shadow'
->>>>>>> 8ea33647
         ))
-        group.add(self.text(
-            text=str(text),
-            insert=self.xy(x + (w - 1.0) / 2.0, y)
-        ))
-
-        return group
-
-<<<<<<< HEAD
+
         return group
 
     def vertical_region(self, x, y, w=1.0, text="", extend_top=True, extend_bottom=True, cls=None):
@@ -237,22 +197,6 @@
             class_=self.c(cls)
         )
 
-=======
-    def vertical_region(self, x, y, w=1.0, text="", extend_top=True, extend_bottom=True, cls=None):
-        if cls is None:
-            cls = list()
-
-        cls += ['v-region']
-
-        padding = self.horizontal_gap
-        width = 0.2
-        gap = 0.0
-
-        group = Group(
-            class_=self.c(cls)
-        )
-
->>>>>>> 8ea33647
         group.add(self.line(
             start=self.xy(x, y - 0.5 + gap),
             end=self.xy(x, y + w - 1 + 0.5 - gap)
@@ -288,7 +232,6 @@
     def shade(self, x, y, w, cls=None, color=None):
         if cls is None:
             cls = list()
-<<<<<<< HEAD
 
         cls += ['shade']
 
@@ -301,20 +244,6 @@
             class_=self.c(cls)
         )
 
-=======
-
-        cls += ['shade']
-
-        adds = {}
-
-        if color is not None:
-            adds = {'fill': color}
-
-        group = self.g(
-            class_=self.c(cls)
-        )
-
->>>>>>> 8ea33647
         group.add(self.rect(
             insert=self.xy(x - 0.6, y + 0.10),
             size=self.wh(w + 0.2, 0.25),
@@ -344,19 +273,11 @@
     def vertical_connector(self, x, y1, y2, cls=None):
         if cls is None:
             cls = list()
-<<<<<<< HEAD
 
         cls += ['v-connector']
 
         padding = self.horizontal_gap
 
-=======
-
-        cls += ['v-connector']
-
-        padding = self.horizontal_gap
-
->>>>>>> 8ea33647
         return self.line(
             class_=self.c(cls),
             start=self.xy(x - 0.5, y1 + padding),
@@ -380,7 +301,6 @@
     def horizontal_connector(self, x1, x2, y, cls=None):
         if cls is None:
             cls = list()
-<<<<<<< HEAD
 
         cls += ['h-connector']
 
@@ -415,42 +335,6 @@
             )
         )
 
-=======
-
-        cls += ['h-connector']
-
-        padding = self.horizontal_gap
-
-        return self.line(
-            class_=self.c(cls),
-            start=self.xy(x1 + 0.5 + padding, y),
-            end=self.xy(x2 - 0.5, y)
-        )
-
-    def label(self, x, y, text, cls=None):
-        if cls is None:
-            cls = list()
-
-        cls += ['label']
-
-        group = self.g(
-            class_=self.c(cls)
-        )
-
-        group.translate(self.x(x), self.y(y))
-
-        group2 = self.g(
-            class_='shift'
-        )
-
-        group2.add(
-            self.text(
-                text=str(text),
-                insert=(0, 0)
-            )
-        )
-
->>>>>>> 8ea33647
         group.add(
             group2
         )
@@ -477,7 +361,6 @@
         )
 
         return group
-<<<<<<< HEAD
 
     def rectangle(self, x, y, w, h, cls=None):
         if cls is None:
@@ -492,22 +375,6 @@
     def to_svg(self):
         return self.tostring()
 
-=======
-
-    def rectangle(self, x, y, w, h, cls=None):
-        if cls is None:
-            cls = list()
-
-        return self.rect(
-            class_=self.c(cls),
-            insert=self.xy(x, y),
-            size=self.wh(w, h),
-        )
-
-    def to_svg(self):
-        return self.tostring()
-
->>>>>>> 8ea33647
     def to_html(self):
         svg_source = self.to_svg()
         html = '<!DOCTYPE html><html style="margin:0px; padding:0px; width:100%;">' + \
@@ -565,11 +432,7 @@
 
     This is useful to get an idea which parts of the ensemble affect which part of ensembles
     """
-<<<<<<< HEAD
     def __init__(self, pathmover=None, ensembles=None, initial=None):
-=======
-    def __init__(self, pathmover=None, ensembles=None):
->>>>>>> 8ea33647
         super(MoveTreeBuilder, self).__init__()
 
         self.p_x = dict()
@@ -578,10 +441,7 @@
 
         self.ensembles = []
         self.pathmover = None
-<<<<<<< HEAD
         self.initial = None
-=======
->>>>>>> 8ea33647
 
         self.traj_ens_x = dict()
         self.traj_ens_y = dict()
@@ -598,7 +458,6 @@
         self.doc = None
 
         if pathmover is not None:
-<<<<<<< HEAD
             self.pathmover = pathmover
 
         if ensembles is not None:
@@ -642,18 +501,6 @@
             mover.submovers, subs, [1 + level] * len(mover.submovers)
             )
         return l
-=======
-            self.set_mover(pathmover)
-
-        if ensembles is not None:
-            self.set_ensembles(ensembles)
-
-    def set_ensembles(self, ensembles):
-        self.ensembles = ensembles
-
-    def set_mover(self, pathmover):
-        self.pathmover = pathmover
->>>>>>> 8ea33647
 
     def render(self):
         doc = TreeRenderer(self.css_style)
@@ -760,7 +607,6 @@
 
         max_level = 0
 
-<<<<<<< HEAD
         initial_rs = paths.pathmover.ReplicaStateSet.from_ensembles(self.initial)
         subs = MoveTreeBuilder._get_sub_used(self.pathmover, initial_rs, 0)
 
@@ -853,121 +699,6 @@
 
     The basic way to use it is to create a list of samples that should be visualized first.
     Then create the `PathTreeBuilder` and
-    >>> tree = PathTreeBuilder()
-    >>> tree.samples = my_samplelist
-    >>> SVG(tree.svg())
-
-    There are a lot of options. For a full list see the tutorial on pathree visualization.
-
-    Attributes
-    ----------
-    states : dict, 'svg_color': :obj:`openpathsampling.Volume`-like
-        a dictionary listing a color that fulfills the SVG specification like `#888`, `gold` or `rgb(12,32,59)`
-        referencing a volume like object that will return a bool when passed a snapshot. If true then the snapshot
-        is highlighed using the given color
-    op : :obj:`openpathsampling.CollectiveVariable`-like
-        a function that returns a value when passed a snapshot. The value will be put on single snapshots.
-
-    """
-    def __init__(self):
-        super(PathTreeBuilder, self).__init__(['movers'])
-        self.obj = list()
-        self.doc = None
-
-        self.css_style = vis_css
-
-        self.states = {}
-        self.op = None
-
-        self._samples = None
-
-        self.reset_options()
-        self.coloring = None
-
-    @staticmethod
-    def from_ancestors(sample):
-        pt = PathTreeBuilder()
-        pt.samples = SampleList.from_ancestors(sample)
-        return pt
-
-    @staticmethod
-    def from_steps(steps, replica, accepted=True):
-        pt = PathTreeBuilder()
-        pt.samples = SampleList.from_steps(steps, replica, accepted)
-=======
-        for yp, (level, sub_mp) in enumerate(
-                path.depth_pre_order(lambda this: this, only_canonical=self.options.analysis['only_canonical'])):
-            if level > max_level:
-                max_level = level
-
-            in_ens = sub_mp.input_ensembles
-            out_ens = sub_mp.output_ensembles
-
-            for ens_idx, ens in enumerate(self.ensembles):
-                txt = chr(ens_idx + 65)
-                show = False
-
-                if in_ens is None or None in in_ens or ens in in_ens:
-                    group.add(
-                        doc.connector(
-                            ens_idx,
-                            yp - 0.15,
-                            cls=['input']
-                        )
-                    )
-                    show = True
-
-                if out_ens is None or None in out_ens or ens in out_ens:
-                    group.add(
-                        doc.connector(
-                            ens_idx,
-                            yp + 0.15,
-                            cls=['output'])
-                    )
-                    show = True
-    
-                if show:
-                    group.add(
-                        doc.connector(
-                            ens_idx,
-                            yp,
-                            txt,
-                            cls=['unknown']
-                        )
-                    )
-
-        group.translate(50, 0)
-
-        doc.add(group)
-
-        doc['class'] = 'movetree'
-
-        left_x = -max_level * doc.scale_x - 120
-        top_y = - 120
-        width = len(self.ensembles) * doc.scale_x - left_x + 50
-        height = (total + 1) * doc.scale_y - top_y
-
-        # adjust view box to fit full image
-        doc['viewBox'] = '%.2f %.2f %.2f %.2f' % (
-            left_x,
-            top_y,
-            width,
-            height
-        )
-        doc['width'] = width
-
-        return doc
-
-
-class PathTreeBuilder(Builder):
-    """
-    Builder class to visualize the time evolution of a list of samples
-
-    This will basically create path trees as known from TIS and adding some useful
-    features.
-
-    The basic way to use it is to create a list of samples that should be visualized first.
-    Then create the `PathTreeBuilder` and
     >>> tree = PathTreeBuilder.from_()
     >>> tree.samples = my_samplelist
     >>> SVG(tree.svg())
@@ -1063,7 +794,6 @@
         """
         pt = PathTreeBuilder()
         pt.samples = samples
->>>>>>> 8ea33647
         return pt
 
     @property
@@ -1305,11 +1035,7 @@
                 elif vis_type == 'single':
                     for pos in range(region[0], region[1]):
                         pos_x = shift + pos
-<<<<<<< HEAD
-                        snapshot = matrix[pos_y, pos_x]
-=======
                         snapshot = matrix[num, pos_x]
->>>>>>> 8ea33647
 
                         if opts.ui['info']:
                             data = {
@@ -1340,11 +1066,7 @@
                     hidden = True
 
                 if not hidden:
-<<<<<<< HEAD
-                    self._update_vis_block(vis_blocks, pos_y, shift, region)
-=======
                     self._update_vis_block(vis_blocks, num, shift, region)
->>>>>>> 8ea33647
 
         min_x, max_x = min(matrix.matrix_x.keys()), max(matrix.matrix_x.keys())
         min_y, max_y = 0, pos_y
@@ -1354,12 +1076,6 @@
         if hasattr(self, 'states') and self.states:
             for color, op in self.states.iteritems():
                 xp = None
-<<<<<<< HEAD
-                for yp in range(0, max_y + 1):
-                    left = None
-                    for xp in matrix.get_x_range(yp):
-                        if xp in vis_blocks[yp] and bool(op(matrix[yp, xp])):
-=======
                 for num in range(len(samples)):
                     yp = draw_pos_y[num]
                     if yp is None:
@@ -1368,7 +1084,6 @@
                     left = None
                     for xp in matrix.get_x_range(num):
                         if xp in vis_blocks[num] and bool(op(matrix[num, xp])):
->>>>>>> 8ea33647
                             if left is None:
                                 left = xp
                         else:
@@ -1435,13 +1150,6 @@
             prev = samples[0].trajectory
             cls = ['tableline']
 
-<<<<<<< HEAD
-            for tc, s in enumerate(samples):
-                group.add(
-                    doc.rect(
-                        class_=doc.c(cls),
-                        insert=doc.xy(-0.5 - columns, 1 + tc - 0.45),
-=======
             for num, s in enumerate(samples):
                 pos_y = draw_pos_y[num]
                 if pos_y is None:
@@ -1451,47 +1159,30 @@
                     doc.rect(
                         class_=doc.c(cls),
                         insert=doc.xy(-0.5 - columns, 1 + pos_y - 0.45),
->>>>>>> 8ea33647
                         size=(
                             width,
                             doc.scale_y * 0.9
                         )
                     )
                 )
-<<<<<<< HEAD
-                if tc > 0:
-=======
                 if pos_y > 0:
->>>>>>> 8ea33647
                     if not paths.Trajectory.is_correlated(s.trajectory, prev, time_reversal=assume_reversed_as_same):
                         if cor_x is not None:
                             group.add(
                                 doc.vertical_region(
                                     cor_x,
                                     old_tc,
-<<<<<<< HEAD
-                                    1 + tc - old_tc,
-=======
                                     1 + pos_y - old_tc,
->>>>>>> 8ea33647
                                     cls=['correlation']
                                 )
                             )
 
-<<<<<<< HEAD
-                        old_tc = 1 + tc
-=======
                         old_tc = 1 + pos_y
->>>>>>> 8ea33647
                         prev = s.trajectory
 
                 if smp_x is not None:
                     group.add(
-<<<<<<< HEAD
-                        doc.label(smp_x, 1 + tc, str(
-=======
                         doc.label(smp_x, 1 + pos_y, str(
->>>>>>> 8ea33647
                             smp_format(s)))
                     )
 
@@ -1885,7 +1576,6 @@
         sample : :obj:`openpathsampling.Sample`
             the sample from which the ancestory are traced. It will follow the `.parent`
             property until no parent is found
-<<<<<<< HEAD
 
         Returns
         -------
@@ -1931,53 +1621,6 @@
         >>> sl = SampleList()
         >>> print sl[sl[3]]
         """
-=======
-
-        Returns
-        -------
-        :obj:`SampleList`
-            the generated list of samples
-
-        """
-
-        l = []
-
-        while sample is not None:
-            l.append(sample)
-            sample = sample.parent
-
-        return SampleList(reversed(l))
-
-    @staticmethod
-    def from_steps(steps, replica, accepted):
-        """
-        Generate a :obj:`SampleList` from a list of step and a replica ID
-
-        Parameters
-        ----------
-        steps : list of :obj:`openpathsampling.MCStep`
-            the list of simulation steps to be inspected and turned into a list of samples
-        replica : int
-            the replica ID to be traced
-        accepted : bool
-            if `True` only accepted samples will be included in the list. Otherwise it will also
-            contain trial samples
-
-        Returns
-        -------
-        :obj:`SampleList`
-            the generated list of samples
-
-        Notes
-        -----
-        This is a special ordered dict of the form `{ samp1: information, samp2: information }`. So if you
-        get by integer to will get the sample at the position while getting a sample will act as a regular
-        dict. So this will actually work and return the information of the third sample in the list.
-
-        >>> sl = SampleList()
-        >>> print sl[sl[3]]
-        """
->>>>>>> 8ea33647
         return SampleList(SampleList._get_samples_from_steps(steps, replica, accepted))
 
     @staticmethod
