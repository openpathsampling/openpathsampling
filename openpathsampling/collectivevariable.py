import openpathsampling as paths
import openpathsampling.netcdfplus.chaindict as cd
from openpathsampling.integration_tools import md, error_if_no_mdtraj
from openpathsampling.engines.openmm.tools import trajectory_to_mdtraj
from openpathsampling.netcdfplus import WeakKeyCache, \
    ObjectJSON, create_to_dict, ObjectStore, PseudoAttribute

<<<<<<< HEAD
from openpathsampling.deprecations import (has_deprecations, deprecate,
                                           MSMBUILDER)

get_code = lambda func: func.__code__
=======
import sys
if sys.version_info > (3, ):
    get_code = lambda func: func.__code__
else:
    get_code = lambda func: func.func_code
>>>>>>> 6ff2cbbf


# ==============================================================================
#  CLASS CollectiveVariable
# ==============================================================================

class CollectiveVariable(PseudoAttribute):
    """
    Wrapper for a function that acts on snapshots or iterables of snapshots

    Parameters
    ----------
    name : string
        A descriptive name of the collectivevariable. It is used in the string
        representation.
    cv_time_reversible : bool
        If ``True`` (default) the CV assumes that reversed snapshots have the
        same value. This is the default case when CVs do not depend on momenta
        reversal. This will speed up computation of CVs by about a factor of
        two. In rare cases you might want to set this to ``False``

    Attributes
    ----------
    name
    cv_time_reversible

    _cache_dict : :class:`openpathsampling.chaindict.ChainDict`
        The ChainDict that will cache calculated values for fast access

    """

    # do not store the settings for the disk cache. These are independent
    # and stored in the cache itself
    _excluded_attr = [
        'diskcache_enabled',
        'diskcache_allow_incomplete',
        'diskcache_chunksize'
    ]

    def __init__(
            self,
            name,
            cv_time_reversible=False
    ):
        super(CollectiveVariable, self).__init__(name, paths.BaseSnapshot)

        self.cv_time_reversible = cv_time_reversible
        self.diskcache_allow_incomplete = not self.cv_time_reversible

        self.diskcache_chunksize = ObjectStore.default_store_chunk_size
        self._cache_dict = cd.ReversibleCacheChainDict(
            WeakKeyCache(),
            reversible=cv_time_reversible
        )

        self._single_dict._post = self._cache_dict

        # self._post = self._single_dict > self._cache_dict

    to_dict = create_to_dict(['name', 'cv_time_reversible'])


class InVolumeCV(CollectiveVariable):
    """Turn a :class:`openpathsampling.volume.Volume` into a collective
    variable

    Attributes
    ----------
    name
    volume
    """

    def __init__(self, name, volume):
        """
        Parameters
        ----------
        name : string
            name of the collective variable
        volume : openpathsampling.Volume
            the Volume instance to be treated as a (storable) CV

        """

        super(InVolumeCV, self).__init__(
            name,
            cv_time_reversible=True
        )
        self.volume = volume

        self._eval_dict = cd.Function(
            self._eval,
            requires_lists=False
        )

        self._post = self._post > self._eval_dict

    def _eval(self, items):
        return bool(self.volume(items))

    to_dict = create_to_dict(['name', 'volume'])


class CallableCV(CollectiveVariable):
    """Turn any callable object into a storable :class:`CollectiveVariable`.

    Attributes
    ----------
    _callable_dict
        The ChainDict that will call the actual function in case non of the
        preceding ChainDicts have returned data
    """

    def __init__(
            self,
            name,
            cv_callable,
            cv_time_reversible=False,
            cv_requires_lists=False,
            cv_wrap_numpy_array=False,
            cv_scalarize_numpy_singletons=False,
            **kwargs
    ):
        """
        Parameters
        ----------
        name
        cv_callable : callable (function or class with __call__)
            The callable to be used
        cv_time_reversible
        cv_requires_lists : If ``True`` the internal function  always a list of
            elements instead of single values. It also means that if you call
            the CV with a list of snapshots a list of snapshot objects will be
            passed. If ``False`` a list of Snapshots like a trajectory will
            be passed snapshot by snapshot.
        cv_wrap_numpy_array : bool, default: False
            if ``True`` the returned array will be wrapped with a
            ``numpy.array()`` which will convert a list of numpy arrays into a
            single large numpy.array. This is useful for post-processing of
            larger data since numpy arrays are easier to manipulate.
        cv_scalarize_numpy_singletons : bool, default: True
            If ``True`` then arrays of length 1 will be treated as array with
            one dimension less. e.g. [[1], [2], [3]] will be turned into
            [1, 2, 3]. This is often useful, when you use en external function
            to get only a single value.
        **kwargs : kwargs
            a dictionary with named arguments which should be used
            with ``c``. Either for class creation or for calling the function

        Notes
        -----
        This function is abstract and need _eval to be implemented to work.
        Problem is that there are two types of callable functions:
        1. direct functions: these can be called and give the wanted value
           ``c(snapshot, **kwargs)`` would be the typical call
        2. a generating function: a function the creates the callable object
           ``c(**kwargs)(snapshot)`` is the typical call. This is usually used
           for classes. Create the instance and then use it.

        This function is very powerful, but need some explanation if you want
        the function to be stored alongside all other information in your
        storage. The problem is that a python function relies (usually) on
        an underlying global namespace that can be accessed. This is especially
        important when using an iPython notebook. The problem is, that the
        function that stored your used-defined function has no knowledge
        about this underlying namespace and its variables. All it can save is
        names of variables from your namespace to be used. This means you can
        store arbitrary functions, but these will only work, if you call the
        reconstructed ones from the same context (scope). This is a powerful
        feature because a function might do something different in another
        context, but in our case we cannot store these additional information.

        What we can do, is analyse your function and determine which variables
        (if at all these are) and inform you, if you might run into trouble.
        To avoid problems you should try to:

        1. import necessary modules inside of your function
        2. create constants inside your function
        3. if variables from the global scope are used these need to be stored
           with the function and this can only be done if they are passed as
           arguments to the function and added as kwargs to the FunctionCV

        >>> import openpathsampling as paths
        >>> def func(snapshot, indices):
        >>>     import mdtraj as md
        >>>     return md.compute_dihedrals(
        >>>         paths.Trajectory([snapshot]).to_mdtraj(), indices=indices)

        >>> cv = FunctionCV('my_cv', func, indices=[[4, 6, 8, 10]])

        The function will also check if non-standard modules are imported,
        which are now ``numpy``, ``math``, ``msmbuilder``, ``pandas`` and
        ``mdtraj``
        """

        super(CallableCV, self).__init__(
            name,
            cv_time_reversible=cv_time_reversible
        )
        self.cv_requires_lists = cv_requires_lists
        self.cv_wrap_numpy_array = cv_wrap_numpy_array
        self.cv_scalarize_numpy_singletons = cv_scalarize_numpy_singletons

        self.cv_callable = cv_callable

        if kwargs is None:
            kwargs = dict()
        self.kwargs = kwargs

        self._eval_dict = cd.Function(
            self._eval,
            self.cv_requires_lists,
            self.cv_scalarize_numpy_singletons
        )

        post = self._post > self._eval_dict

        if cv_wrap_numpy_array:
            # noinspection PyTypeChecker
            post = cd.MergeNumpy() > post

        self._post = post

    def to_dict(self):
        dct = super(CallableCV, self).to_dict()
        callable_argument = self.__class__.args()[2]
        dct[callable_argument] = ObjectJSON.callable_to_dict(self.cv_callable)
        dct['cv_requires_lists'] = self.cv_requires_lists
        dct['cv_wrap_numpy_array'] = self.cv_wrap_numpy_array
        dct['cv_scalarize_numpy_singletons'] = \
            self.cv_scalarize_numpy_singletons
        dct['kwargs'] = self.kwargs
        return dct

    @classmethod
    def from_dict(cls, dct):
        kwargs = dct['kwargs']
        del dct['kwargs']
        dct.update(kwargs)
        obj = cls(**dct)

        return obj

    # def __eq__(self, other):
    #     """Override the default Equals behavior"""
    #     if isinstance(other, self.__class__):
    #         if self.name != other.name:
    #             return False
    #         if self.kwargs != other.kwargs:
    #             return False
    #         if self.cv_callable is None or other.cv_callable is None:
    #             return False
    #
    #         self_code = get_code(self.cv_callable)
    #         other_code = get_code(other.cv_callable)
    #         if hasattr(self_code, 'op_code') \
    #                 and hasattr(other_code, 'op_code') \
    #                 and self_code.op_code != other_code.op_code:
    #             # Compare Bytecode. Not perfect, but should be good enough
    #             return False
    #
    #         return True
    #
    #     return NotImplemented

    __hash__ = CollectiveVariable.__hash__

    def _eval(self, items):
        return items


class FunctionCV(CallableCV):
    """Turn any function into a :class:`CollectiveVariable`.

    Attributes
    ----------
    cv_callable
    """

    def __init__(
            self,
            name,
            f,
            cv_time_reversible=False,
            cv_requires_lists=False,
            cv_wrap_numpy_array=False,
            cv_scalarize_numpy_singletons=False,
            **kwargs
    ):
        r"""
        Parameters
        ----------
        name : str
        f : (callable) function
            The function to be used
        cv_time_reversible
        cv_requires_lists
        cv_wrap_numpy_array
        cv_scalarize_numpy_singletons
        **kwargs:
            a dictionary of named arguments which should be given to
            ``cv_callable`` (for example, the atoms which define a specific
            distance/angle). Finally ``cv_callable(snapshots, **kwargs)`` is
            called

        See also
        --------
        :class:`openpathsampling.collectivevariable.CallableCV`

        """

        super(FunctionCV, self).__init__(
            name,
            cv_callable=f,
            cv_time_reversible=cv_time_reversible,
            cv_requires_lists=cv_requires_lists,
            cv_wrap_numpy_array=cv_wrap_numpy_array,
            cv_scalarize_numpy_singletons=cv_scalarize_numpy_singletons,
            **kwargs
        )

    @property
    def f(self):
        return self.cv_callable

    def _eval(self, items):
        # here the kwargs are used in the callable when it is evaluated
        return self.cv_callable(items, **self.kwargs)


class CoordinateFunctionCV(FunctionCV):
    """Turn any function into a :class:`CollectiveVariable`.

    Attributes
    ----------
    cv_callable
    """

    def __init__(
            self,
            name,
            f,
            cv_requires_lists=False,
            cv_wrap_numpy_array=False,
            cv_scalarize_numpy_singletons=False,
            **kwargs
    ):
        """
        Parameters
        ----------
        name
        f
        cv_requires_lists
        cv_wrap_numpy_array
        cv_scalarize_numpy_singletons
        **kwargs

        See also
        --------
        :class:`openpathsampling.collectivevariable.CallableCV`

        """

        super(FunctionCV, self).__init__(
            name,
            cv_callable=f,
            cv_time_reversible=True,
            cv_requires_lists=cv_requires_lists,
            cv_wrap_numpy_array=cv_wrap_numpy_array,
            cv_scalarize_numpy_singletons=cv_scalarize_numpy_singletons,
            **kwargs
        )

    def to_dict(self):
        dct = super(CoordinateFunctionCV, self).to_dict()
        del dct['cv_time_reversible']
        return dct


class GeneratorCV(CallableCV):
    """Turn a callable class or function generating a callable object into a CV

    The class instance will be called with snapshots. The instance itself
    will be created using the given ``**kwargs``.
    """

    def __init__(
            self,
            name,
            generator,
            cv_time_reversible=False,
            cv_requires_lists=False,
            cv_wrap_numpy_array=False,
            cv_scalarize_numpy_singletons=False,
            **kwargs
    ):
        r"""
        Parameters
        ----------
        name
        generator : callable class
            a class where instances have a ``__call__`` attribute
        cv_time_reversible
        cv_requires_lists
        cv_wrap_numpy_array
        cv_scalarize_numpy_singletons
        **kwargs
            additional arguments which should be given to ``c`` (for example,
            the atoms which define a specific distance/angle). Finally an
            instance ``instance = cls(**kwargs)`` is created when the CV is
            created and using the CV will call ``instance(snapshots)``

        Notes
        -----
        Right now you cannot store user-defined classes. Only classes
        from external packages can be used.
        """

        super(GeneratorCV, self).__init__(
            name,
            cv_callable=generator,
            cv_time_reversible=cv_time_reversible,
            cv_requires_lists=cv_requires_lists,
            cv_wrap_numpy_array=cv_wrap_numpy_array,
            cv_scalarize_numpy_singletons=cv_scalarize_numpy_singletons,
            **kwargs
        )

        # here the kwargs are used when the callable is created (so only once)
        self._instance = generator(**self.kwargs)

    @property
    def instance(self):
        return self._instance

    @property
    def generator(self):
        return self.cv_callable

    def _eval(self, items):
        trajectory = paths.Trajectory(items)
        return [self._instance(snap) for snap in trajectory]


class CoordinateGeneratorCV(GeneratorCV):
    """Turn a callable class or function generating a callable object into a CV

    The class instance will be called with snapshots. The instance itself
    will be created using the given ``**kwargs``.
    """

    def __init__(
            self,
            name,
            generator,
            cv_requires_lists=False,
            cv_wrap_numpy_array=False,
            cv_scalarize_numpy_singletons=False,
            **kwargs
    ):
        r"""
        Parameters
        ----------
        name
        generator
        cv_requires_lists
        cv_wrap_numpy_array
        cv_scalarize_numpy_singletons
        **kwargs

        Notes
        -----
        Right now you cannot store user-defined classes. Only classes
        from external packages can be used.
        """

        super(CoordinateGeneratorCV, self).__init__(
            name,
            cv_callable=generator,
            cv_time_reversible=True,
            cv_requires_lists=cv_requires_lists,
            cv_wrap_numpy_array=cv_wrap_numpy_array,
            cv_scalarize_numpy_singletons=cv_scalarize_numpy_singletons,
            **kwargs
        )

    def to_dict(self):
        dct = super(CoordinateGeneratorCV, self).to_dict()
        del dct['cv_time_reversible']
        return dct


class MDTrajFunctionCV(CoordinateFunctionCV):
    """Make ``CollectiveVariable`` from ``f`` that takes
    :class:`mdtraj.Trajectory` as input.

    This is identical to FunctionCV except that the function is called with
    an :class:`mdtraj.Trajectory` object instead of the
    :class:`openpathsampling.Trajectory` one using
    ``f(traj.to_mdtraj(), **kwargs)``

    Examples
    --------
    >>> # To create an order parameter which calculates the dihedral formed
    >>> # by atoms [7,9,15,17] (psi in Ala dipeptide):
    >>> import mdtraj as md
    >>> traj = 'paths.Trajectory()'
    >>> psi_atoms = [7,9,15,17]
    >>> psi_orderparam = FunctionCV("psi", md.compute_dihedrals,
    >>>                              indices=[[2,4,6,8]])
    >>> print psi_orderparam( traj )
    """

    def __init__(self,
                 name,
                 f,
                 topology,
                 cv_requires_lists=True,
                 cv_wrap_numpy_array=True,
                 cv_scalarize_numpy_singletons=True,
                 **kwargs
                 ):
        """
        Parameters
        ----------
        name : str
        f
        topology : :obj:`openpathsampling.engines.openmm.MDTopology`
            the mdtraj topology wrapper from OPS that is used to initialize
            the featurizer in ``pyemma.coordinates.featurizer(topology)``
        cv_requires_lists
        cv_wrap_numpy_array
        cv_scalarize_numpy_singletons
        scalarize_numpy_singletons : bool, default: True
            If ``True`` then arrays of length 1 will be treated as array with
            one dimension less. e.g. ``[[1], [2], [3]]`` will be turned into
            ``[1, 2, 3]``. This is often useful, when you use en external
            function from mdtraj to get only a single value.

        """

        super(MDTrajFunctionCV, self).__init__(
            name,
            f,
            cv_requires_lists=cv_requires_lists,
            cv_wrap_numpy_array=cv_wrap_numpy_array,
            cv_scalarize_numpy_singletons=cv_scalarize_numpy_singletons,
            **kwargs
        )

        self.topology = topology

    def _eval(self, items):
        trajectory = paths.Trajectory(items)

        t = trajectory_to_mdtraj(trajectory, self.topology.mdtraj)
        return self.cv_callable(t, **self.kwargs)

    @property
    def mdtraj_function(self):
        return self.cv_callable

    def to_dict(self):
        return {
            'name': self.name,
            'f': ObjectJSON.callable_to_dict(self.f),
            'topology': self.topology,
            'kwargs': self.kwargs,
            'cv_requires_lists': self.cv_requires_lists,
            'cv_wrap_numpy_array': self.cv_wrap_numpy_array,
            'cv_scalarize_numpy_singletons': self.cv_scalarize_numpy_singletons
        }


class PyEMMAFeaturizerCV(CoordinateGeneratorCV):
    """Make a CV from a function that takes mdtraj.trajectory as input.

    This is identical to :class:`CoordinateGeneratorCV` except that the
    function is called with an :class:`mdraj.Trajetory` object instead of the
    :class:`openpathsampling.Trajectory` one using ``fnc(traj.to_mdtraj(),
    **kwargs)``

    """

    def __init__(
            self,
            name,
            featurizer,
            topology,
            **kwargs
    ):
        """

        Parameters
        ----------
        name
        featurizer : :class:`pyemma.coordinates.featurizer`
            the pyemma featurizer used as a callable class
        topology : :obj:`openpathsampling.engines.openmm.MDTopology`
            the mdtraj topology wrapper from OPS that is used to initialize
            the featurizer in ``pyemma.coordinates.featurizer(topology)``
        **kwargs : dict
            a dictionary of named arguments which should be given to the
            ``featurizer`` (for example, the atoms which define a specific
            distance/angle).
            Finally an instance ``instance = cls(**kwargs)`` is created when
            the CV is created and using the CV will call
            ``instance(snapshots)``

        Notes
        -----
        All trajectories or snapshots passed in kwargs will be converted
        to mdtraj objects for convenience
        """

        md_kwargs = dict()
        md_kwargs.update(kwargs)

        # turn Snapshot and Trajectory into md.trajectory
        for key in md_kwargs:
            if isinstance(md_kwargs[key], paths.BaseSnapshot):
                md_kwargs[key] = md_kwargs[key].to_mdtraj()
            elif isinstance(md_kwargs[key], paths.Trajectory):
                md_kwargs[key] = md_kwargs[key].to_mdtraj()

        self.topology = topology

        import pyemma.coordinates
        self._instance = pyemma.coordinates.featurizer(self.topology.mdtraj)

        featurizer(self._instance, **md_kwargs)

        super(GeneratorCV, self).__init__(
            name,
            cv_callable=featurizer,
            cv_requires_lists=True,
            cv_wrap_numpy_array=True,
            cv_scalarize_numpy_singletons=True,
            **kwargs
        )

    @property
    def featurizer(self):
        return self.cv_callable

    def _eval(self, items):
        trajectory = paths.Trajectory(items)

        t = trajectory_to_mdtraj(trajectory, self.topology.mdtraj)
        return self._instance.transform(t)

    def to_dict(self):
        return {
            'name': self.name,
            'featurizer': ObjectJSON.callable_to_dict(self.featurizer),
            'topology': self.topology,
            'kwargs': self.kwargs
        }<|MERGE_RESOLUTION|>--- conflicted
+++ resolved
@@ -5,18 +5,7 @@
 from openpathsampling.netcdfplus import WeakKeyCache, \
     ObjectJSON, create_to_dict, ObjectStore, PseudoAttribute
 
-<<<<<<< HEAD
-from openpathsampling.deprecations import (has_deprecations, deprecate,
-                                           MSMBUILDER)
-
 get_code = lambda func: func.__code__
-=======
-import sys
-if sys.version_info > (3, ):
-    get_code = lambda func: func.__code__
-else:
-    get_code = lambda func: func.func_code
->>>>>>> 6ff2cbbf
 
 
 # ==============================================================================
