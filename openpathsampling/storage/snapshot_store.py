--- conflicted
+++ resolved
@@ -1,12 +1,4 @@
 from openpathsampling.netcdfplus import ObjectStore, LoaderProxy
-<<<<<<< HEAD
-from openpathsampling.tools import units_from_snapshot
-from openpathsampling.netcdfplus import ExternalFile, StorableObject, lazy_loading_attributes
-
-import mdtraj as md
-import simtk.unit as u
-
-=======
 from openpathsampling.snapshot import Snapshot, AbstractSnapshot, ToySnapshot
 from openpathsampling.features.configuration import ConfigurationStore
 from openpathsampling.features.momentum import MomentumStore
@@ -16,7 +8,6 @@
 # =============================================================================================
 # ABSTRACT BASE CLASS FOR SNAPSHOTS
 # =============================================================================================
->>>>>>> d7c21f36
 
 class AbstractSnapshotStore(ObjectStore):
     """
@@ -133,18 +124,11 @@
         # mark reversed as stored
         self.index[reversed] = idx ^ 1
 
-<<<<<<< HEAD
-        self.write('configuration', s_idx + 1, snapshot, to_lazy=False)
-        self.vars['momentum'][s_idx + 1] = snapshot.momentum
-        self.write('configuration', s_idx, snapshot)
-        self.write('momentum', s_idx, snapshot)
-=======
     def _init(self):
         """
         Initializes the associated storage to index configuration_indices in it
         """
         super(AbstractSnapshotStore, self)._init()
->>>>>>> d7c21f36
 
         self.create_variable('momentum_reversed', 'bool', chunksizes=(1,))
 
@@ -428,12 +412,8 @@
     def _init(self):
         super(FeatureSnapshotStore, self)._init()
 
-<<<<<<< HEAD
-        self.init_variable('potential_energy', 'float',
-                           chunksizes=(1,),
-                           simtk_unit=units['energy']
-                           )
-
+        for feature in self.features:
+            feature._init(self)
 
 class ExternalMDConfigurationStore(ObjectStore):
 
@@ -559,8 +539,4 @@
 
         self.init_variable('extconf', 'obj.extconf',
                            chunksizes=(1,)
-                           )
-=======
-        for feature in self.features:
-            feature._init(self)
->>>>>>> d7c21f36
+                           )