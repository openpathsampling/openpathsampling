--- conflicted
+++ resolved
@@ -280,14 +280,7 @@
             The Momentum object to be updated
 
         """
-<<<<<<< HEAD
-        if hasattr(obj, '_update_from_storage'):
-            storage = obj._update_from_storage
-        else:
-            storage = self.storage
-=======
         storage = obj._origin
->>>>>>> 8d3b08ae
 
         idx = obj.idx[storage]
         v = storage.variables['momentum_velocities'][idx,:,:].astype(np.float32).copy()
@@ -306,14 +299,7 @@
             The Momentum object to be updated
 
         """
-<<<<<<< HEAD
-        if hasattr(obj, '_update_from_storage'):
-            storage = obj._update_from_storage
-        else:
-            storage = self.storage
-=======
         storage = obj._origin
->>>>>>> 8d3b08ae
 
         idx = obj.idx[storage]
         T = storage.variables['momentum_kinetic'][idx]
@@ -472,15 +458,7 @@
             the Configuration object to be updated
 
         """
-<<<<<<< HEAD
-        if hasattr(obj, '_update_from_storage'):
-            storage = obj._update_from_storage
-        else:
-            storage = self.storage
-
-=======
         storage = obj._origin
->>>>>>> 8d3b08ae
         idx = obj.idx[storage]
 
         x = storage.variables['configuration_coordinates'][idx,:,:].astype(np.float32).copy()
@@ -499,15 +477,7 @@
             the Configuration object to be updated
 
         """
-<<<<<<< HEAD
-        if hasattr(obj, '_update_from_storage'):
-            storage = obj._update_from_storage
-        else:
-            storage = self.storage
-
-=======
         storage = obj._origin
->>>>>>> 8d3b08ae
         idx = obj.idx[storage]
 
         b = storage.variables['configuration_box_vectors'][idx]
@@ -526,15 +496,7 @@
             the Configuration object to be updated
 
         """
-<<<<<<< HEAD
-        if hasattr(obj, '_update_from_storage'):
-            storage = obj._update_from_storage
-        else:
-            storage = self.storage
-
-=======
         storage = obj._origin
->>>>>>> 8d3b08ae
         idx = obj.idx[storage]
 
         V = storage.variables['configuration_potential'][idx]
