from openpathsampling.movechange import MoveChange
from openpathsampling.netcdfplus import StorableObject, ObjectStore

from uuid import UUID


class MoveChangeStore(ObjectStore):
    def __init__(self):
        super(MoveChangeStore, self).__init__(
            MoveChange,
            json=False
        )

        self._cached_all = False
        self.class_list = StorableObject.objects()

    def to_dict(self):
        return {}

    def _save(self, movechange, idx):
        self.vars['samples'][idx] = movechange.samples
        self.vars['input_samples'][idx] = movechange.input_samples
        self.vars['subchanges'][idx] = movechange.subchanges
        self.write('details', idx, movechange)
        self.vars['mover'][idx] = movechange.mover
        self.vars['cls'][idx] = movechange.__class__.__name__

    def _load(self, idx):
        cls_name = self.vars['cls'][idx]

        cls = self.class_list[cls_name]
        obj = cls.__new__(cls)
        MoveChange.__init__(obj, mover=self.vars['mover'][idx])

        obj.samples = self.vars['samples'][idx]
        obj.subchanges = self.vars['subchanges'][idx]
        obj.details = self.vars['details'][idx]
        try:
            obj.input_samples = self.vars['input_samples'][idx]
        except KeyError:  # BACKWARDS COMPATIBILITY; REMOVE IN 2.0
            obj.input_samples = None

        return obj

    def initialize(self, units=None):
        super(MoveChangeStore, self).initialize()

        # New short-hand definition
        self.create_variable('details', 'lazyobj.details')
        self.create_variable('mover', 'obj.pathmovers')
        self.create_variable('cls', 'str')

        self.create_variable('subchanges', 'obj.movechanges',
                             dimensions='...',
                             chunksizes=(65536,))

        self.create_variable('samples', 'obj.samples',
                             dimensions='...',
                             chunksizes=(65536,))

        self.create_variable('input_samples', 'obj.samples',
                             dimensions='...',
                             chunksizes=(10240,))

    def cache_all(self):
        """Load all samples as fast as possible into the cache

        """
        if not self._cached_all:
            poss = range(len(self))
            uuids = self.vars['uuid']

            cls_names = self.variables['cls'][:]
            samples_idxss = self.variables['samples'][:]
            subchanges_idxss = self.variables['subchanges'][:]
            mover_idxs = self.variables['mover'][:]
            details_idxs = self.variables['details'][:]
            try:
                input_samples_vars = self.variables['input_samples']
            except KeyError:
                # BACKWARD COMPATIBILITY: REMOVE IN 2.0
                input_samples_idxss = [[] for _ in samples_idxss]
            else:
                input_samples_idxss = input_samples_vars[:]

            [self._add_empty_to_cache(*v) for v in zip(
                poss,
                uuids,
                cls_names,
                samples_idxss,
                input_samples_idxss,
                mover_idxs,
                details_idxs)]

            [self._load_partial_subchanges(c, s) for c, s in zip(
                self,
                subchanges_idxss)]

            self._cached_all = True

    def _add_empty_to_cache(self, pos, uuid, cls_name, samples_idxs,
                            input_samples_idxs, mover_idx, details_idx):

        if pos not in self.cache:
            obj = self._load_partial_samples(cls_name, samples_idxs,
                                             input_samples_idxs, mover_idx,
                                             details_idx)

            obj.__uuid__ = uuid
            self.cache[pos] = obj

    def _load_partial_subchanges(self, obj, subchanges_idxs):
        if len(subchanges_idxs) > 0:
            subchanges_idxs = self.storage.to_uuid_chunks(subchanges_idxs)
            obj.subchanges = \
                [self.load(int(UUID(idx))) for idx in subchanges_idxs]

        return obj

    def _load_partial_samples(self, cls_name, samples_idxs,
                              input_samples_idxs, mover_idx, details_idx):
        cls = self.class_list[cls_name]
        obj = cls.__new__(cls)

        if mover_idx[0] == '-':
            MoveChange.__init__(obj)
        else:
            MoveChange.__init__(
                obj,
<<<<<<< HEAD
                mover=self.storage.pathmovers[int(UUID(mover_idx))])

        if len(samples_idxs) > 0:
            samples_idxs = self.storage.to_uuid_chunks(samples_idxs)
            input_samples_idxs = \
                self.storage.to_uuid_chunks(input_samples_idxs)
            obj.samples = \
                [self.storage.samples[int(UUID(idx))] for idx in samples_idxs]
=======
                mover=self.storage.pathmovers.load(int(UUID(mover_idx))))

        if len(samples_idxs) > 0:
            samples_idxs = self.storage.to_uuid_chunks(samples_idxs)
            obj.samples = [
                self.storage.samples.load(int(UUID(idx)))
                for idx in samples_idxs]
        else:
            obj.samples = []
>>>>>>> c194eb37

        if len(input_samples_idxs) > 0:
            input_samples_idxs = \
                self.storage.to_uuid_chunks(input_samples_idxs)
            obj.input_samples = [
<<<<<<< HEAD
                self.storage.samples[int(UUID(idx))]
=======
                self.storage.samples.load(int(UUID(idx)))
>>>>>>> c194eb37
                for idx in input_samples_idxs]
        else:
            obj.input_samples = []

        if details_idx[0] != '-':
            obj.details = self.storage.details.proxy(int(UUID(details_idx)))

        return obj<|MERGE_RESOLUTION|>--- conflicted
+++ resolved
@@ -127,16 +127,6 @@
         else:
             MoveChange.__init__(
                 obj,
-<<<<<<< HEAD
-                mover=self.storage.pathmovers[int(UUID(mover_idx))])
-
-        if len(samples_idxs) > 0:
-            samples_idxs = self.storage.to_uuid_chunks(samples_idxs)
-            input_samples_idxs = \
-                self.storage.to_uuid_chunks(input_samples_idxs)
-            obj.samples = \
-                [self.storage.samples[int(UUID(idx))] for idx in samples_idxs]
-=======
                 mover=self.storage.pathmovers.load(int(UUID(mover_idx))))
 
         if len(samples_idxs) > 0:
@@ -146,17 +136,12 @@
                 for idx in samples_idxs]
         else:
             obj.samples = []
->>>>>>> c194eb37
 
         if len(input_samples_idxs) > 0:
             input_samples_idxs = \
                 self.storage.to_uuid_chunks(input_samples_idxs)
             obj.input_samples = [
-<<<<<<< HEAD
-                self.storage.samples[int(UUID(idx))]
-=======
                 self.storage.samples.load(int(UUID(idx)))
->>>>>>> c194eb37
                 for idx in input_samples_idxs]
         else:
             obj.input_samples = []
