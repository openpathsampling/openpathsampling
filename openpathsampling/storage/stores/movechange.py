from openpathsampling.movechange import MoveChange
from openpathsampling.netcdfplus import StorableObject, ObjectStore

from uuid import UUID


class MoveChangeStore(ObjectStore):
    def __init__(self):
        super(MoveChangeStore, self).__init__(
            MoveChange,
            json=False
        )

        self._cached_all = False
        self.class_list = StorableObject.objects()

    def to_dict(self):
        return {}

    def _save(self, movechange, idx):
        self.vars['samples'][idx] = movechange.samples
        self.vars['input_samples'][idx] = movechange.input_samples
        self.vars['subchanges'][idx] = movechange.subchanges
        self.write('details', idx, movechange)
        self.vars['mover'][idx] = movechange.mover
        self.vars['cls'][idx] = movechange.__class__.__name__

    def _load(self, idx):
        cls_name = self.vars['cls'][idx]

        cls = self.class_list[cls_name]
        obj = cls.__new__(cls)
        MoveChange.__init__(obj, mover=self.vars['mover'][idx])

        obj.samples = self.vars['samples'][idx]
        obj.subchanges = self.vars['subchanges'][idx]
        obj.details = self.vars['details'][idx]
        try:
            obj.input_samples = self.vars['input_samples'][idx]
        except KeyError:  # BACKWARDS COMPATIBILITY; REMOVE IN 2.0
            obj.input_samples = None

        return obj

    def initialize(self, units=None):
        super(MoveChangeStore, self).initialize()

        # New short-hand definition
        self.create_variable('details', 'lazyobj.details')
        self.create_variable('mover', 'obj.pathmovers')
        self.create_variable('cls', 'str')

        self.create_variable('subchanges', 'obj.movechanges',
                             dimensions='...',
                             chunksizes=(65536,))

        self.create_variable('samples', 'obj.samples',
                             dimensions='...',
                             chunksizes=(65536,))

        self.create_variable('input_samples', 'obj.samples',
                             dimensions='...',
                             chunksizes=(10240,))

    def cache_all(self):
        """Load all samples as fast as possible into the cache

        """
        if not self._cached_all:
            poss = range(len(self))
            uuids = self.vars['uuid']

            cls_names = self.variables['cls'][:]
            samples_idxss = self.variables['samples'][:]
            subchanges_idxss = self.variables['subchanges'][:]
            mover_idxs = self.variables['mover'][:]
            details_idxs = self.variables['details'][:]
            try:
                input_samples_vars = self.variables['input_samples']
            except KeyError:
                # BACKWARD COMPATIBILITY: REMOVE IN 2.0
                input_samples_idxss = [[] for _ in samples_idxss]
            else:
                input_samples_idxss = input_samples_vars[:]

            [self._add_empty_to_cache(*v) for v in zip(
                poss,
                uuids,
                cls_names,
                samples_idxss,
                input_samples_idxss,
                mover_idxs,
                details_idxs)]

            [self._load_partial_subchanges(c, s) for c, s in zip(
                self,
                subchanges_idxss)]

            self._cached_all = True

    def _add_empty_to_cache(self, pos, uuid, cls_name, samples_idxs,
                            input_samples_idxs, mover_idx, details_idx):

        if pos not in self.cache:
            obj = self._load_partial_samples(cls_name, samples_idxs,
                                             input_samples_idxs, mover_idx,
                                             details_idx)

            obj.__uuid__ = uuid
<<<<<<< HEAD
            # self._get_id(pos, obj)
            self.index[uuid] = pos
=======
            self._get_id(pos, obj)
>>>>>>> 1a148f6c
            self.cache[pos] = obj

    def _load_partial_subchanges(self, obj, subchanges_idxs):
        if len(subchanges_idxs) > 0:
            subchanges_idxs = self.storage.to_uuid_chunks(subchanges_idxs)
            obj.subchanges = \
                [self.load(int(UUID(idx))) for idx in subchanges_idxs]

        return obj

    def _load_partial_samples(self, cls_name, samples_idxs,
                              input_samples_idxs, mover_idx, details_idx):
        cls = self.class_list[cls_name]
        obj = cls.__new__(cls)

        if mover_idx[0] == '-':
            MoveChange.__init__(obj)
        else:
            MoveChange.__init__(
                obj,
                mover=self.storage.pathmovers[int(UUID(mover_idx))])

        if len(samples_idxs) > 0:
            samples_idxs = self.storage.to_uuid_chunks(samples_idxs)
            input_samples_idxs = \
                self.storage.to_uuid_chunks(input_samples_idxs)
            obj.samples = \
                [self.storage.samples[int(UUID(idx))] for idx in samples_idxs]

        if len(input_samples_idxs) > 0:
            obj.input_samples = [
                self.storage.samples[int(UUID(idx))]
                for idx in input_samples_idxs]

        obj.details = self.storage.details.proxy(str(details_idx))

        return obj<|MERGE_RESOLUTION|>--- conflicted
+++ resolved
@@ -107,12 +107,6 @@
                                              details_idx)
 
             obj.__uuid__ = uuid
-<<<<<<< HEAD
-            # self._get_id(pos, obj)
-            self.index[uuid] = pos
-=======
-            self._get_id(pos, obj)
->>>>>>> 1a148f6c
             self.cache[pos] = obj
 
     def _load_partial_subchanges(self, obj, subchanges_idxs):
