from openpathsampling.netcdfplus import UniqueNamedObjectStore
from openpathsampling import CollectiveVariable


class CVStore(UniqueNamedObjectStore):
    """
    ObjectStore to store a dict with StorableObject : value
    """
    def __init__(self):
        super(CVStore, self).__init__(
            CollectiveVariable
        )

    def _save(self, cv, idx):
        self.vars['json'][idx] = cv

        if cv.diskcache_enabled:
            self.add_diskcache(cv)

    def _load(self, idx):
        op = self.vars['json'][idx]

        cache_store = self.storage.snapshots.get_cv_cache(idx)

        if cache_store is not None:
            op.set_cache_store(cache_store)
            op.diskcache_enabled = True
            op.diskcache_chunksize = cache_store.chunksize
            op.allow_incomplete = cache_store.allow_incomplete

        return op

    def sync(self, cv):
        """
        This will update the stored cache of the collective variable. It is
        different from saving in that the object is only created if it is
        saved (and the object caching will prevent additional creation)

        Parameters
        ----------
        cv : :class:`openpathsampling.CollectiveVariable` or `None`
            the objectdict to store. if `None` is given (default) then
            all collective variables are synced

        """
        self.storage.snapshots.sync_cv(cv)

    def complete(self, cv):
        self.storage.snapshots.complete_cv(cv)

    def sync_all(self):
        map(self.sync, self)

    def complete_all(self):
        map(self.complete, self)

    def add_diskcache(
            self,
            cv,
            template=None,
            allow_incomplete=None,
            chunksize=None):
        """
        Return the storage.vars[''] variable that contains the values

        Parameters
        ----------
        cv : :class:`openpathsampling.CollectiveVariable`
            the objectdict you request the attached variable store
        template : :obj:`openpathsampling.engines.BaseSnapshot`
            an optional snapshot to be used to compute a test value of the CV.
            This will determine the type and shape of the
        allow_incomplete : bool
            if `True` the added store can hold a part of all values. Useful if
            the values are large and/or complex and you do not need them for all
            snapshots
        chunksize : int
            for partial storage you can set a chunksize and speedup
        """

        if template is None:
            if cv.diskcache_template is not None:
                template = cv.diskcache_template
            elif len(self.storage.snapshots) > 0:
                template = self.storage.snapshots[0]

            else:
                raise RuntimeError(
                    'Need either at least one stored snapshot or a '
                    'template snapshot to determine type and shape of the CV.')

        self.storage.snapshots.add_cv(
            cv,
            template,
            allow_incomplete=allow_incomplete,
            chunksize=chunksize
        )

    def cache_store(self, cv):
        """
        Return the storage.vars[''] variable that contains the values

        Parameters
        ----------
        cv : :class:`openpathsampling.CollectiveVariable`
            the objectdict you request the attached variable store

        Returns
        -------
        :class:`openpathsampling.netcdfplus.ObjectStore` or `netcdf4.Variable`

        """
        return self.storage.snapshots.cv_list[cv][0]

    def has_cache(self, cv):
        """
        Test weather a CV has a diskstore attached

        Parameters
        ----------
        cv : :obj:`openpathsampling.CollectiveVariable`
            the CV you want to check

        Returns
        -------
        bool
            `True` if the CV has a diskstore attached
        """
        return cv in self.storage.snapshots.cv_list

    def set_cache_store(self, cv):
        """
        Sets the attached storage of a CV to this store

        Parameters
        ----------
        cv : :obj:`openpathsampling.CollectiveVariable`
            the CV you want to set this store as its cache
        """
        if self.has_cache(cv):
            cv.set_cache_store(self.cache_store(cv))
        else:
            raise RuntimeWarning(
                ('Your object is not stored in "%s" yet and hence a store ' +
                 'for the cache cannot be attached.' +
                 'Save your CV first and retry.') % self.storage)

    def cache_all(self):
        """
        Fill the caches of all CVs

        """

<<<<<<< HEAD
    def fill_cache(self, cv):
        """
        Fill the cache of a specific CV

        Parameters
        ----------
        cv : :obj:`openpathsampling.CollectiveVariable`
            the CV from which you want the cache to be filled

        """
        pass
        # store = self.storage.snapshots.cv_list.get(cv)

        # if store is not None:
        #     store[0].fill_cache()
=======
        # load all CVs regularly
        for cv in self:
            # And cache the feature stores
            store = self.storage.snapshots.cv_list.get(cv)
            if store is not None:
                store[0].fill_cache()
>>>>>>> f9b3a455
<|MERGE_RESOLUTION|>--- conflicted
+++ resolved
@@ -151,27 +151,9 @@
 
         """
 
-<<<<<<< HEAD
-    def fill_cache(self, cv):
-        """
-        Fill the cache of a specific CV
-
-        Parameters
-        ----------
-        cv : :obj:`openpathsampling.CollectiveVariable`
-            the CV from which you want the cache to be filled
-
-        """
-        pass
-        # store = self.storage.snapshots.cv_list.get(cv)
-
-        # if store is not None:
-        #     store[0].fill_cache()
-=======
         # load all CVs regularly
         for cv in self:
             # And cache the feature stores
             store = self.storage.snapshots.cv_list.get(cv)
             if store is not None:
-                store[0].fill_cache()
->>>>>>> f9b3a455
+                store[0].fill_cache()