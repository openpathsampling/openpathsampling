"""
Created on 06.07.2014

@author: JDC Chodera, JH Prinz
"""

import logging
import time

import openpathsampling as paths
from openpathsampling.netcdfplus import NetCDFPlus, WeakLRUCache, ObjectStore, \
    ImmutableDictStore, NamedObjectStore
import openpathsampling.engines as peng

logger = logging.getLogger(__name__)
init_log = logging.getLogger('openpathsampling.initialization')


# ==============================================================================
# OPS SPECIFIC STORAGE
# ==============================================================================

class Storage(NetCDFPlus):
    """
    A netCDF4 wrapper to store trajectories based on snapshots of an OpenMM
    simulation. This allows effective storage of shooting trajectories
    """

    @property
    def _ops_version_(self):
        version = paths.version.short_version
        return version

    USE_FEATURE_SNAPSHOTS = True

    @property
    def template(self):
        """
        Return the template snapshot from the storage

        Returns
        -------
        openpathsampling.engines.BaseSnapshot
            the initial snapshot
        """
        if self._template is None:
            self._template = self.tag['template']

        return self._template

    # def clone(self, filename):
    #     """
    #     Creates a copy of the netCDF file and allows to reduce the used atoms.
    #
    #     Parameters
    #     ----------
    #     filename : str
    #         the name of the cloned storage
    #
    #     Notes
    #     -----
    #     This is mostly used to remove water but keep the data intact.
    #
    #     """
    #
    #     storage2 = Storage(filename=filename, template=self.template, mode='w')
    #
    #     # Copy all configurations and momenta to new file in reduced form
    #     # use ._save instead of .save to override immutability checks etc...
    #
    #     if self.reference_by_uuid:
    #         map(storage2.statics.save, self.statics)
    #         map(storage2.kinetics.save, self.kinetics)
    #     else:
    #         for obj in self.statics:
    #             storage2.statics._save(obj, self.statics.index[obj])
    #         for obj in self.kinetics:
    #             storage2.kinetics._save(obj, self.kinetics.index[obj])
    #
    #     # All other should be copied one to one. We do this explicitly
    #     # although we could just copy all and exclude configurations and
    #     # momenta, but this seems cleaner
    #
    #     for storage_name in [
    #         'pathmovers', 'topologies', 'networks', 'details', 'trajectories',
    #         'shootingpointselectors', 'engines', 'volumes',
    #         'samplesets', 'ensembles', 'transitions', 'steps',
    #         'pathmovechanges', 'samples', 'snapshots', 'pathsimulators', 'cvs'
    #     ]:
    #         self.clone_store(storage_name, storage2)
    #
    #     storage2.close()
    #
    # # TODO: Need to copy cvs without caches!
    # def clone_empty(self, filename):
    #     """
    #     Creates a copy of the netCDF file and replicates only the static parts
    #
    #     Static parts are ensembles, volumes, engines, path movers, shooting
    #     point selectors.  We do not need to reconstruct collective variables
    #     since these need to be created again completely and then the
    #     necessary arrays in the file will be created automatically anyway.
    #
    #     Parameters
    #     ----------
    #     filename : str
    #         the name of the cloned storage
    #
    #     Notes
    #     -----
    #     This is mostly used to restart with a fresh file. Same setup,
    #     no results.
    #     """
    #     storage2 = Storage(filename=filename, template=self.template, mode='w')
    #
    #     for storage_name in [
    #         'pathmovers', 'topologies', 'networks',
    #         'shootingpointselectors', 'engines', 'volumes',
    #         'ensembles', 'transitions', 'pathsimulators'
    #     ]:
    #         self.clone_store(storage_name, storage2)
    #
    #     storage2.close()

    @property
    def n_atoms(self):
        return self.topology.n_atoms

    @property
    def n_spatial(self):
        return self.topology.n_spatial

    @property
    def topology(self):
        return self.template.topology

    def __init__(
            self,
            filename,
            mode=None,
            template=None,
            use_uuid=True,
            fallback=None):
        """
        Create a netCDF+ storage for OPS Objects

        Parameters
        ----------
        filename : string
            filename of the netcdf file to be used or created
        mode : string, default: None
            the mode of file creation, one of `'w'` (write), `'a'` (append) or
            None, which will append any existing files.
        template : :class:`openpathsampling.Snapshot`
            a Snapshot instance that contains a reference to a Topology, the
            number of atoms and used units
        """

        self._template = template
        super(Storage, self).__init__(
            filename,
            mode,
            use_uuid=use_uuid,
            fallback=fallback)

    def _create_storages(self):
        """
        Register all Stores used in the OpenPathSampling Storage

        """

        # objects with special storages
        self.create_store('trajectories', paths.storage.TrajectoryStore())

<<<<<<< HEAD
        # topologies might be needed fot CVs so put them here
=======
>>>>>>> ab30aa83
        self.create_store('topologies', NamedObjectStore(peng.Topology))
        self.create_store('cvs', paths.storage.CVStore())

        self.create_store('snapshots', paths.storage.SnapshotWrapperStore())

        self.create_store('samples', paths.storage.SampleStore())
        self.create_store('samplesets', paths.storage.SampleSetStore())
        self.create_store(
            'pathmovechanges',
            paths.storage.PathMoveChangeStore()
        )
        self.create_store('steps', paths.storage.MCStepStore())

        # normal objects
        self.create_store('details', ObjectStore(paths.Details))
        self.create_store('pathmovers', NamedObjectStore(paths.PathMover))
        self.create_store('shootingpointselectors',
                          NamedObjectStore(paths.ShootingPointSelector))
        self.create_store('engines', NamedObjectStore(peng.DynamicsEngine))
        self.create_store('pathsimulators',
                          NamedObjectStore(paths.PathSimulator))
        self.create_store('transitions', NamedObjectStore(paths.Transition))
        self.create_store('networks',
                          NamedObjectStore(paths.TransitionNetwork))
        self.create_store('schemes',
                          NamedObjectStore(paths.MoveScheme))
        self.create_store('interfacesets',
                          NamedObjectStore(paths.InterfaceSet))

        # stores where nestable could make sense but is disabled

        self.create_store('volumes',
                          NamedObjectStore(paths.Volume, nestable=True))
        self.create_store('ensembles',
                          NamedObjectStore(paths.Ensemble, nestable=True))

        # special stores

        self.create_store('tag', ImmutableDictStore())

    def write_meta(self):
        self.setncattr('storage_format', 'openpathsampling')
        self.setncattr('storage_version', paths.version.version)

    def _initialize(self):
        # Set global attributes.
        setattr(self, 'title', 'OpenPathSampling Storage')

        self.set_caching_mode()

        # since we want to store stuff we need to finalize stores that have not
        # been initialized yet
        self.finalize_stores()

    def _restore(self):
        self.set_caching_mode()

    def sync_all(self):
        """
        Convenience function to use ``self.cvs`` and ``self`` at once.

        Under most circumstances, you want to sync ``self.cvs`` and ``self`` at
        the same time. This just makes it easier to do that.
        """
        self.cvs.sync_all()
        self.sync()

    def set_caching_mode(self, mode='default'):
        r"""
        Set default values for all caches

        Parameters
        ----------
        mode : str
            One of the following values is allowed `default`, `production`,
            `analysis`, `off`, `lowmemory` and `memtest`

        """

        available_cache_sizes = {
            'default': self.default_cache_sizes,
            'analysis': self.analysis_cache_sizes,
            'production': self.production_cache_sizes,
            'off': self.no_cache_sizes,
            'lowmemory': self.lowmemory_cache_sizes,
            'memtest': self.memtest_cache_sizes
        }

        if mode in available_cache_sizes:
            # We need cache sizes as a function. Otherwise we will reuse the
            # same caches for each storage and that will cause problems!
            cache_sizes = available_cache_sizes[mode]()
        else:
            raise ValueError(
                "mode '" + mode + "' is not supported. Try one of " +
                str(available_cache_sizes.keys())
            )

        for store_name, caching in cache_sizes.iteritems():
            if hasattr(self, store_name):
                store = getattr(self, store_name)
                store.set_caching(caching)

    def check_version(self):
        super(Storage, self).check_version()
        try:
            s1 = self.getncattr('storage_version')
        except AttributeError:
            logger.info(
                'Using openpathsampling Pre 1.0 version. '
                'No version detected using 0.0.0'
            )
            s1 = '0.0.0'

        s2 = self._ops_version_

        cp = self._cmp_version(s1, s2)

        if cp != 0:
            logger.info('Loading different OPS storage version. '
                        'Installed version is %s and loaded version is %s'
                        % (s2, s1))
            if cp > 0:
                logger.info('Loaded version is newer consider upgrading OPS '
                            'conda package!')
            else:
                logger.info('Loaded version is older. Should be no problem '
                            'other then missing features and information')

    @staticmethod
    def default_cache_sizes():
        """
        Cache sizes for standard sessions for medium production and analysis.

        """

        return {
            'trajectories': WeakLRUCache(10000),
            'snapshots': WeakLRUCache(10000),
            'statics': WeakLRUCache(10000),
            'kinetics': WeakLRUCache(10000),
            'samples': WeakLRUCache(25000),
            'samplesets': False,
            'cvs': True,
            'pathmovers': True,
            'shootingpointselectors': True,
            'engines': True,
            'pathsimulators': True,
            'volumes': True,
            'ensembles': True,
            'pathmovechanges': False,
            'transitions': True,
            'networks': True,
            'details': False,
            'steps': WeakLRUCache(1000),
            'topologies': True
        }

    @staticmethod
    def lowmemory_cache_sizes():
        """
        Cache sizes for very low memory

        This uses even less caching than production runs.
        Mostly used for debugging.
        """

        return {
            'trajectories': WeakLRUCache(1000),
            'snapshots': WeakLRUCache(1000),
            'statics': WeakLRUCache(10),
            'kinetics': WeakLRUCache(10),
            'samples': WeakLRUCache(25),
            'samplesets': False,
            'cvs': True,
            'pathmovers': True,
            'shootingpointselectors': True,
            'engines': True,
            'pathsimulators': True,
            'volumes': True,
            'ensembles': True,
            'pathmovechanges': False,
            'transitions': True,
            'networks': True,
            'details': False,
            'steps': WeakLRUCache(10),
            'topologies': True
        }

    @staticmethod
    def memtest_cache_sizes():
        """
        Cache Sizes for memtest debugging sessions

        Memtest will cache everything weak to measure if there is some object
        left in memory that should have been disposed of.

        """
        return {
            'trajectories': WeakLRUCache(10),
            'snapshots': WeakLRUCache(10),
            'statics': WeakLRUCache(10),
            'kinetics': WeakLRUCache(10),
            'samples': WeakLRUCache(10),
            'samplesets': WeakLRUCache(10),
            'cvs': WeakLRUCache(10),
            'pathmovers': WeakLRUCache(10),
            'shootingpointselectors': WeakLRUCache(10),
            'engines': WeakLRUCache(10),
            'pathsimulators': WeakLRUCache(10),
            'volumes': WeakLRUCache(10),
            'ensembles': WeakLRUCache(10),
            'pathmovechanges': WeakLRUCache(10),
            'transitions': WeakLRUCache(10),
            'networks': WeakLRUCache(10),
            'details': WeakLRUCache(10),
            'steps': WeakLRUCache(10),
            'topologies': WeakLRUCache(10)
        }

    #

    @staticmethod
    def analysis_cache_sizes():
        """
        Cache Sizes for analysis sessions

        Analysis caching is very large to allow fast processing

        """
        return {
            'trajectories': WeakLRUCache(500000),
            'snapshots': WeakLRUCache(100000),
            'statics': WeakLRUCache(10000),
            'kinetics': WeakLRUCache(1000),
            'samples': WeakLRUCache(1000000),
            'samplesets': WeakLRUCache(100000),
            'cvs': True,
            'pathmovers': True,
            'shootingpointselectors': True,
            'engines': True,
            'pathsimulators': True,
            'volumes': True,
            'ensembles': True,
            'pathmovechanges': WeakLRUCache(250000),
            'transitions': True,
            'networks': True,
            'details': False,
            'steps': WeakLRUCache(50000),
            'topologies': True
        }

    @staticmethod
    def production_cache_sizes():
        """
        Cache Sizes for production runs

        Production. No loading assumed, only last 1000 steps and a few other
        objects for error testing

        """
        return {
            'trajectories': WeakLRUCache(1000),
            'snapshots': WeakLRUCache(10000),
            'statics': WeakLRUCache(1000),
            'kinetics': WeakLRUCache(1000),
            'samples': WeakLRUCache(10000),
            'samplesets': False,
            'cvs': False,
            'pathmovers': False,
            'shootingpointselectors': False,
            'engines': False,
            'pathsimulators': False,
            'volumes': False,
            'ensembles': False,
            'pathmovechanges': False,
            'transitions': False,
            'networks': False,
            'details': False,
            'steps': WeakLRUCache(10),
            'topologies': True
        }

    # No caching (so far only CVs internal storage is there)

    @staticmethod
    def no_cache_sizes():
        """
        Set cache sizes to no caching at all.

        Notes
        -----
        This is VERY SLOW and only used for debugging.
        """
        return {
            'trajectories': False,
            'snapshots': False,
            'statics': False,
            'kinetics': False,
            'samples': False,
            'samplesets': False,
            'cvs': False,
            'pathmovers': False,
            'shootingpointselectors': False,
            'engines': False,
            'pathsimulators': False,
            'volumes': False,
            'ensembles': False,
            'pathmovechanges': False,
            'transitions': False,
            'networks': False,
            'details': False,
            'steps': False,
            'topologies': False
        }


class AnalysisStorage(Storage):
    """
    Open a storage in read-only and do caching useful for analysis.

    """

    def __init__(self, filename):
        """
        Open a storage in read-only and do caching useful for analysis.

        Parameters
        ----------
        filename : str
            The filename of the storage to be opened

        """
        super(AnalysisStorage, self).__init__(
            filename=filename,
            mode='r'
        )

        self.set_caching_mode('analysis')

        # Let's go caching
        AnalysisStorage.cache_for_analysis(self)

    @staticmethod
    def cache_for_analysis(storage):
        """
        Run specific caching useful for later analysis sessions.

        Parameters
        ----------
        storage : :class:`openpathsampling.storage.Storage`
            The storage the caching should act upon.

        """

        with AnalysisStorage.CacheTimer('Cached all CVs'):
            for cv, (cv_store, cv_store_idx) in \
                    storage.snapshots.cv_list.items():
                cv_store.cache.load_max()

        stores_to_cache = ['cvs',
                           'samples',
                           'samplesets',
                           'volumes',
                           'ensembles',
                           'pathmovers',
                           'pathmovechanges',
                           'steps',
                           ]

        for store_name in stores_to_cache:
            store = getattr(storage, store_name)
            with AnalysisStorage.CacheTimer('Cache all objects', store):
                store.cache_all()

#        storage.trajectories.cache_all()

    class CacheTimer(object):
        def __init__(self, context, store=None):
            self.store = store
            self.context = context

        def __enter__(self):
            self.time = time.time()
            return

        def __exit__(self, type, value, traceback):
            dtime = (time.time() - self.time) * 1000
            if self.store:
                logger.info(
                    '%s of store `%s` [%d] in %d ms' %
                    (self.context, self.store.name, len(self.store), dtime))
            else:
                logger.info('%s in %d ms' % (self.context, dtime))


# class StorageView(object):
#     """
#     A View on a storage that only changes the iteration over steps.
#
#     Can be used for bootstrapping on subsets of steps and pass this object
#     to analysis routines.
#
#     """
#
#     class StepDelegate(object):
#         """
#         A delegate that will alter the ``iter()`` behaviour of the
#         underlying store
#
#         Attributes
#         ----------
#         store : dict-like
#             the dict to be wrapped
#         store : :class:`openpathsampling.netcdfplus.ObjectStore`
#             a reference to an object store used
#
#         """
#
#         def __init__(self, store, step_range):
#             self.store = store
#             self.step_range = step_range
#
#         def __iter__(self):
#             for idx in self.step_range:
#                 yield self.store[idx]
#
#         def __getitem__(self, item):
#             return self.store[item]
#
#         def __setitem__(self, key, value):
#             self.store[key] = value
#
#     def __init__(self, storage, step_range):
#         """
#         Parameters
#         ----------
#
#         storage : :class:`openpathsampling.storage.Storage`
#             The storage the view is watching
#         step_range : iterable
#             An iterable object that species the step indices to be iterated over
#             when using the view
#
#         """
#         self._storage = storage
#
#         for store in self._storage.objects:
#             setattr(self, store.prefix, store)
#
#         self.variables = self._storage.variables
#         self.units = self._storage.units
#         self.vars = self._storage.vars
#
#         self.steps = StorageView.StepDelegate(self._storage.steps, step_range)<|MERGE_RESOLUTION|>--- conflicted
+++ resolved
@@ -172,10 +172,7 @@
         # objects with special storages
         self.create_store('trajectories', paths.storage.TrajectoryStore())
 
-<<<<<<< HEAD
         # topologies might be needed fot CVs so put them here
-=======
->>>>>>> ab30aa83
         self.create_store('topologies', NamedObjectStore(peng.Topology))
         self.create_store('cvs', paths.storage.CVStore())
 
