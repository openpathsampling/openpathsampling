--- conflicted
+++ resolved
@@ -1,11 +1,8 @@
 from openpathsampling.storage import ObjectStore
 from openpathsampling.pathmovechange import PathMoveChange
 from openpathsampling.base import StorableObject
-<<<<<<< HEAD
-=======
 from objproxy import LoaderProxy
 
->>>>>>> e24a8009
 
 class PathMoveChangeStore(ObjectStore):
     def __init__(self):
@@ -14,28 +11,6 @@
             json=False
         )
 
-<<<<<<< HEAD
-        self.set_variable_partial_loading('details')
-#        self.set_variable_partial_loading('mover')
-
-        self._cached_all = False
-        self.class_list = StorableObject.objects()
-
-    def load_empty(self, idx):
-
-        obj = self._load_partial(idx)
-        del obj.details
-
-        return obj
-
-    def save(self, pathmovechange, idx=None):
-        if idx is not None:
-            self.vars['samples'][idx] = pathmovechange.samples
-            self.vars['subchanges'][idx] = pathmovechange.subchanges
-            self.vars['details'][idx] = pathmovechange.details
-            self.vars['mover'][idx] = pathmovechange.mover
-            self.vars['cls'][idx] = pathmovechange.__class__.__name__
-=======
         self._cached_all = False
         self.class_list = StorableObject.objects()
 
@@ -48,21 +23,15 @@
 
     def _load(self, idx):
         cls_name = self.vars['cls'][idx]
->>>>>>> e24a8009
 
         cls = self.class_list[cls_name]
         obj = cls.__new__(cls)
         PathMoveChange.__init__(obj, mover=self.vars['mover'][idx])
 
-<<<<<<< HEAD
-        obj = self._load_partial(idx)
-        obj.details = self.vars['details'][idx]
-=======
         obj.samples = self.vars['samples'][idx]
         obj.subchanges = self.vars['subchanges'][idx]
 
         obj.details = LoaderProxy(self.storage.details, int(self.variables['details'][idx]))
->>>>>>> e24a8009
 
         return obj
 
@@ -70,21 +39,6 @@
         super(PathMoveChangeStore, self)._init()
 
         # New short-hand definition
-<<<<<<< HEAD
-        self.init_variable('details', 'obj.details', chunksizes=(1, ))
-        self.init_variable('mover', 'obj.pathmovers', chunksizes=(1, ))
-        self.init_variable('cls', 'str', chunksizes=(1, ))
-
-        self.init_variable('subchanges', 'obj.pathmovechanges',
-            dimensions=('...'),
-            chunksizes=(10240, )
-        )
-
-        self.init_variable('samples', 'obj.samples',
-            dimensions=('...'),
-            chunksizes=(10240, )
-        )
-=======
         self.init_variable('details', 'lazyobj.details', chunksizes=(1,))
         self.init_variable('mover', 'obj.pathmovers', chunksizes=(1,))
         self.init_variable('cls', 'str', chunksizes=(1,))
@@ -98,7 +52,6 @@
                            dimensions=('...'),
                            chunksizes=(10240,)
                            )
->>>>>>> e24a8009
 
     def all(self):
         self.cache_all()
@@ -111,18 +64,11 @@
         if not self._cached_all:
             idxs = range(len(self))
 
-<<<<<<< HEAD
-            cls_names = self.storage.variables[self.prefix + '_cls'][:]
-            samples_idxss = self.storage.variables[self.prefix + '_samples'][:]
-            subchanges_idxss = self.storage.variables[self.prefix + '_subchanges'][:]
-            mover_idxs = self.storage.variables[self.prefix + '_mover'][:]
-=======
             cls_names = self.variables['cls'][:]
             samples_idxss = self.variables['samples'][:]
             subchanges_idxss = self.variables['subchanges'][:]
             mover_idxs = self.variables['mover'][:]
             details_idxs = self.variables['details'][:]
->>>>>>> e24a8009
 
             [self._add_empty_to_cache(*v) for v in zip(
                 idxs,
@@ -140,33 +86,10 @@
     def _add_empty_to_cache(self, idx, cls_name, samples_idxs, mover_idx, details_idx):
 
         if idx not in self.cache:
-<<<<<<< HEAD
-            obj = self._load_partial_samples(cls_name, samples_idxs, mover_idx)
-            obj.idx[self] = idx
-            obj._origin = self
-=======
             obj = self._load_partial_samples(cls_name, samples_idxs, mover_idx, details_idx)
->>>>>>> e24a8009
 
             self.index[obj] = idx
             self.cache[idx] = obj
-<<<<<<< HEAD
-            del obj.details
-#            del obj.mover
-
-    def _load_partial(self, idx):
-        cls_name = self.vars['cls'][idx]
-
-        cls = self.class_list[cls_name]
-        obj = cls.__new__(cls)
-        PathMoveChange.__init__(obj, mover=self.vars['mover'][idx])
-
-        obj.samples = self.vars['samples'][idx]
-        obj.subchanges = self.vars['subchanges'][idx]
-
-        return obj
-=======
->>>>>>> e24a8009
 
     def _load_partial_subchanges(self, obj, subchanges_idxs):
         if len(subchanges_idxs) > 0:
