import openpathsampling as paths

from openpathsampling.netcdfplus import NamedObjectStore, ImmutableDictStore
import openpathsampling.engines as peng

from stores import SnapshotWrapperStore
from storage import Storage


class TrajectoryStorage(Storage):
    """
    A reduce storage that can only handle trajectories and CVs
    """

    def _create_storages(self):
        """
        Register all Stores used in the OpenPathSampling Storage

        """

        # objects with special storages

        self.create_store('trajectories', paths.storage.TrajectoryStore())
<<<<<<< HEAD
        self.create_store('snapshots', paths.storage.SnapshotWrapperStore())
=======
        self.create_store('snapshots', SnapshotWrapperStore())
>>>>>>> e83df7d6

        # normal objects

        self.create_store('topologies', NamedObjectStore(peng.Topology))
        self.create_store('engines', NamedObjectStore(peng.DynamicsEngine))

        # special stores

        self.create_store('tag', ImmutableDictStore())


class DistributedUUIDStorage(object):
    """
    A View on a storage that only changes the iteration over steps.

    Can be used for bootstrapping on subsets of steps and pass this object
    to analysis routines.

    """

    class MultiDelegate(object):
        """
        A delegate that will alter the ``iter()`` behaviour of the store

        Attributes
        ----------
        stores : list of :class:`openpathsampling.netcdfplus.ObjectStore`
            a list of references to the object stores used
        index : dict
            the dict containing all uuid references

        """

        def __init__(self, stores, index):
            self.stores = stores
            self.index = index

        def __iter__(self):
            for store, idx in self.index.itervalues():
                yield store[idx]

        def __getitem__(self, item):
            store, idx = self.index.get(str(item), (None, None))
            if store is not None:
                return store[item]

        def __setitem__(self, key, value):
            pass

        def __len__(self):
            return len(self.index)

        def load(self, idx):
            print idx
            return self[idx]

    def __init__(self, storages=None):
        """
        Parameters
        ----------

        storages : list of :class:`openpathsampling.storage.Storage`
            The storages to be used

        """
        self.storages = []

        self.main_storage = None
        self.stores = {}

        if storages is not None:
            map(self.add, storages)

    def add(self, storage):
        """
        Add a (read-only) file to the set of storages

        Parameters
        ----------
        storage

        """

        if type(storage) is list:
            [self.add(st) for st in storage]
            return

        if not hasattr(storage, 'use_uuid'):
            raise RuntimeError('The storage to be added does not use UUIDs!')

        for store in storage.stores:
            name = store.name
            if name not in self.stores:
                # a store is not yet present in the multi storage, so add it
                index = {}
                stores = []
                delegate = self.MultiDelegate(stores, index)
                setattr(self, name, delegate)
                self.stores[name] = delegate
            else:
                delegate = self.stores[str(name)]

            delegate.stores.append(store)

            for uuid, key in store.index.iteritems():
                u = str(uuid)
                if u not in delegate.index:
                    delegate.index[u] = (store, key)

            # make all stores use the joint load functions
            store.register_fallback(getattr(self, name))<|MERGE_RESOLUTION|>--- conflicted
+++ resolved
@@ -21,11 +21,7 @@
         # objects with special storages
 
         self.create_store('trajectories', paths.storage.TrajectoryStore())
-<<<<<<< HEAD
-        self.create_store('snapshots', paths.storage.SnapshotWrapperStore())
-=======
         self.create_store('snapshots', SnapshotWrapperStore())
->>>>>>> e83df7d6
 
         # normal objects
 
