from object_storage import ObjectStore


class ObjectDictStore(ObjectStore):
    def __init__(self, cls, key_class):
        super(ObjectDictStore, self).__init__(
            cls,
            json=True,
            has_name=True
        )
        self.key_class = key_class
        self._key_store = None

        self._cache_stores = dict()

    @property
    def key_store(self):
        if self._key_store is None:
            self._key_store = self.storage._obj_store[self.key_class]

        return self._key_store

    def _save(self, objectdict, idx):
        """
        Save the current state of the cache to the storage.

        Parameters
        ----------
        objectdict : object
            the objectdict to store
        idx : int
            the index
        """
        self.vars['json'][idx] = objectdict

        if objectdict.store_cache:
            self.create_cache(objectdict)

<<<<<<< HEAD
=======
    def force_cache_update(self):
        """
        After saving snapshots
        """

>>>>>>> 17c880a3
    def cache_var_name(self, idx):
        if type(idx) is not int:
            idx = self.index.get(idx, None)
        if idx is not None:
            return 'cv_%d_values' % idx

        raise KeyError("'%s' is neither an stored cv nor an integer index" % idx)

    def create_cache(self, objectdict):
        idx = self.index.get(objectdict, None)
        if idx is not None:
            var_name = self.cache_var_name(idx)

            if var_name not in self.storage.variables:
                self.key_store.init_variable(
                    var_name,
<<<<<<< HEAD
                    objectdict.var_type,
                    objectdict.dimensions,
=======
                    objectdict.return_type,
                    objectdict.return_shape,
>>>>>>> 17c880a3
                    maskable=True
                )
                self.storage.update_delegates()

        self.set_cache_store(objectdict)
<<<<<<< HEAD

    def cache_var(self, obj):
        var_name = self.cache_var_name(obj)
        if var_name is None:
            return None

        return self.key_store.vars[var_name]

    def cache_variable(self, obj):
        var_name = self.cache_var_name(obj)
        snap_name = self.storage.snapshots.prefix

        return self.variables[snap_name + '_' + var_name]

    def cache_store(self, idx):

        var = self.cache_var(idx)
        if var is None:
            return None

        if var is not self._cache_stores:
            self._cache_stores[var] = self.storage.Key_Delegate(var, self.key_store)

        return self._cache_stores[var]

    def has_cache(self, idx):
        return self.cache_var(idx) is not None

    def set_cache_store(self, objectdict):
        """
        Sets the attached storage of a CV to this store

        If you are using a CV in multiple files this allows to select which of the files is to be
        used as the file store. For performance reasons a single CV can be stored in multiple files, but its
        file cache can only be associated with a single store.

        This infers that if you have a full stored cache in one file and then save the CV in another file
        the old cache is still being used! If you switch to the new file you will have to recompute all CV
        values a second time. You can copy the store cache to the new file using `transfer_cache` but this
        requires that you have all snapshots loaded into memory otherwise there is no connection between
        snapshots. Meaning we will not try to figure out which pairs of snapshots in the two files are the
        same. You might have a snapshot stored in two files then remove the snapshot from memory and reload
        it. In this case the loaded snapshot will not know that it is also saved in another file.

=======

    def cache_var(self, obj):
        var_name = self.cache_var_name(obj)
        if var_name is None:
            return None

        return self.key_store.vars[var_name]

    def cache_variable(self, obj):
        var_name = self.cache_var_name(obj)
        snap_name = self.storage.snapshots.prefix

        return self.variables[snap_name + '_' + var_name]

    def cache_store(self, idx):

        var = self.cache_var(idx)
        if var is None:
            return None

        if var is not self._cache_stores:
            self._cache_stores[var] = self.storage.Key_Delegate(var, self.key_store)

        return self._cache_stores[var]

    def has_cache(self, idx):
        return self.cache_var(idx) is not None

    def set_cache_store(self, objectdict):
        """
        Sets the attached storage of a CV to this store

        If you are using a CV in multiple files this allows to select which of the files is to be
        used as the file store. For performance reasons a single CV can be stored in multiple files, but its
        file cache can only be associated with a single store.

        This infers that if you have a full stored cache in one file and then save the CV in another file
        the old cache is still being used! If you switch to the new file you will have to recompute all CV
        values a second time. You can copy the store cache to the new file using `transfer_cache` but this
        requires that you have all snapshots loaded into memory otherwise there is no connection between
        snapshots. Meaning we will not try to figure out which pairs of snapshots in the two files are the
        same. You might have a snapshot stored in two files then remove the snapshot from memory and reload
        it. In this case the loaded snapshot will not know that it is also saved in another file.

>>>>>>> 17c880a3
        In the worst case you will have to compute the CVs again.
        """
        idx = self.index.get(objectdict, None)
        if idx is not None:
            objectdict.set_cache_store(self.key_store, self.cache_var(idx))
        else:
            raise RuntimeWarning(('Your object is not stored as a CV in "%s" yet and hence a store ' +
                                  'for the cache cannot be attached.' +
                                 'Save your CV first and retry.') % self.storage)

    def cache_transfer(self, objectdict, target_file):
        if objectdict in target_file.cvs.index:
            source_variable = self.cache_variable(objectdict)
            target_variable = target_file.cvs.cache_variable(objectdict)

            snapshots = objectdict.storage.snapshots.index.values()
            for snapshot in snapshots:
                source_idx = objectdict.storage.snapshots.index[snapshot]
                target_idx = target_file.snapshots.index.get(snapshot, None)
                if target_idx is not None:
                    target_variable[target_idx] = source_variable[source_idx]

    def sync(self, objectdict=None):
        """
        This will update the stored cache of the collectivevariable. It is
        different from saving in that the object is only created if it is
        saved (and the object caching will prevent additional creation)

        Parameters
        ----------
        objectdict : object or None (default)
            the objectdict to store. if `None` is given (default) then
            all collectivevariables are synced

        See also
        --------
        CollectiveVariable.sync

        """
        if objectdict is None:
            for obj in self:
                self.sync(obj)

            return

        objectdict.sync()

    def cache_all(self):
        for cv in self:
            cv.cache_all()

    def _load(self, idx):
        """
        Restores the cache from the storage using the name of the
        collectivevariable.

        Parameters
        ----------
        storage : Storage() on None
            The storage (not ObjectStore) to store in. If None then all
            associated storages will be loaded from.

        Notes
        -----
        Make sure that you use unique names otherwise you might load the
        wrong parameters!
        """

        # op = self.load_json(self.prefix + '_json', idx)
        op = self.vars['json'][idx]
        op.set_cache_store(self.key_store, self.cache_var(idx))

        return op

    def _init(self, **kwargs):
        """
        Initialize the associated storage to allow for ensemble storage

        """
        super(ObjectDictStore, self)._init()<|MERGE_RESOLUTION|>--- conflicted
+++ resolved
@@ -36,14 +36,11 @@
         if objectdict.store_cache:
             self.create_cache(objectdict)
 
-<<<<<<< HEAD
-=======
     def force_cache_update(self):
         """
         After saving snapshots
         """
 
->>>>>>> 17c880a3
     def cache_var_name(self, idx):
         if type(idx) is not int:
             idx = self.index.get(idx, None)
@@ -60,19 +57,13 @@
             if var_name not in self.storage.variables:
                 self.key_store.init_variable(
                     var_name,
-<<<<<<< HEAD
-                    objectdict.var_type,
-                    objectdict.dimensions,
-=======
                     objectdict.return_type,
                     objectdict.return_shape,
->>>>>>> 17c880a3
                     maskable=True
                 )
                 self.storage.update_delegates()
 
         self.set_cache_store(objectdict)
-<<<<<<< HEAD
 
     def cache_var(self, obj):
         var_name = self.cache_var_name(obj)
@@ -117,52 +108,6 @@
         same. You might have a snapshot stored in two files then remove the snapshot from memory and reload
         it. In this case the loaded snapshot will not know that it is also saved in another file.
 
-=======
-
-    def cache_var(self, obj):
-        var_name = self.cache_var_name(obj)
-        if var_name is None:
-            return None
-
-        return self.key_store.vars[var_name]
-
-    def cache_variable(self, obj):
-        var_name = self.cache_var_name(obj)
-        snap_name = self.storage.snapshots.prefix
-
-        return self.variables[snap_name + '_' + var_name]
-
-    def cache_store(self, idx):
-
-        var = self.cache_var(idx)
-        if var is None:
-            return None
-
-        if var is not self._cache_stores:
-            self._cache_stores[var] = self.storage.Key_Delegate(var, self.key_store)
-
-        return self._cache_stores[var]
-
-    def has_cache(self, idx):
-        return self.cache_var(idx) is not None
-
-    def set_cache_store(self, objectdict):
-        """
-        Sets the attached storage of a CV to this store
-
-        If you are using a CV in multiple files this allows to select which of the files is to be
-        used as the file store. For performance reasons a single CV can be stored in multiple files, but its
-        file cache can only be associated with a single store.
-
-        This infers that if you have a full stored cache in one file and then save the CV in another file
-        the old cache is still being used! If you switch to the new file you will have to recompute all CV
-        values a second time. You can copy the store cache to the new file using `transfer_cache` but this
-        requires that you have all snapshots loaded into memory otherwise there is no connection between
-        snapshots. Meaning we will not try to figure out which pairs of snapshots in the two files are the
-        same. You might have a snapshot stored in two files then remove the snapshot from memory and reload
-        it. In this case the loaded snapshot will not know that it is also saved in another file.
-
->>>>>>> 17c880a3
         In the worst case you will have to compute the CVs again.
         """
         idx = self.index.get(objectdict, None)
