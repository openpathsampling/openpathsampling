--- conflicted
+++ resolved
@@ -32,8 +32,6 @@
 from ..simstore.class_info import ClassInfo, ClassInfoContainer
 
 from ..simstore import SQLStorageBackend  # TODO: generalize
-
-from .sql_backend import SQLStorageBackend  # TODO: generalize
 
 from . import snapshots
 from .snapshots_table import SnapshotsTable
@@ -264,18 +262,11 @@
                      simulation_classes=None, fallbacks=None,
                      safemode=False):
         # quick exit if this storage is known
-<<<<<<< HEAD
-        exists = cls._known_storages.get(backend.identifier, None)
-        if exists is not None:
-            return exists
-
-=======
         exists = None
         if backend.identifier[1] != 'w':
             exists = cls._known_storages.get(backend.identifier, None)
         if exists is not None:
             return exists
->>>>>>> 49ffebcf
         obj = cls.__new__(cls)
         obj.n_snapshot_types = 0
         schema = tools.none_to_default(schema, ops_schema)
@@ -306,8 +297,6 @@
     def __reduce__(self):
         return (self.from_dict, (self.to_dict(),))
 
-<<<<<<< HEAD
-=======
     @property
     def movechanges(self):
         return self.move_changes
@@ -316,7 +305,6 @@
     def samplesets(self):
         return self.sample_sets
 
->>>>>>> 49ffebcf
     def register_from_tables(self, table_names, classes):
         lookups = {}
         table_to_class = {tbl: cls for tbl, cls in zip(table_names, classes)}
