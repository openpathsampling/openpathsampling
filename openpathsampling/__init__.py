--- conflicted
+++ resolved
@@ -38,11 +38,7 @@
     IntersectionVolume, \
     UnionVolume, SymmetricDifferenceVolume, RelativeComplementVolume
 
-<<<<<<< HEAD
-from openpathsampling.util.todict import ObjectJSON
-=======
 from todict import ObjectJSON, ops_object, class_list
->>>>>>> 16ff8282
 
 from openpathsampling.dynamics.topology import Topology
 
