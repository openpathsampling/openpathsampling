--- conflicted
+++ resolved
@@ -169,7 +169,6 @@
     deprecated_in=(1, 5, 0)
 )
 
-<<<<<<< HEAD
 SNAPSHOTMODIFIER_PROB_RAT = Deprecation(
     problem=("This function will raise a NotImplementedError in "
              "{OPS} {version}."),
@@ -179,15 +178,6 @@
     deprecated_in=(1, 6, 0)
 )
 
-NOMODIFICATION_SUBSET_MASK = Deprecation(
-    problem=("subset_mask is nonsense for NoModification, is ignored in the "
-             "call, and will be removed as initialisation argument."),
-    remedy=("You should not use this keyword"),
-    remove_version=(2, 0),
-    deprecated_in=(1, 6, 0)
-)
-
-=======
 NEW_SNAPSHOT_SELECTOR = Deprecation(
     problem=("new_snapshot=None; If snapshot has been copied or modified we "
              "can't find it in trial_trajectory. This call signature will "
@@ -199,7 +189,7 @@
     remove_version=(2, 0),
     deprecated_in=(1, 6, 0)
 )
->>>>>>> f2c4c1aa
+
 
 # has_deprecations and deprecate hacks to change docstrings inspired by:
 # https://stackoverflow.com/a/47441572/4205735
