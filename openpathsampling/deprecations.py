from __future__ import print_function
import sys
import warnings
from functools import wraps
from inspect import isclass

if sys.version_info > (3,):
    basestring = str

numpydoc_deprecation = """

.. deprecated:: {deprecated_in}
    {problem} {remedy}
"""


class Deprecation(object):
    """
    Parameters
    -----------
    problem : str
        description of what is being deprecated
    remedy : str
        description of how to avoid the deprecation warning
    remove_version : tuple
        version in which the deprecation will cause errors
    deprecated_in : tuple
        version when the deprecation was started
    warn_once : bool
        if True (default) only raise warning once per deprecation object
    """
    def __init__(self, problem, remedy, remove_version, deprecated_in,
                 warn_once=True):
        self.problem = problem
        self.remedy = remedy
        self.remove_version = remove_version
        self.deprecated_in = deprecated_in
        self.has_warned = False
        self.warn_once = warn_once
        self.str_replace = {
            'problem': self.problem,
            'remedy': self.remedy,
            'deprecated_in': version_tuple_to_string(self.deprecated_in),
            'version': version_tuple_to_string(self.remove_version),
            'OPS': "OpenPathSampling"
        }

    @property
    def message(self):
        """problem/remedy message for this deprecation"""
        return self._format_string("{problem} {remedy}")

    def _format_string(self, string):
        result = string
        while any('{' + key + '}' in result for key in self.str_replace):
            result = result.format(**self.str_replace)
        return result

    def warn(self, stacklevel=2, category=DeprecationWarning):
        """Emit a warning for this deprecation."""
        if not (self.has_warned and self.warn_once):
            warnings.warn(self.message, category, stacklevel=stacklevel)
            self.has_warned = True

    def docstring_message(self, style='numpydoc'):
        """Create the text to add to the docstring for this deprecation.

        Parameters
        ----------
        style : str
            Docstring style to use. Currently only support 'numpydoc'.
        Returns
        -------
        str :
            text to add to docstring
        """
        string = {'numpydoc': numpydoc_deprecation}[style]
        return self._format_string(string)

    def __str__(self):  # pragma: no cover
        return "DEPRECATION: " + self.message


def update_docstring(thing_with_docstring, deprecation):
    """Update an existing docstring based on a deprecation.

    Parameters
    ----------
    thing_with_docstring : object
        The deprecated class/method whose docstring should be modified.
    deprecation : :class:`.Deprecation`
        Deprecation instance.

    Returns
    -------
    str :
        updated docstring
    """
    # TODO: make a better version of this. Should come immediately after the
    # short description. Requires parsing the existing docstring.
    docs = thing_with_docstring.__doc__
    if thing_with_docstring.__doc__ is None:
        docs = ""
    else:
        docs = thing_with_docstring.__doc__
    return docs + deprecation.docstring_message()


def version_tuple_to_string(version_tuple):
    """
    Parameters
    ----------
    version_tuple : tuple of int
        the version, e.g, (1, 0) gives 1.0; (0, 2, 3) gives 0.2.3
    """
    return ".".join([str(x) for x in version_tuple])


# DEPRECATED THINGS SLATED FOR REMOVAL IN 2.0
SIMSTORE_NO_SFR_TYPES = Deprecation(
    problem=("This file is missing stored result types, and will not be "
             "supported in {OPS} {version}."),
    remedy=("Add result types to the file. See ???"),
    remove_version=(2, 0),
    deprecated_in=(1, 5, 1)
)

OPENMM_MDTRAJTOPOLOGY = Deprecation(
    problem=("openpathsampling.engines.openmm.topology.MDTrajTopology "
             "has been moved."),
    remedy=("Import MDTrajTopology from openpathsampling.engines instead."),
    remove_version=(2, 0),
    deprecated_in=(1, 5, 0)
)

SNAPSHOTMODIFIER_PROB_RAT = Deprecation(
    problem=("This function will raise a NotImplementedError in "
             "{OPS} {version}."),
    remedy=("All SnapshotModifier subclasses should override the "
            "probability_ratio function."),
    remove_version=(2, 0),
    deprecated_in=(1, 6, 0)
)

NEW_SNAPSHOT_SELECTOR = Deprecation(
    problem=("new_snapshot=None; If snapshot has been copied or modified we "
             "can't find it in trial_trajectory. This call signature will "
             "update to "
             "(old_snapshot, old_trajectory, new_snapshot, new_trajectory) "
             "in {OPS} {version}. "),
    remedy=("Call with kwargs and use new_snapshot=old_snapshot if "
            " old_snapshot is not copied or modified in new_traj"),
    remove_version=(2, 0),
    deprecated_in=(1, 6, 0)
)

NEW_SNAPSHOT_KWARG_SELECTOR = Deprecation(
    problem=("'new_snapshot' should be a supported keyword in "
             "selector.probability_ratio(); If snapshot has been copied or "
             "modified we can't reliably find it in trial_trajectory. This "
             "keyword must be supported in the expected signature: "
             "(old_snapshot, old_trajectory, new_snapshot, new_trajectory) "
             "in {OPS} {version}. "),
    remedy=("kwarg 'new_snapshot' must to be supported, implement it as "
            "new_snapshot=old_snapshot if new_traj is not used to calculate "
            "the weight of old_snapshot"),
    remove_version=(2, 0),
    deprecated_in=(1, 6, 0)
)

<<<<<<< HEAD
=======
NEW_DEFAULT_FILENAME_SETTER =  Deprecation(
    problem=("The default FilenameSetter for external engines is now a counter"
             ", but will become a random string. This is more robust against "
             "accidental overwrites."),
    remedy=("If you want to keep the old counting behavior, add "
            '{"filename_setter": '
            "paths.engines.external_engine.FilenameSetter() } to the 'options'"
            " of this engine. Otherwise, this behavior will automatically "
            "change to RandomStringFilenames in OPS 2.0."),
    remove_version=(2, 0),
    deprecated_in=(1, 6, 0)
)



>>>>>>> 9796791e
# has_deprecations and deprecate hacks to change docstrings inspired by:
# https://stackoverflow.com/a/47441572/4205735
def has_deprecations(cls):
    """Decorator to ensure that docstrings get updated for wrapped class"""
    for obj in [cls] + list(vars(cls).values()):
        if callable(obj) and hasattr(obj, '__new_docstring'):
            obj.__doc__ = obj.__new_docstring
            del obj.__new_docstring
    return cls


def deprecate(deprecation):
    """Decorator to deprecate a class/method

    Note
    ----
        Properties can be particularly challenging. First, you must put the
        @property decorator outside (above) the @deprecate decorator.
        Second, this does not (yet) change the docstrings of properties.
        However, it will raise a warning when the property is used.
    """
    def decorator(dep_obj):
        dep_obj.__new_docstring = update_docstring(dep_obj, deprecation)
        wrap_class = isclass(dep_obj)
        to_wrap = dep_obj.__init__ if wrap_class else dep_obj

        @wraps(to_wrap)
        def wrapper(*args, **kwargs):
            deprecation.warn()
            return to_wrap(*args, **kwargs)

        if wrap_class:
            dep_obj.__init__ = wrapper
            return dep_obj
        else:
            return wrapper
    return decorator


def list_deprecations(version=None, deprecations=None):
    """List deprecations that should have been removed by ``version``

    Parameters
    ----------
    version : str of version tuple
        List deprecations to remove before this. If not given, lists all
        deprecations.

    deprecations : list of :class:`.Deprecation`
        The list of deprecations to consider. If not given, use all known
        deprecations in the deprecations module.

    Returns
    -------
    list :
        the relevant instances of :class:`.Deprecation`
    """
    if deprecations is None:
        module = sys.modules[__name__]
        module_objects = [getattr(module, name) for name in dir(module)]
        deprecations = [obj for obj in module_objects
                        if isinstance(obj, Deprecation)]
    if version is None:
        version = "99.99"
    if version is not None:
        if isinstance(version, basestring):
            version = tuple(map(int, version.split('.')))
        deprecations = [d for d in deprecations if version >= d.remove_version]
    return deprecations


def print_deprecations(version=None):  # pragma: no cover
    """Print a list of deprecations to remove by version ``version``

    Parameters
    ----------
    version : string or version tuple
    """
    # useful when preparing a release
    deprecations = list_deprecations(version)
    for dep in deprecations:
        print(dep)<|MERGE_RESOLUTION|>--- conflicted
+++ resolved
@@ -168,24 +168,7 @@
     deprecated_in=(1, 6, 0)
 )
 
-<<<<<<< HEAD
-=======
-NEW_DEFAULT_FILENAME_SETTER =  Deprecation(
-    problem=("The default FilenameSetter for external engines is now a counter"
-             ", but will become a random string. This is more robust against "
-             "accidental overwrites."),
-    remedy=("If you want to keep the old counting behavior, add "
-            '{"filename_setter": '
-            "paths.engines.external_engine.FilenameSetter() } to the 'options'"
-            " of this engine. Otherwise, this behavior will automatically "
-            "change to RandomStringFilenames in OPS 2.0."),
-    remove_version=(2, 0),
-    deprecated_in=(1, 6, 0)
-)
-
-
-
->>>>>>> 9796791e
+
 # has_deprecations and deprecate hacks to change docstrings inspired by:
 # https://stackoverflow.com/a/47441572/4205735
 def has_deprecations(cls):
