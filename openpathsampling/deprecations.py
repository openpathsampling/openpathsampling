--- conflicted
+++ resolved
@@ -168,8 +168,6 @@
     deprecated_in=(1, 5, 0)
 )
 
-<<<<<<< HEAD
-=======
 NEW_SNAPSHOT_SELECTOR = Deprecation(
     problem=("new_snapshot=None; If snapshot has been copied or modified we "
              "can't find it in trial_trajectory. This call signature will "
@@ -182,7 +180,6 @@
     deprecated_in=(1, 6, 0)
 )
 
->>>>>>> d9832f85
 # has_deprecations and deprecate hacks to change docstrings inspired by:
 # https://stackoverflow.com/a/47441572/4205735
 def has_deprecations(cls):
