"""
Created on 19.07.2014

@author: Jan-Hendrik Prinz
@author: David W. H. Swenson
"""
import abc
import logging
import numpy as np
import random

import openpathsampling as paths
from openpathsampling.netcdfplus import StorableNamedObject, StorableObject
from openpathsampling.pathmover_inout import InOutSet, InOut
from openpathsampling.rng import default_rng
from .ops_logging import initialization_logging
from .treelogic import TreeMixin

<<<<<<< HEAD
=======
from openpathsampling.deprecations import deprecate, has_deprecations
from openpathsampling.deprecations import (SAMPLE_DETAILS, MOVE_DETAILS,
                                           NEW_SNAPSHOT_KWARG_SELECTOR)

>>>>>>> 91318915
from future.utils import with_metaclass

logger = logging.getLogger(__name__)
init_log = logging.getLogger('openpathsampling.initialization')


# TODO: Remove if really not used anymore
# otherwise might move to utils or tools
def make_list_of_pairs(inlist):
    """
    Converts input from several possible formats into a list of pairs: used
    to clean input for swap-like moves.

    Allowed input formats:
    * flat list of length 2N
    * list of pairs
    * None (returns None)

    Anything else will lead to a ValueError or AssertionError

    Parameters
    ----------
    inlist : list
        input list, either flat list of length 2N, a list of pairs or None

    Returns
    -------
    list of pairs
    """
    if inlist is None:
        return None

    _ = len(inlist)  # raises TypeError, avoids everything else

    # based on first element, decide whether this should be a list of lists
    # or a flat list
    try:
        _ = len(inlist[0])
        list_of_lists = True
    except TypeError:
        list_of_lists = False

    if list_of_lists:
        for elem in inlist:
            assert len(elem) == 2, "List of lists: inner list length != 2"
        outlist = inlist
    else:
        assert len(inlist) % 2 == 0, \
            "Flattened list: length not divisible by 2"
        outlist = [
            [a, b] for (a, b) in zip(
                inlist[slice(0, None, 2)],
                inlist[slice(1, None, 2)])
        ]
    # Note that one thing we don't check is whether the items are of the
    # same type. That might be worth doing someday; for now, we trust that
    # part to work.
    return outlist


class SampleNaNError(Exception):
    def __init__(self, message, trial_sample, details):
        super(SampleNaNError, self).__init__(message)
        self.trial_sample = trial_sample
        self.details = details


class SampleMaxLengthError(Exception):
    def __init__(self, message, trial_sample, details):
        super(SampleMaxLengthError, self).__init__(message)
        self.trial_sample = trial_sample
        self.details = details


class MoveChangeNaNError(Exception):
    pass


class PathMover(with_metaclass(abc.ABCMeta, TreeMixin, StorableNamedObject)):
    """
    A PathMover is the description of a move in replica space.

    Notes
    -----
    A pathmover takes a SampleSet() and returns MoveChange() that is
    used to change the old SampleSet() to the new one.

    SampleSet1 + MoveChange1 => SampleSet2

    A MoveChange is effectively a list of Samples. The change acts upon
    a SampleSet by replacing existing Samples in the same ensemble
    sequentially.

    SampleSet({samp1(ens1), samp2(ens2), samp3(ens3)}) +
        MoveChange([samp4(ens2)])
        => SampleSet({samp1(ens1), samp4(ens2), samp3(ens3)})

    Note, that a SampleSet is an unordered list (or a set). Hence the ordering
    in the example is arbitrary.

    Potential future change: `engine` is not needed for all PathMovers
    (replica exchange, ensemble hopping, path reversal, and moves which
    combine these [state swap] have no need for the engine). Maybe that
    should be moved into only the ensembles that need it? ~~~DWHS

    Also, I agree with the separating trial and acceptance. We might choose
    to use a different acceptance criterion than Metropolis. For example,
    the "waste recycling" approach recently re-discovered by Frenkel (see
    also work by Athenes, Jourdain, and old work by Kalos) might be
    interesting. I think the best way to do this is to keep the acceptance
    in the PathMover, but have it be a separate class ~~~DWHS
    """

    # __metaclass__ = abc.ABCMeta

    def __init__(self):
        StorableNamedObject.__init__(self)
        self._rng = default_rng()
        self._in_ensembles = None
        self._out_ensembles = None
        self._len = None
        self._inout = None
        self._trust_candidate = False

    #        initialization_logging(logger=init_log, obj=self,
    #                               entries=['ensembles'])

    _is_ensemble_change_mover = None

    @property
    def is_ensemble_change_mover(self):
        if self._is_ensemble_change_mover is None:
            return False
        else:
            return self._is_ensemble_change_mover

    _is_canonical = None

    @property
    def is_canonical(self):
        return self._is_canonical

    @property
    def default_name(self):
        return self.__class__.__name__[:-5]

    # +-------------------------------------------------------------------------
    # | tree implementation overrides
    # +-------------------------------------------------------------------------

    @property
    def _subnodes(self):
        return self.submovers

    @property
    def identifier(self):
        return self

    @staticmethod
    def _default_match(original, test):
        if isinstance(test, paths.PathMover):
            return original is test
        elif issubclass(test, paths.PathMover):
            return original.__class__ is test
        else:
            return False

    @property
    def submovers(self):
        """
        Returns a list of submovers

        Returns
        -------
        list of openpathsampling.PathMover
            the list of sub-movers
        """
        return []

    @staticmethod
    def _flatten(ensembles):
        if type(ensembles) is list:
            return [s for ens in ensembles for s in PathMover._flatten(ens)]
        else:
            return [ensembles]

    # +-------------------------------------------------------------------------
    # | analyze effects of sample sets
    # +-------------------------------------------------------------------------

    def move_replica_state(self, replica_states):
        return self.in_out.move(replica_states)

    def sub_replica_state(self, replica_states):
        """
        Return set of replica states that a submover might be called with

        Parameters
        ----------
        replica_states : set of `openpathsampling.pathmover_inout.ReplicaState`

        Returns
        -------
        list of set of `ReplicaState`

        """
        return [replica_states] * len(self.submovers)

    def _generate_in_out(self):
        if len(self.output_ensembles) == 0:
            return {
                InOutSet([])
            }
        elif (len(self.input_ensembles) == len(self.output_ensembles) == 1):
            in_ens = self.input_ensembles[0]
            out_ens = self.output_ensembles[0]
            return InOutSet([InOut([((in_ens, out_ens, 0), 1)])])
        else:
            # Fallback could be all possibilities, but for now we ask the user!
            raise NotImplementedError(
                'Please implement the in-out-matrix for this mover.')

    @property
    def in_out(self):
        """
        List the input -> output relation for ensembles

        A mover will pick one or more replicas from specific ensembles.
        Alter them (or not) and place these (or additional ones) in specific
        ensembles. This relation can be visualized as a mapping of input to
        output ensembles. Like

        ReplicaExchange
        ens1 -> ens2
        ens2 -> ens1

        EnsembleHop (A sample in ens1 will disappear and appear in ens2)
        ens1 -> ens2

        DuplicateMover (create a copy with a new replica number) Not used yet!
        ens1 -> ens1
        None -> ens1

        Returns
        -------
        list of list of tuple : (:obj:`openpathsampling.Ensemble`,
        :obj:`openpathsampling.Ensemble`)
            a list of possible lists of tuples of ensembles.

        Notes
        -----
        The default implementation will
        (1) in case of a single input and output connect the two,
        (2) return nothing if there are no out_ensembles and
        (3) for more then two require implementation
        """
        if self._inout is None:
            self._inout = self._generate_in_out()

        return self._inout

    def _ensemble_signature(self, as_set=False):
        """Return tuple form of (input_ensembles, output_ensembles).

        Useful for MoveScheme, e.g., identifying which movers should be
        removed as part of a replacement.
        """
        inp = tuple(self.input_ensembles)
        out = tuple(self.output_ensembles)
        if as_set:
            inp = set(inp)
            out = set(out)
        return inp, out

    @property
    def ensemble_signature(self):
        return self._ensemble_signature()

    @property
    def ensemble_signature_set(self):
        return self._ensemble_signature(as_set=True)

    @property
    def input_ensembles(self):
        """Return a list of possible used ensembles for this mover

        This list contains all Ensembles from which this mover might pick
        samples. This is very useful to determine on which ensembles a
        mover acts for analysis and sanity checking.

        Returns
        -------
        list of :class:`openpathsampling.Ensemble`
            the list of input ensembles
        """
        if self._in_ensembles is None:
            ensembles = self._get_in_ensembles()

            self._in_ensembles = list(set(self._flatten(ensembles)))

        return self._in_ensembles

    @property
    def output_ensembles(self):
        """Return a list of possible returned ensembles for this mover

        This list contains all Ensembles for which this mover might return
        samples. This is very useful to determine on which ensembles a
        mover affects in later steps for analysis and sanity checking.

        Returns
        -------
        list of Ensemble
            the list of output ensembles
        """

        if self._out_ensembles is None:
            ensembles = self._get_out_ensembles()

            self._out_ensembles = list(set(self._flatten(ensembles)))

        return self._out_ensembles

    def _get_in_ensembles(self):
        """Function that computes the list of input ensembles
        """
        return []

    def _get_out_ensembles(self):
        """Function that computes the list of output ensembles

        Default is the same as in_ensembles
        """
        return self._get_in_ensembles()

    @staticmethod
    def legal_sample_set(sample_set, ensembles=None, replicas='all'):
        """
        This returns all the samples from sample_set which are in both
        self.replicas and the parameter ensembles. If ensembles is None, we
        use self.ensembles. If you want all ensembles allowed, pass
        ensembles='all'.

        Parameters
        ----------
        sample_set : `openpathsampling.SampleSet`
            the sampleset from which to pick specific samples matching certain
            criteria
        ensembles : list of `openpathsampling.Ensembles`
            the ensembles to pick from
        replicas : list of int or `all`
            the replicas to pick or `'all'` for all
        """
        mover_replicas = sample_set.replica_list()

        if replicas == 'all':
            selected_replicas = sample_set.replica_list()
        else:
            selected_replicas = replicas

        reps = list(set(mover_replicas) & set(selected_replicas))
        rep_samples = []
        for rep in reps:
            rep_samples.extend(sample_set.all_from_replica(rep))

        # logger.debug("ensembles = " + str([ensembles]))
        # logger.debug("self.ensembles = " + str(self.ensembles))
        if ensembles is None:
            ensembles = 'all'

        if ensembles == 'all':
            legal_samples = rep_samples
        else:
            ens_samples = []
            if type(ensembles) is not list:
                ensembles = [ensembles]
            for ens in ensembles:
                # try:
                #     ens_samples.extend(sample_set.all_from_ensemble(ens[0]))
                # except TypeError:
                ens_samples.extend(sample_set.all_from_ensemble(ens))
            legal_samples = list(set(rep_samples) & set(ens_samples))

        return legal_samples

    @staticmethod
    def select_sample(sample_set, ensembles=None, replicas=None):
        """
        Returns one of the legal samples given self.replica and the ensemble
        set in ensembles.

        Parameters
        ----------
        sample_set : `openpathsampling.SampleSet`
            the sampleset from which to pick specific samples matching certain
            criteria
        ensembles : list of `openpathsampling.Ensembles` or `None`
            the ensembles to pick from or `None` for all
        replicas : list of int or None
            the replicas to pick or `None` for all

        """
        if replicas is None:
            replicas = 'all'

        logger.debug(
            "replicas: " + str(replicas) + " ensembles: " + repr(ensembles))
        legal = PathMover.legal_sample_set(sample_set, ensembles, replicas)
        for sample in legal:
            logger.debug(
                "legal: (" + str(sample.replica) +
                "," + str(sample.trajectory) +
                "," + repr(sample.ensemble) +
                ")")
        # TODO: This can't go through numpy.random as Samples unwrap to
        # Snapshots when cast to arrays
        selected = random.choice(legal)
        logger.debug(
            "selected sample: (" + str(selected.replica) +
            "," + str(selected.trajectory) +
            "," + repr(selected.ensemble) +
            ")")
        return selected

    @abc.abstractmethod
    def move(self, sample_set):
        """
        Run the generation starting with the initial sample_set specified.

        Parameters
        ----------
        sample_set : SampleSet
            the initially used sampleset

        Returns
        -------
        samples : MoveChange
            the MoveChange instance describing the change from the old to
            the new SampleSet

        """

        return paths.EmptyMoveChange()  # pragma: no cover

    def __str__(self):
        if self.name == self.__class__.__name__:
            return self.__repr__()
        else:
            return self.name


class IdentityPathMover(PathMover):
    """
    The simplest Mover that does nothing !

    Notes
    -----
    Since is does nothing it is considered rejected everytime!
    It can be used to test function of PathMover

    Parameters
    ----------
    counts_as_trial : bool
        Whether this mover should count as a trial or not. If `True`, the
        `EmptyMoveChange` returned includes this mover, which means it gets
        counted as a trial in analysis of acceptance. If `False` (default),
        the mover for the returned move change is `None`, which does not get
        counted as a trial.
    """
    def __init__(self, counts_as_trial=False):
        super(IdentityPathMover, self).__init__()
        self.counts_as_trial = counts_as_trial

    def move(self, sample_set):
        mover = self if self.counts_as_trial else None
        return paths.EmptyMoveChange(mover=mover)


###############################################################################
# GENERATORS
###############################################################################

class SampleMover(PathMover):
    def __init__(self):
        super(SampleMover, self).__init__()

    def metropolis(self, trials):
        """Implements the Metropolis acceptance for a list of trial samples

        The Metropolis uses the .bias for each sample and checks of samples
        are valid - are in the proposed ensemble. This will give an acceptance
        probability for all samples. If the product is smaller than a random
        number the change will be accepted.

        Parameters
        ----------
        trials : list of openpathsampling.Sample
            the list of all samples to be applied in a change.

        Returns
        -------
        bool
            True if the trial is accepted, False otherwise
        details : openpathsampling.Details
            Returns a Details object that contains information about the
            decision, i.e. total acceptance and random number

        """

        shoot_str = "MC in {cls} using samples {trials}"
        logger.info(shoot_str.format(cls=self.__class__.__name__,
                                     trials=trials))

        trial_dict = dict()
        for trial in trials:
            trial_dict[trial.ensemble] = trial

        accepted = True
        probability = 1.0

        # TODO: This isn't right. `bias` should be associated with the
        # change; not with each individual sample. ~~~DWHS
        for ens, sample in trial_dict.items():
            valid = ens(sample.trajectory, candidate=self._trust_candidate)
            if not valid:
                # one sample not valid reject
                accepted = False
                probability = 0.0
                break
            else:
                probability *= sample.bias

        rand = self._rng.random()

        if rand > probability:
            # rejected
            accepted = False

        details = {
            'metropolis_acceptance': probability,
            'metropolis_random': rand
        }

        if accepted:
            result_str = "accepted"
        else:
            result_str = ("rejected. Acceptance probabilty "
                          + str(probability))

        logger.info("Trial was " + result_str)

        return accepted, details

    @property
    def submovers(self):
        # Movers do not have submovers!
        return []

    def _called_ensembles(self):
        """Function to determine which ensembles to pick samples from

        Returns
        -------
        list of Ensemble
            the list of ensembles. Samples can then be selected using
            PathMover.select_sample
        """

        # Default is that the list of ensembles is in self.ensembles
        return []

    def get_samples_from_sample_set(self, sample_set):
        """
        Select samples to use as input to the move core.

        See Also
        --------
        move_core
        move

        Parameters
        ----------
        sample_set : :class:`.SampleSet`
            current samples to use as potential input

        Returns
        -------
        list of :class:`.Sample`
            samples to use as input to the move core
        """
        ensembles = self._called_ensembles()
        samples = [self.select_sample(sample_set, ens) for ens in ensembles]
        return samples

    def move(self, sample_set):
        samples = self.get_samples_from_sample_set(sample_set)
        change = self.move_core(samples)
        return change

    def move_core(self, samples):
        """Core of the Monte Carlo move. Includes acceptance.

        See Also
        --------
        move

        Parameters
        ----------
        samples : list of :class:`.Sample`
            input samples from the correct ensembles of this object

        Returns
        -------
        :class:`.MoveChange`
            result MoveChange for this move
        """
        # this is separated out for reuse and remove dependence core MC move
        # dependence on the entire sample set (for parallelization)
        try:
            # pass these samples to the trial move which might throw
            # engine-specific exceptions if something goes wrong.
            # Most common should be `EngineNaNError` if nan is detected and
            # `EngineMaxLengthError`
            trials, call_details = self(*samples)

        except SampleNaNError as e:
            e.details.update({'rejection_reason': 'nan'})
            return paths.RejectedNaNSampleMoveChange(
                samples=e.trial_sample,
                mover=self,
                input_samples=samples,
                details=paths.Details(**e.details)
            )
        except SampleMaxLengthError as e:
            e.details.update({'rejection_reason': 'max_length'})
            return paths.RejectedMaxLengthSampleMoveChange(
                samples=e.trial_sample,
                mover=self,
                input_samples=samples,
                details=paths.Details(**e.details)
            )

        accepted, acceptance_details = self._accept(trials)

        # update details
        kwargs = {}
        kwargs.update(call_details)
        kwargs.update(acceptance_details)

        details = Details(**kwargs)

        # return change
        if accepted:
            return paths.AcceptedSampleMoveChange(
                samples=trials,
                mover=self,
                input_samples=samples,
                details=details
            )
        else:
            return paths.RejectedSampleMoveChange(
                samples=trials,
                mover=self,
                input_samples=samples,
                details=details
            )

    @abc.abstractmethod
    def __call__(self, *args):
        """Generate trial samples directly

        PathMovers can also be called directly with a list of samples that are
        then used to generate new samples. If the Mover is used as a move
        the move will first determine the input samples and then pass these to
        this function
        """

        # Default is that the original samples are returned
        return args

    def _accept(self, trials):
        """Function to determine the acceptance of a trial

        Defaults to calling the Metropolis acceptance criterion for all
        returned trial samples. Means all samples most be valid and accepted.
        """
        return self.metropolis(trials)


###############################################################################
# SHOOTING GENERATORS
###############################################################################

class EngineMover(SampleMover):
    """Baseclass for Movers that use an engine

    Notes
    -----

    A few comments for developers working with subclasses of
    ``EngineMover``: This class is intended to do most of the grunt work for
    a wide range of possible engine-based needs. Remember that your
    ``selector`` can select first or final points, e.g., to extend a move.
    In order to help you find your way through the ``EngineMover`` code,
    here is an overview of what various private methods do:

    * ``__call__``: Creates the trial. Two steps: (1) make the trajectory;
      (2) assemble a sample to return
    * ``_build_sample``: assembles the final sample
    * ``_make_forward_trajectory``/``_make_backward_trajectory``: creates
      the actual trajectory, using :class:`.PrefixTrajectoryEnsemble` or
      :class:`.SuffixTrajectoryEnsemble` to ensure reasonable behavior (see
      below for further discussion)
    * ``._run``: this is what is called by ``__call__``, and it in turn
      calls the functions to make the trajectories (depending on the nature
      of the mover). Frequently, this is the only thing to override (two-way
      shooting, shifting).
    """

    default_engine = None
    reject_max_length = True

    # this will store the engine attribute for all subclasses as well
    _included_attr = ['_engine']

    def __init__(self, ensemble, target_ensemble, selector, engine=None,
                 modifier=None):
        super(EngineMover, self).__init__()
        self.selector = selector
        self.ensemble = ensemble
        self.target_ensemble = target_ensemble
        self._engine = engine
        self.modifier = modifier or paths.NoModification(as_copy=False)
        self._trust_candidate = True  # can I safely do that?
        # I think that is safe. Note for future: if we come across a bug
        # based on this, an alternative would be to have the move strategy
        # set _trust_candidate when it builds the movers; that is likely to
        # be a little safer (although I think we can trust all candidates
        # from engine movers to actually be candidates)

    def to_dict(self):
        dct = super(EngineMover, self).to_dict()
        dct['engine'] = self.engine
        return dct

    @property
    def engine(self):
        if self._engine is not None:
            return self._engine
        else:
            return self.default_engine

    @engine.setter
    def engine(self, engine):
        self._engine = engine

    def _called_ensembles(self):
        return [self.ensemble]

    def _get_in_ensembles(self):
        return [self.ensemble]

    def _get_out_ensembles(self):
        return [self.target_ensemble]

    def __call__(self, input_sample):
        initial_trajectory = input_sample.trajectory
        shooting_index = self.selector.pick(initial_trajectory)

        try:
            trial_trajectory, run_details = self._run(initial_trajectory,
                                                      shooting_index)

        except paths.engines.EngineNaNError as e:
            trial, details = self._build_sample(
                input_sample, shooting_index, e.last_trajectory, 'nan')

            raise SampleNaNError('Sample with NaN', trial, details)

        except paths.engines.EngineMaxLengthError as e:
            trial, details = self._build_sample(
                input_sample, shooting_index, e.last_trajectory, 'max_length')

            if EngineMover.reject_max_length:
                raise SampleMaxLengthError('Sample with MaxLength', trial,
                                           details)

        else:
            trial, details = self._build_sample(
                input_sample, shooting_index, trial_trajectory,
                run_details=run_details)

        trials = [trial]
        details.update(run_details)

        return trials, details

    def _build_sample(
            self,
            input_sample,
            shooting_index,
            trial_trajectory,
            stopping_reason=None,
            run_details={}
            ):
        # TODO OPS 2.0: the passing of run_details is a hack and should be
        # properly refactored
        initial_trajectory = input_sample.trajectory

        if stopping_reason is None:
            bias = 1.0
            old_snapshot = initial_trajectory[shooting_index]
            new_snapshot = run_details.get("modified_shooting_snapshot",
                                           old_snapshot)
            # Selector bias
            try:
                bias *= self.selector.probability_ratio(
                    initial_trajectory[shooting_index],
                    initial_trajectory,
                    trial_trajectory,
                    new_snapshot=new_snapshot
                )
            except TypeError:
                bias *= self.selector.probability_ratio(
                    initial_trajectory[shooting_index],
                    initial_trajectory,
                    trial_trajectory)
                NEW_SNAPSHOT_KWARG_SELECTOR.warn()

            # Modifier bias
            bias *= self.modifier.probability_ratio(old_snapshot, new_snapshot)
        else:
            bias = 0.0

        # temporary test to make sure nothing went weird
        # old_bias = initial_point.sum_bias / trial_point.sum_bias
        # assert(abs(bias - old_bias) < 10e-6)
        # assert(initial_trajectory[shooting_index] in trial_trajectory)

        # we need to save the initial
        trial_details = {
            'initial_trajectory': initial_trajectory,
            'shooting_snapshot': initial_trajectory[shooting_index]
        }

        if stopping_reason is not None:
            trial_details['stopping_reason'] = stopping_reason

        trial = paths.Sample(
            replica=input_sample.replica,
            trajectory=trial_trajectory,
            ensemble=self.target_ensemble,
            parent=input_sample,
            mover=self,
            bias=bias
        )

        return trial, trial_details

    def _make_forward_trajectory(self, trajectory, shooting_index):
        initial_snapshot = trajectory[shooting_index]  # .copy()
        run_f = paths.PrefixTrajectoryEnsemble(self.target_ensemble,
                                               trajectory[0:shooting_index]
                                               ).can_append
        partial_trajectory = self.engine.generate(initial_snapshot,
                                                  running=[run_f])
        trial_trajectory = (trajectory[0:shooting_index] +
                            partial_trajectory)
        # TODO: this should check for overshoot; only works now if ensemble
        # doesn't overshoot
        return trial_trajectory

    def _make_backward_trajectory(self, trajectory, shooting_index):
        initial_snapshot = trajectory[shooting_index].reversed  # _copy()
        run_f = paths.SuffixTrajectoryEnsemble(self.target_ensemble,
                                               trajectory[shooting_index + 1:]
                                               ).can_prepend
        partial_trajectory = self.engine.generate(initial_snapshot,
                                                  running=[run_f])
        trial_trajectory = (partial_trajectory.reversed +
                            trajectory[shooting_index + 1:])
        # TODO: this should check for overshoot; only works now if ensemble
        # doesn't overshoot
        return trial_trajectory

    # direction is an abstract property to disallow instantiation
    # of the EngineMover unless we use a concrete subclass that sets this.
    # This is not super elegant but is the way to do it with abstract classes

    @abc.abstractproperty
    def direction(self):
        return 'unknown'

    def _run(self, trajectory, shooting_index):
        """Takes initial trajectory and shooting point; return trial
        trajectory"""
        shoot_str = "Running {sh_dir} from frame {fnum} in [0:{maxt}]"
        logger.info(shoot_str.format(
            fnum=shooting_index,
            maxt=len(trajectory) - 1,
            sh_dir=self.direction
        ))

        if self.direction == "forward":
            trial_trajectory = self._make_forward_trajectory(
                trajectory, shooting_index
            )
        elif self.direction == "backward":
            trial_trajectory = self._make_backward_trajectory(
                trajectory, shooting_index
            )
        else:
            raise RuntimeError("Unknown direction: " + str(self.direction))

        return trial_trajectory, {}


class ForwardShootMover(EngineMover):
    """A forward shooting sample generator
    """

    def __init__(self, ensemble, selector, engine=None):
        super(ForwardShootMover, self).__init__(
            ensemble=ensemble,
            target_ensemble=ensemble,
            selector=selector,
            engine=engine
        )

    @property
    def direction(self):
        return 'forward'


class BackwardShootMover(EngineMover):
    """A Backward shooting generator
    """

    def __init__(self, ensemble, selector, engine=None):
        super(BackwardShootMover, self).__init__(
            ensemble=ensemble,
            target_ensemble=ensemble,
            selector=selector,
            engine=engine
        )

    @property
    def direction(self):
        return 'backward'


class ForwardExtendMover(EngineMover):
    """
    A Sample Mover implementing Forward Extension
    """
    _direction = "forward"

    def __init__(self, ensemble, target_ensemble, engine=None):
        super(ForwardExtendMover, self).__init__(
            ensemble=ensemble,
            target_ensemble=target_ensemble,
            selector=paths.FinalFrameSelector(),
            engine=engine
        )

    @property
    def direction(self):
        return 'forward'


class BackwardExtendMover(EngineMover):
    """
    A Sample Mover implementing Backward Extension
    """
    _direction = "backward"

    def __init__(self, ensemble, target_ensemble, engine=None):
        super(BackwardExtendMover, self).__init__(
            ensemble=ensemble,
            target_ensemble=target_ensemble,
            selector=paths.FirstFrameSelector(),
            engine=engine
        )

    @property
    def direction(self):
        return 'backward'


###############################################################################
# REPLICA EXCHANGE GENERATORS
###############################################################################

class ReplicaExchangeMover(SampleMover):
    """
    A Sample Mover implementing a standard Replica Exchange
    """
    _is_ensemble_change_mover = True

    def __init__(self, ensemble1, ensemble2, bias=None):
        """
        Parameters
        ----------
        ensemble1 : openpathsampling.Ensemble
            one of the ensemble between to make the repex move
        ensemble2 : openpathsampling.Ensemble
            one of the ensemble between to make the repex move
        bias : list of float
            bias is not used yet

        """
        # either replicas or ensembles must be a list of pairs; more
        # complicated filtering can be done with a wrapper class
        super(ReplicaExchangeMover, self).__init__()
        # TODO: add support for bias; cf EnsembleHopMover
        self.bias = bias
        self.ensemble1 = ensemble1
        self.ensemble2 = ensemble2
        self._trust_candidate = True

        initialization_logging(logger=init_log, obj=self,
                               entries=['bias', 'ensemble1', 'ensemble2'])

    def _called_ensembles(self):
        return [self.ensemble1, self.ensemble2]

    def _get_in_ensembles(self):
        return [self.ensemble1, self.ensemble2]

    def _get_out_ensembles(self):
        return [self.ensemble1, self.ensemble2]

    def _generate_in_out(self):
        ens1 = self.ensemble1
        ens2 = self.ensemble2
        move_type = 1 * InOut._use_move_type
        return InOutSet([
            InOut([((ens1, ens2, move_type), 1),
                   ((ens2, ens1, move_type), 1)])
            ])

    def __call__(self, sample1, sample2):
        # convert sample to the language used here before
        trajectory1 = sample1.trajectory
        trajectory2 = sample2.trajectory
        ensemble1 = sample1.ensemble
        ensemble2 = sample2.ensemble
        replica1 = sample1.replica
        replica2 = sample2.replica

        from1to2 = ensemble2(trajectory1, candidate=self._trust_candidate)
        logger.debug("trajectory " + repr(trajectory1) +
                     " into ensemble " + repr(ensemble2) +
                     " : " + str(from1to2))
        from2to1 = ensemble1(trajectory2, candidate=self._trust_candidate)
        logger.debug("trajectory " + repr(trajectory2) +
                     " into ensemble " + repr(ensemble1) +
                     " : " + str(from2to1))

        trial1 = paths.Sample(
            replica=replica1,
            trajectory=trajectory1,
            ensemble=ensemble2,
            parent=sample1,
            mover=self
        )
        trial2 = paths.Sample(
            replica=replica2,
            trajectory=trajectory2,
            ensemble=ensemble1,
            parent=sample2,
            mover=self
        )

        return [trial1, trial2], {}


class StateSwapMover(SampleMover):
    def __init__(self, ensemble1, ensemble2, bias=None):
        """
        A move to swap states for state changing samples

        This does a replica exchange with prededing PathReversal and
        will only succeed if initial and final state are different

        Parameters
        ----------
        ensemble1 : openpathsampling.Ensemble
            one of the ensemble between to make the swap move
        ensemble2 : openpathsampling.Ensemble
            one of the ensemble between to make the swap move
        bias : list of float
            bias is not used yet

        Notes
        -----
        So, if ensemble1 goes from A to B, then ensemble2 must go from B to A.
        """
        # either replicas or ensembles must be a list of pairs; more
        # complicated filtering can be done with a wrapper class
        super(StateSwapMover, self).__init__()
        self.bias = bias
        self.ensemble1 = ensemble1
        self.ensemble2 = ensemble2

        initialization_logging(logger=init_log, obj=self,
                               entries=['bias', 'ensemble1', 'ensemble2'])

    def _called_ensembles(self):
        return [self.ensemble1, self.ensemble2]

    def _get_in_ensembles(self):
        return [self.ensemble1, self.ensemble2]

    def _get_out_ensembles(self):
        return [self.ensemble1, self.ensemble2]

    def _generate_in_out(self):
        ens1 = self.ensemble1
        ens2 = self.ensemble2
        move_type = -1 * InOut._use_move_type
        return InOutSet([
            InOut([((ens1, ens2, move_type), 1),
                   ((ens2, ens1, move_type), 1)])
            ])

    def __call__(self, sample1, sample2):
        # convert sample to the language used here before

        # it is almost a RepEx move but the two trajectories are reversed
        trajectory1 = sample1.trajectory.reversed
        trajectory2 = sample2.trajectory.reversed
        ensemble1 = sample1.ensemble
        ensemble2 = sample2.ensemble
        replica1 = sample1.replica
        replica2 = sample2.replica

        from1to2 = ensemble2(trajectory1)
        logger.debug("trajectory " + repr(trajectory1) +
                     " into ensemble " + repr(ensemble2) +
                     " : " + str(from1to2))
        from2to1 = ensemble1(trajectory2)
        logger.debug("trajectory " + repr(trajectory2) +
                     " into ensemble " + repr(ensemble1) +
                     " : " + str(from2to1))

        trial1 = paths.Sample(
            replica=replica1,
            trajectory=trajectory1,
            ensemble=ensemble2,
            parent=sample1,
            mover=self
        )
        trial2 = paths.Sample(
            replica=replica2,
            trajectory=trajectory2,
            ensemble=ensemble1,
            parent=sample2,
            mover=self
        )

        return [trial1, trial2], {}


###############################################################################
# SUBTRAJECTORY GENERATORS
###############################################################################

class SubtrajectorySelectMover(SampleMover):
    """
    Picks a subtrajectory satisfying the given subensemble.

    If there are no subtrajectories which satisfy the subensemble, this
    returns the zero-length trajectory.

    Attributes
    ----------
    ensemble : openpathsampling.Ensemble
        the set of allows samples to chose from
    sub_ensemble : openpathsampling.Ensemble
        the subensemble to be searched for
    n_l : int or None
        the number of subtrajectories that need to be found. If
        `None` every number of subtrajectories > 0 is okay.
        Otherwise the move is only accepted if exactly n_l subtrajectories
        are found.

    """

    _is_ensemble_change_mover = True

    def __init__(self, ensemble, sub_ensemble, n_l=None):
        super(SubtrajectorySelectMover, self).__init__(
        )
        self.n_l = n_l
        self.ensemble = ensemble
        self.sub_ensemble = sub_ensemble

    def _called_ensembles(self):
        return [self.ensemble]

    def _get_in_ensembles(self):
        return [self.ensemble]

    def _get_out_ensembles(self):
        return [self.sub_ensemble]

    @abc.abstractmethod
    def _choose(self, trajectory_list):
        return [], {}

    def __call__(self, trial):
        initial_trajectory = trial.trajectory
        replica = trial.replica
        logger.debug(
            "Working with replica " + str(replica) +
            " (" + str(initial_trajectory) + ")")

        subtrajs = self.sub_ensemble.split(initial_trajectory)
        logger.debug("Found " + str(len(subtrajs)) + " subtrajectories.")

        if (self.n_l is None and len(subtrajs) > 0) or \
                (self.n_l is not None and len(subtrajs) == self.n_l):
            subtraj, selection_details = self._choose(subtrajs)

            bias = 1.0

            trial = paths.Sample(
                replica=replica,
                trajectory=subtraj,
                ensemble=self.sub_ensemble,
                parent=trial,
                mover=self,
                bias=bias
            )

            trials = [trial]
        else:
            trials = []
            selection_details = {}

        return trials, selection_details


class RandomSubtrajectorySelectMover(SubtrajectorySelectMover):
    """
    Samples a random subtrajectory satisfying the given subensemble.

    If there are no subtrajectories which satisfy the subensemble, this
    returns the zero-length trajectory.

    Attributes
    ----------
    ensemble : openpathsampling.Ensemble
        the set of allows samples to chose from
    sub_ensemble : openpathsampling.Ensemble
        the subensemble to be searched for
    n_l : int or None
        the number of subtrajectories that need to be found. If
        `None` every number of subtrajectories > 0 is okay.
        Otherwise the move is only accepted if exactly n_l subtrajectories
        are found.

    """

    def _choose(self, trajectory_list):
        # Needed to prevent ragged nested sequence DeprWarning in np 1.20
        idx = self._rng.choice(len(trajectory_list))
        return trajectory_list[idx], {}


class FirstSubtrajectorySelectMover(SubtrajectorySelectMover):
    """
    Samples the first subtrajectory satifying the given subensemble.

    If there are no subtrajectories which satisfy the ensemble, this returns
    the zero-length trajectory.

    Attributes
    ----------
    ensemble : openpathsampling.Ensemble
        the set of allows samples to chose from
    sub_ensemble : openpathsampling.Ensemble
        the subensemble to be searched for
    n_l : int or None
        the number of subtrajectories that need to be found. If
        `None` every number of subtrajectories > 0 is okay.
        Otherwise the move is only accepted if exactly n_l subtrajectories
        are found.

    """

    def _choose(self, trajectory_list):
        return trajectory_list[0], {}


class FinalSubtrajectorySelectMover(SubtrajectorySelectMover):
    """
    Samples the final subtrajectory satifying the given subensemble.

    If there are no subtrajectories which satisfy the ensemble, this returns
    the zero-length trajectory.

    Attributes
    ----------
    ensemble : openpathsampling.Ensemble
        the set of allows samples to chose from
    sub_ensemble : openpathsampling.Ensemble
        the subensemble to be searched for
    n_l : int or None
        the number of subtrajectories that need to be found. If
        `None` every number of subtrajectories > 0 is okay.
        Otherwise the move is only accepted if exactly n_l subtrajectories
        are found.

    """

    def _choose(self, trajectory_list):
        return trajectory_list[-1], {}


###############################################################################
# REVERSAL GENERATOR
###############################################################################

class PathReversalMover(SampleMover):
    def __init__(self, ensemble):
        """
        Parameters
        ----------
        ensemble : openpathsampling.Ensemble
            the specific ensemble to be reversed in
        """
        super(PathReversalMover, self).__init__()
        self.ensemble = ensemble
        self._trust_candidate = True

    def _called_ensembles(self):
        return [self.ensemble]

    def _get_in_ensembles(self):
        return [self.ensemble]

    def _generate_in_out(self):
        return InOutSet([
            InOut([
                ((self.ensemble, self.ensemble, -1 * InOut._use_move_type), 1)
            ])
        ])

    def __call__(self, trial):
        trajectory = trial.trajectory
        ensemble = trial.ensemble
        replica = trial.replica

        reversed_trajectory = trajectory.reversed

        valid = ensemble(reversed_trajectory,
                         candidate=self._trust_candidate)
        logger.info("PathReversal move accepted: " + str(valid))

        bias = 1.0

        trial = paths.Sample(
            replica=replica,
            trajectory=reversed_trajectory,
            ensemble=ensemble,
            mover=self,
            parent=trial,
            bias=bias
        )

        return [trial], {}


class EnsembleHopMover(SampleMover):
    _is_ensemble_change_mover = True

    def __init__(
            self, ensemble, target_ensemble, change_replica=None, bias=None):
        """
        A Mover that allows the change between ensembles.

        Parameters
        ----------
        ensemble : openpathsampling.Ensemble
            the initial ensemble to be jumped from
        target_ensemble : openpathsampling.Ensemble
            the final ensemble to be jumped to
        change_replica : int of None
            if None the replica id of the chosen sample will not be changed.
            Otherwise the replica id will be set to change_replica. This is
            useful when hoping to ensembles to create a new replica.
        bias : float, dict or None (default)
            gives the bias of accepting (not proposing) a hop. A float will
            be the acceptance for all possible attempts. If a dict is given,
            then it contains a list of ensembles and a matrix. None means
            no bias

        Notes
        -----
        The bias dict has the following form :

            .. code-block:: python

                {
                    'ensembles' : [ens_1, ens_2, ens_n],
                    'values' : np.array((n,n))
                }

        The numpy array contains all the acceptance probabilties. If possible
        a HopMover should (as all movers) be used for only a specific hop and
        not multiple ones.
        """
        super(EnsembleHopMover, self).__init__()
        # ensembles -- another version might take a value for each ensemble,
        # and use the ratio; this latter is better for CITIS
        self.ensemble = ensemble
        self.target_ensemble = target_ensemble
        self.bias = bias
        self.change_replica = change_replica

        initialization_logging(
            logger=init_log,
            obj=self,
            entries=['bias']
        )

    def _called_ensembles(self):
        return [self.ensemble]

    @property
    def submovers(self):
        return []

    def _get_in_ensembles(self):
        return [self.ensemble]

    def _get_out_ensembles(self):
        return [self.target_ensemble]

    def __call__(self, rep_sample):
        ens_from = self.ensemble
        ens_to = self.target_ensemble

        logger.debug("Selected sample: " + repr(rep_sample))
        replica = rep_sample.replica

        if self.change_replica is not None:
            replica = self.change_replica

        logger.info(
            "Attempting ensemble hop from {e1} to {e2} "
            "replica ID {rid}".format(
                e1=repr(ens_from), e2=repr(ens_to), rid=repr(replica)))

        trajectory = rep_sample.trajectory
        logger.debug("  selected replica: " + str(replica))
        logger.debug("  initial ensemble: " + repr(rep_sample.ensemble))

        logger.info("Hop starts from legal ensemble: " +
                    str(ens_from(trajectory)))
        logger.info("Hop ends in legal ensemble: " +
                    str(ens_to(trajectory)))

        # TODO: remove this and generalize!!!
        if type(self.bias) is float:
            bias = self.bias
            logger.info("Using fixed bias " + str(bias))
        elif type(self.bias) is dict:
            # special dict
            ens = self.bias['ensembles']
            e1 = ens.index(ens_from)
            e2 = ens.index(ens_to)
            bias = float(self.bias['values'][e1, e2])
            logger.info("Using dict bias " + str(bias))
        else:
            bias = 1.0
            logger.info("Using default bias: self.bias == " + str(self.bias))

        trial = paths.Sample(
            replica=replica,
            trajectory=trajectory,
            ensemble=ens_to,
            mover=self,
            parent=rep_sample,
            bias=bias
        )

        details = {
            'initial_ensemble': ens_from,
            'trial_ensemble': ens_to,
            'bias': bias
        }

        return [trial], details


# ****************************************************************************
#  SELECTION MOVERS
# ****************************************************************************

class SelectionMover(PathMover):
    """
    A general mover that selects a single mover from a set of possibilities

    This is a basic class for all sorts of selectors, like RandomChoice,
    RandomAllowedChoice. The way it works is to generate a list of weights
    and pick a random one using the weights. This is as general as possible
    and is chosen because it also allows to store the possibilities in a
    general way for better comparison

    Attributes
    ----------
    movers : list of openpathsampling.PathMover
        the PathMovers to choose from
    """

    def __init__(self, movers):
        super(SelectionMover, self).__init__()

        self.movers = movers
        initialization_logging(init_log, self,
                               entries=['movers'])

    @property
    def submovers(self):
        return self.movers

    @property
    def is_ensemble_change_mover(self):
        if self._is_ensemble_change_mover is not None:
            return self._is_ensemble_change_mover
        sub_change = False
        for mover in self.movers:
            if mover.is_ensemble_change_mover:
                sub_change = True
                break
        return sub_change

    def _generate_in_out(self):
        return InOutSet(set.union(*[sub.in_out for sub in self.submovers]))

    def _get_in_ensembles(self):
        return [sub.input_ensembles for sub in self.submovers]

    def _get_out_ensembles(self):
        return [sub.output_ensembles for sub in self.submovers]

    @abc.abstractmethod
    def _selector(self, sample_set):
        pass

    def select_mover(self, weights):
        p = np.array(weights)
        p /= sum(weights)
        logger.debug(self.name + " " + str(weights))
        idx = self._rng.choice(len(self.movers), p=p)

        logger_str = "{name} ({cls}) selecting {mtype} (index {idx})"
        logger.info(logger_str.format(
            name=self.name,
            cls=self.__class__.__name__,
            idx=idx,
            mtype=self.movers[idx].name
        ))

        mover = self.movers[idx]

        kwargs = {
            'choice': idx,
            'chosen_mover': mover,
            'probability': weights[idx] / sum(weights),
            'weights': weights
        }

        details = Details(**kwargs)
        return mover, details

    def move(self, sample_set):
        weights = self._selector(sample_set)
        mover, details = self.select_mover(weights)
        subchange = mover.move(sample_set)

        path = paths.RandomChoiceMoveChange(
            subchange=subchange,
            mover=self,
            details=details
        )

        return path


class RandomChoiceMover(SelectionMover):
    """
    Chooses a random mover from its movers list, and runs that move. Returns
    the number of samples the submove return.

    For example, this would be used to select a specific replica exchange
    such that each replica exchange is its own move, and which swap is
    selected at random.

    Attributes
    ----------
    movers : list of PathMover
        the PathMovers to choose from
    weights : list of floats
        the relative weight of each PathMover (does not need to be normalized)
    """

    def __init__(self, movers, weights=None):
        super(RandomChoiceMover, self).__init__(movers)

        if weights is None:
            weights = [1.0] * len(movers)

        self.movers = movers
        self.weights = weights

        initialization_logging(init_log, self,
                               entries=['weights'])

    def _selector(self, sample_set):
        return self.weights


class RandomAllowedChoiceMover(RandomChoiceMover):
    """
    Chooses a random mover from its movers which have existing samples.

    This is different from random choice moves in that this mover only picks
    from sub movers that actually can succeed because they have samples in all
    required input_ensembles

    Attributes
    ----------
    movers : list of PathMover
        the PathMovers to choose from
    weights : list of floats
        the relative weight of each PathMover (does not need to be normalized)
    """

    def _selector(self, sample_set):
        if self.weights is None:
            weights = [1.0] * len(self.movers)
        else:
            weights = list(self.weights)  # make a copy

        # this is implemented by setting all weights locally to zero that
        # correspond to movers that will potentially fail since the required
        # input ensembles are not present in the sample_set

        present_ensembles = sample_set.ensembles

        for idx, mover in enumerate(self.movers):
            for ens in mover.input_ensembles:
                if ens not in present_ensembles:
                    # ens might be required but is not present
                    weights[idx] = 0.0

        return weights


class FirstAllowedMover(SelectionMover):
    """
    Chooses a first mover that has samples in all required ensembles.

    A mover can only safely be run, if all inputs can be satisfied.
    This will pick the first mover from the list where all ensembles
    from input_ensembles are found.

    Attributes
    ----------
    movers : list of PathMover
        the PathMovers to choose from
    weights : list of floats
        the relative weight of each PathMover (does not need to be normalized)

    """

    def _selector(self, sample_set):
        weights = [1.0] * len(self.movers)

        present_ensembles = sample_set.ensembles

        found = False

        for idx, mover in enumerate(self.movers):
            if not found:
                for ens in mover.input_ensembles:
                    if ens not in present_ensembles:
                        # ens might be required but is not present
                        weights[idx] = 0.0

                if weights[idx] > 0.0:
                    found = True
            else:
                weights[idx] = 0.0

        return weights


class LastAllowedMover(SelectionMover):
    """
    Chooses the last mover that has samples in all required ensembles.

    A mover can only safely be run, if all inputs can be satisfied.
    This will pick the last mover from the list where all ensembles
    from input_ensembles are found.

    Attributes
    ----------
    movers : list of PathMover
        the PathMovers to choose from
    weights : list of floats
        the relative weight of each PathMover (does not need to be normalized)

    """

    def _selector(self, sample_set):
        weights = [1.0] * len(self.movers)

        present_ensembles = sample_set.ensembles

        found = False

        for idx, mover in reversed(list(enumerate(self.movers))):
            if not found:
                for ens in mover.input_ensembles:
                    if ens not in present_ensembles:
                        # ens might be required but is not present
                        weights[idx] = 0.0

                if weights[idx] > 0.0:
                    found = True
            else:
                weights[idx] = 0.0

        return weights


class ConditionalMover(PathMover):
    """
    An if-then-else structure for PathMovers.

    Returns a SequentialMoveChange of the if_move movepath and the then_move
    movepath (if if_move is accepted) or the else_move movepath (if if_move
    is rejected).
    """

    def __init__(self, if_mover, then_mover, else_mover):
        """
        Parameters
        ----------
        if_mover : openpathsampling.PathMover
        then_mover : openpathsampling.PathMover
        else_mover : openpathsampling.PathMover
        """
        super(ConditionalMover, self).__init__()
        self.if_mover = if_mover
        self.then_mover = then_mover
        self.else_mover = else_mover
        initialization_logging(init_log, self,
                               ['if_mover', 'then_mover', 'else_mover'])

    def _generate_in_out(self):
        return InOutSet({
            self.if_mover.in_out + self.then_mover.in_out
        } | {
            self.if_mover.in_out + self.else_mover.in_out
        })

    def sub_replica_state(self, replica_states):
        if_replica_states = self.if_mover.in_out.move(replica_states)
        return [
            if_replica_states,
            self.then_mover.in_out.move(if_replica_states),
            self.else_mover.in_out.move(if_replica_states),
        ]

    @property
    def submovers(self):
        return [self.if_mover, self.then_mover, self.else_mover]

    def _get_in_ensembles(self):
        return [sub.input_ensembles for sub in self.submovers]

    def _get_out_ensembles(self):
        return [sub.output_ensembles for sub in self.submovers]

    def move(self, sample_set):
        subglobal = sample_set

        ifclause = self.if_mover.move(subglobal)
        samples = ifclause.results
        subglobal = subglobal.apply_samples(samples)

        if ifclause.accepted:
            if self.then_mover is not None:
                resultclause = self.then_mover.move(subglobal)
            else:
                resultclause = paths.EmptyMoveChange()
        else:
            if self.else_mover is not None:
                resultclause = self.else_mover.move(subglobal)
            else:
                resultclause = paths.EmptyMoveChange()

        return paths.SequentialMoveChange([ifclause, resultclause], mover=self)


class SequentialMover(PathMover):
    """
    Performs each of the moves in its movers list. Returns all samples
    generated, in the order of the mover list.

    For example, this would be used to create a move that does a sequence of
    replica exchanges in a given order, regardless of whether the moves
    succeed or fail.
    """

    def __init__(self, movers):
        """
        Parameters
        ----------
        movers : list of openpathsampling.PathMover
            the list of pathmovers to be run in sequence
        """
        super(SequentialMover, self).__init__()
        self.movers = movers
        initialization_logging(init_log, self, ['movers'])

    @property
    def submovers(self):
        return self.movers

    @property
    def is_ensemble_change_mover(self):
        if self._is_ensemble_change_mover is not None:
            return self._is_ensemble_change_mover
        sub_change = False
        for mover in self.movers:
            if mover.is_ensemble_change_mover:
                sub_change = True
                break
        return sub_change

    def _generate_in_out(self):
        total = self.submovers[0].in_out

        for pp in range(1, len(self.submovers)):
            new_pos = self.submovers[pp].in_out
            total = InOutSet(set.union(*[
                total,
                InOutSet(
                    sum([total, new_pos], InOutSet())
                ),
                new_pos
            ]))

        return total

    def sub_replica_state(self, replica_states):
        ret = list()
        ret.append(replica_states)
        for sub in self.submovers[:-1]:
            replica_states = sub.in_out.move(replica_states)
            ret.append(replica_states)

        return ret

    def _get_in_ensembles(self):
        return [sub.input_ensembles for sub in self.submovers]

    def _get_out_ensembles(self):
        return [sub.output_ensembles for sub in self.submovers]

    def move(self, sample_set):
        logger.debug("Starting sequential move")

        subglobal = sample_set
        movechanges = []

        for mover in self.movers:
            logger.debug("Starting sequential move step " + str(mover))

            # Run the sub mover
            movepath = mover.move(subglobal)
            samples = movepath.results
            subglobal = subglobal.apply_samples(samples)
            movechanges.append(movepath)

        return paths.SequentialMoveChange(movechanges, mover=self)


class PartialAcceptanceSequentialMover(SequentialMover):
    """
    Performs each move in its movers list until complete or until one is not
    accepted. If any move is not accepted, further moves are not attempted,
    but the previous accepted samples remain accepted.

    For example, this would be used to create a bootstrap promotion move,
    which starts with a shooting move, followed by an EnsembleHop/Replica
    promotion ConditionalSequentialMover. Even if the EnsembleHop fails, the
    accepted shooting move should be accepted.
    """

    def _generate_in_out(self):
        total = self.submovers[0].in_out

        for pp in range(1, len(self.submovers)):
            new_pos = self.submovers[pp].in_out
            total = InOutSet(set.union(*[
                total,
                InOutSet(
                    sum([total, new_pos], InOutSet())
                )
            ]))

        return total

    def move(self, sample_set):
        logger.debug("==== BEGINNING " + self.name + " ====")
        subglobal = paths.SampleSet(sample_set)
        movechanges = []
        for mover in self.movers:
            logger.info(str(self.name)
                        + " starting mover index "
                        + str(self.movers.index(mover))
                        + " (" + mover.name + ")"
                        )
            # Run the sub mover
            movepath = mover.move(subglobal)
            samples = movepath.results
            subglobal = subglobal.apply_samples(samples)
            movechanges.append(movepath)
            if not movepath.accepted:
                break

        logger.debug("==== FINISHING " + self.name + " ====")
        return paths.PartialAcceptanceSequentialMoveChange(
            movechanges, mover=self)


class ConditionalSequentialMover(SequentialMover):
    """
    Performs each move in its movers list until complete or until one is not
    accepted. If any move in not accepted, all previous samples are updated
    to have set their acceptance to False.

    For example, this would be used to create a minus move, which consists
    of first a replica exchange and then a shooting (extension) move. If the
    replica exchange fails, the move is aborted before doing the dynamics.

    ConditionalSequentialMover only works if there is a *single* active
    sample per replica.
    """

    def _generate_in_out(self):
        return InOutSet(
            sum([sub.in_out for sub in self.submovers], InOutSet())
        )

    def move(self, sample_set):
        logger.debug("Starting conditional sequential move")

        subglobal = sample_set
        movechanges = []

        for mover in self.movers:
            logger.debug("Starting sequential move step " + str(mover))

            # Run the sub mover
            movepath = mover.move(subglobal)
            samples = movepath.results
            subglobal = subglobal.apply_samples(samples)
            movechanges.append(movepath)

            if not movepath.accepted:
                break

        return paths.ConditionalSequentialMoveChange(
            movechanges, mover=self)


class NonCanonicalConditionalSequentialMover(ConditionalSequentialMover):
    """ Special mover for reactive flux and S-shooting simulation.

    This mover inherits from :class:`.ConditionalSequentialMover` and
    alters only the `move` method to return the output of the corresponding
    :class:`.NonCanonicalConditionalSequentialMoveChange`.
    """
    _is_canonical = False

    def move(self, sample_set):
        change = super(NonCanonicalConditionalSequentialMover,
                       self).move(sample_set)
        return paths.NonCanonicalConditionalSequentialMoveChange(
            subchanges=change.subchanges,
            mover=change.mover,
            details=change.details
        )


# class ReplicaIDChangeMover(PathMover):
#     """
#     Changes the replica ID for a path.
#     """
#
#     def __init__(self, replica_pair):
#         super(ReplicaIDChangeMover, self).__init__()
#         self.replica_pair = replica_pair
#         initialization_logging(logger=init_log, obj=self,
#                                entries=['replica_pairs'])
#
#     def move(self, sample_set):
#         rep_from = self.replica_pair[0]
#         rep_to = self.replica_pair[1]
#         rep_sample = self.select_sample(sample_set,
#                                         replicas=rep_from)
#
#         logger.info(
#             "Creating new sample from replica ID " + str(rep_from) +
#             " and putting it in replica ID " + str(rep_to))
#
#         # note: currently this clones into a new replica ID. We might later
#         # want to kill the old replica ID (and possibly rename this mover).
#
#         new_sample = paths.Sample(
#             replica=rep_to,
#             ensemble=rep_sample.ensemble,
#             trajectory=rep_sample.trajectory,
#             parent=rep_sample,
#             mover=self
#         )
#
#         # Can be used to remove the old sample. Not used yet!
#         # kill_sample = paths.Sample(
#         #     replica=rep_from,
#         #     trajectory=None,
#         #     ensemble=rep_sample.ensemble,
#         #     parent=None,
#         #     mover=self
#         # )
#
#         kwargs = {
#             'rep_from': rep_from,
#             'rep_to': rep_to
#         }
#
#         details = Details(**kwargs)
#
#         return paths.AcceptedSampleMoveChange(
#             samples=[new_sample],
#             mover=self,
#             input_samples=[rep_sample],
#             details=details
#         )


class SubPathMover(PathMover):
    """Mover that delegates to a single submover
    """

    def __init__(self, mover):
        """
        Parameters
        ----------
        mover : :class:`openpathsampling.PathMover`
            the submover to be delegated to
        """
        super(SubPathMover, self).__init__()
        self.mover = mover

    @property
    def submovers(self):
        return [self.mover]

    @property
    def is_ensemble_change_mover(self):
        return self.mover.is_ensemble_change_mover

    def _get_in_ensembles(self):
        return self.mover.input_ensembles

    def _get_out_ensembles(self):
        return self.mover.output_ensembles

    def _generate_in_out(self):
        return self.mover.in_out

    def sub_replica_state(self, replica_states):
        return [replica_states]

    def move(self, sample_set):
        subchange = self.mover.move(sample_set)
        change = paths.SubMoveChange(
            subchange=subchange,
            mover=self
        )
        return change


class EnsembleFilterMover(SubPathMover):
    """Mover that return only samples from specified ensembles
    """

    def __init__(self, mover, ensembles):
        """
        Parameters
        ----------
        mover : :class:`openpathsampling.PathMover`
            the submover to be delegated to
        ensembles : nested list of :class:`openpathsampling.Ensemble` or None
            the ensemble specification
        """
        super(EnsembleFilterMover, self).__init__(mover)
        self.ensembles = ensembles

        if not set(self.mover.output_ensembles) & set(self.ensembles):
            # little sanity check, if the underlying move will be removed by
            # the filter throw a warning
            raise ValueError(
                'Your filter removes the underlying move completely. ' +
                'Please check your ensembles and submovers!')

    def move(self, sample_set):
        # TODO: This will only pass filtered samples. We might split
        # this into an separate input and output filter if only one
        # side is needed

        filtered_globalstate = paths.SampleSet([
            samp for samp in sample_set if samp.ensemble in self.ensembles
        ])
        subchange = self.mover.move(filtered_globalstate)
        change = paths.FilterByEnsembleMoveChange(
            subchange=subchange,
            mover=self
        )
        return change

    def _get_in_ensembles(self):
        # only filter the output, not the input
        # return self.mover.input_ensembles
        return self.ensembles

    def _get_out_ensembles(self):
        return self.ensembles

    def _generate_in_out(self):
        return self.mover.in_out.filter(self.ensembles)

    def sub_replica_state(self, replica_states):
        return [{rs.filter(self.ensembles) for rs in replica_states}]


class SpecializedRandomChoiceMover(RandomChoiceMover):
    """
    Superclass for movers that are random choice between two SampleMovers

    This requires that all submovers accept the same list of samples.
    """
    @classmethod
    def from_dict(cls, dct):
        mover = cls.__new__(cls)
        super(cls, mover).__init__(movers=dct['movers'])
        return mover

    def to_dict(self):
        dct = super(SpecializedRandomChoiceMover, self).to_dict()
        dct['movers'] = self.movers
        return dct

    def move_core(self, samples):
        weights = self.weights
        mover, details = self.select_mover(weights)
        subchange = mover.move_core(samples)
        change = paths.RandomChoiceMoveChange(
            subchange=subchange,
            mover=self,
            details=details
        )
        return change


class OneWayShootingMover(SpecializedRandomChoiceMover):
    """
    One-way (stochastic) shooting mover

    OneWayShootingMover is a special case of a RandomChoiceMover which
    combines gives a 50/50 chance of selecting either a ForwardShootMover or
    a BackwardShootMover. Both submovers use the same shooting point
    selector, and both apply to the same ensembles and replicas.

    Attributes
    ----------
    selector : :class:`openpathsampling.ShootingPointSelector`
        The shooting point selection scheme
    ensemble : :class:`openpathsampling.Ensemble`
        Ensemble for this shooting mover
    """

    def __init__(self, ensemble, selector, engine=None):
        movers = [
            ForwardShootMover(ensemble=ensemble,
                              selector=selector,
                              engine=engine),
            BackwardShootMover(ensemble=ensemble,
                               selector=selector,
                               engine=engine)
        ]
        super(OneWayShootingMover, self).__init__(movers=movers)

    @classmethod
    def from_dict(cls, dct):
        mover = cls.__new__(cls)
        # override with stored movers and use the init of the super class
        # this assumes that the super class has movers as its signature
        super(cls, mover).__init__(movers=dct['movers'])
        return mover

    @property
    def ensemble(self):
        return self.movers[0].ensemble

    @property
    def selector(self):
        return self.movers[0].selector

    @property
    def engine(self):
        return self.movers[0].engine


class OneWayExtendMover(SpecializedRandomChoiceMover):
    """
    OneWayShootingMover is a special case of a RandomChoiceMover which
    gives a 50/50 chance of selecting either a ForwardExtendMover or
    a BackwardExtendMover. Both submovers use the same same ensembles
    and replicas.

    Attributes
    ----------
    ensemble : :class:`openpathsampling.Ensemble`
        valid ensemble
    """

    def __init__(self, ensemble, target_ensemble, engine=None):
        movers = [
            ForwardExtendMover(ensemble=ensemble,
                               target_ensemble=target_ensemble,
                               engine=engine),
            BackwardExtendMover(ensemble=ensemble,
                                target_ensemble=target_ensemble,
                                engine=engine)
        ]
        super(OneWayExtendMover, self).__init__(movers=movers)

    @property
    def engine(self):
        return self.movers[0].engine


class AbstractTwoWayShootingMover(EngineMover):
    def __init__(self, ensemble, selector, modifier, engine=None):
        super(AbstractTwoWayShootingMover, self).__init__(
            ensemble=ensemble,
            target_ensemble=ensemble,
            selector=selector,
            engine=engine,
            modifier=modifier
        )
        # TODO OPS 2.0: This init signature should be aligned with EngineMover

    # required for concrete class; not really used
    @property
    def direction(self):  # pragma: no cover
        return 'bidrectional'

    def _make_forward_trajectory(self, trajectory, initial_snapshot,
                                 shooting_index):
        fwd_ens = paths.PrefixTrajectoryEnsemble(
            self.target_ensemble,
            trajectory[0:shooting_index]
        )
        fwd_partial = self.engine.generate(initial_snapshot,
                                           running=[fwd_ens.can_append])
        return fwd_partial

    def _make_backward_trajectory(self, trajectory, initial_snapshot,
                                  shooting_index):
        # run backward
        bkwd_ens = paths.SuffixTrajectoryEnsemble(
            self.target_ensemble,
            trajectory[shooting_index + 1:]
        )
        bkwd_partial = self.engine.generate(initial_snapshot.reversed,
                                            running=[bkwd_ens.can_prepend])
        return bkwd_partial

    def _run(self, trajectory, shooting_index):
        # to override the default implementation in EngineMover
        raise NotImplementedError


class ForwardFirstTwoWayShootingMover(AbstractTwoWayShootingMover):
    def _run(self, trajectory, shooting_index):
        """
        The actual shooting process (after shooting point is chosen).

        Parameters
        ----------
        trajectory : :class:`.Trajectory`
            input trajectory
        shooting_index : int
            index of the shooting point within `trajectory`

        Returns
        -------
        trial_trajectory : :class:`.Trajectory`
            the resulting trial trajectory
        details : dict
            details dictionary (includes modified shooting point and
            modification bias)
        """
        shoot_str = "Running {sh_dir} from frame {fnum} in [0:{maxt}]"
        logger.info(shoot_str.format(
            fnum=shooting_index,
            maxt=len(trajectory) - 1,
            sh_dir="Forward-first"
        ))

        original = trajectory[shooting_index]
        # TODO OPS 2.0: Modification+bias should be done in engine mover
        modified = self.modifier(original)

        fwd_partial = self._make_forward_trajectory(trajectory, modified,
                                                    shooting_index)
        # TODO: come up with a test that shows why you need mid_traj here;
        # should be a SeqEns with OptionalEnsembles. Exact example is hard!
        mid_traj = trajectory[0:shooting_index] + fwd_partial
        bkwd_partial = self._make_backward_trajectory(mid_traj, modified,
                                                      shooting_index)

        # join the two
        trial_trajectory = bkwd_partial.reversed + fwd_partial[1:]

        details = {'modified_shooting_snapshot': modified}
        return trial_trajectory, details


class BackwardFirstTwoWayShootingMover(AbstractTwoWayShootingMover):
    def _run(self, trajectory, shooting_index):
        """
        The actual shooting process (after shooting point is chosen).

        Parameters
        ----------
        trajectory : :class:`.Trajectory`
            input trajectory
        shooting_index : int
            index of the shooting point within `trajectory`

        Returns
        -------
        trial_trajectory : :class:`.Trajectory`
            the resulting trial trajectory
        details : dict
            details dictionary (includes modified shooting point and
            modification bias)
        """
        shoot_str = "Running {sh_dir} from frame {fnum} in [0:{maxt}]"
        logger.info(shoot_str.format(
            fnum=shooting_index,
            maxt=len(trajectory) - 1,
            sh_dir="Backward-first"
        ))

        original = trajectory[shooting_index]
        # TODO OPS 2.0: Modification+bias should be done in engine mover
        modified = self.modifier(original)

        bkwd_partial = self._make_backward_trajectory(trajectory, modified,
                                                      shooting_index)
        # logger.info("Complete backward shot (length " +
        #             str(len(bkwd_partial)) + ")")
        # TODO: come up with a test that shows why you need mid_traj here;
        # should be a SeqEns with OptionalEnsembles. Exact example is hard!
        mid_traj = bkwd_partial.reversed + trajectory[shooting_index + 1:]
        mid_traj_shoot_idx = len(bkwd_partial) - 1
        fwd_partial = self._make_forward_trajectory(mid_traj, modified,
                                                    mid_traj_shoot_idx)
        # logger.info("Complete forward shot (length " +
        #             str(len(fwd_partial)) + ")")

        # join the two
        trial_trajectory = bkwd_partial.reversed + fwd_partial[1:]
        details = {'modified_shooting_snapshot': modified}

        return trial_trajectory, details


class TwoWayShootingMover(SpecializedRandomChoiceMover):
    def __init__(self, ensemble, selector, modifier, engine=None):
        movers = [
            ForwardFirstTwoWayShootingMover(
                ensemble=ensemble,
                selector=selector,
                modifier=modifier,
                engine=engine
            ),
            BackwardFirstTwoWayShootingMover(
                ensemble=ensemble,
                selector=selector,
                modifier=modifier,
                engine=engine
            )
        ]
        super(TwoWayShootingMover, self).__init__(movers=movers)

    @property
    def ensemble(self):
        return self.movers[0].ensemble

    @property
    def selector(self):
        return self.movers[0].selector

    @property
    def modifier(self):
        return self.movers[0].modifier


class MinusMover(SubPathMover):
    """
    Instance of a MinusMover.

    The minus move combines a replica exchange with path extension to swap
    paths between the innermost regular TIS interface ensemble and the minus
    interface ensemble. This is particularly useful for improving sampling
    of path space.
    """
    _is_canonical = True

    def __init__(self, minus_ensemble, innermost_ensembles, engine=None):
        try:
            innermost_ensembles = list(innermost_ensembles)
        except TypeError:
            innermost_ensembles = [innermost_ensembles]

        segment = minus_ensemble._segment_ensemble
        sub_trajectory_selector = RandomChoiceMover([
            FirstSubtrajectorySelectMover(
                ensemble=minus_ensemble,
                sub_ensemble=segment,
                n_l=minus_ensemble.n_l
            ),
            FinalSubtrajectorySelectMover(
                ensemble=minus_ensemble,
                sub_ensemble=segment,
                n_l=minus_ensemble.n_l
            ),
        ])
        sub_trajectory_selector.named("MinusSubtrajectoryChooser")

        repexs = [ReplicaExchangeMover(
            ensemble1=segment,
            ensemble2=inner
        ) for inner in innermost_ensembles]

        repex_chooser = RandomChoiceMover(repexs)
        repex_chooser.named("InterfaceSetChooser")

        extension_mover = RandomChoiceMover([
            ForwardExtendMover(
                ensemble=segment,
                target_ensemble=minus_ensemble,
                engine=engine
            ),
            BackwardExtendMover(
                ensemble=segment,
                target_ensemble=minus_ensemble,
                engine=engine
            )
        ])

        extension_mover.named("MinusExtensionDirectionChooser")
        self.engine = extension_mover.movers[0].engine
        if self.engine is not extension_mover.movers[1].engine:
            raise RuntimeWarning("Forward and backward engines differ?!?!")

        mover = \
            EnsembleFilterMover(
                ConditionalSequentialMover([
                    sub_trajectory_selector,
                    repex_chooser,
                    extension_mover
                ]),
                ensembles=[minus_ensemble] + innermost_ensembles
            )

        self.minus_ensemble = minus_ensemble
        self.innermost_ensembles = innermost_ensembles
        initialization_logging(init_log, self, ['minus_ensemble',
                                                'innermost_ensembles'])

        super(MinusMover, self).__init__(mover)

    def move(self, sample_set):
        change = super(MinusMover, self).move(sample_set)
        cond_seq_changes = change.subchanges[0].subchanges[0].subchanges
        seg_swap = None
        if len(cond_seq_changes) >= 2:
            seg_swap = cond_seq_changes[1].subchanges[0].trials

        ext_traj = None
        if len(cond_seq_changes) >= 3:
            ext_traj = cond_seq_changes[2].subchanges[0].trials[0].trajectory

        details = Details(segment_swap_samples=seg_swap,
                          extension_trajectory=ext_traj)
        if change.details is None:
            change.details = details

        return change


class SingleReplicaMinusMover(MinusMover):
    """
    Minus mover for single replica TIS.

    In SRTIS, the minus mover doesn't actually keep an active sample in the
    minus interface. Instead, it just puts the newly generated segment into
    the innermost ensemble.
    """

    def __init__(self, minus_ensemble, innermost_ensembles,
                 bias=None, engine=None):
        try:
            innermost_ensembles = list(innermost_ensembles)
        except TypeError:
            innermost_ensembles = [innermost_ensembles]

        if bias is None:
            bias = ""  # TODO temp for storage until real bias
        self.bias = bias
        self.minus_ensemble = minus_ensemble
        self.innermost_ensembles = innermost_ensembles

        # TODO: Until we have automated detailed balance calculations, I
        # think this will only be valid in the case of only one innermost
        # ensemble.  But I think you only want to use it in the case of only
        # one innermost ensemble anyway. The following warns us:
        if len(innermost_ensembles) > 1:
            logger.warning(
                "Probably shouldn't use SingleReplicaMinusMover with MISTIS")

        segment = minus_ensemble._segment_ensemble

        hop_innermost_to_segment = RandomAllowedChoiceMover([
            EnsembleHopMover(innermost, segment, bias=bias)
            for innermost in innermost_ensembles
        ])

        # TODO: again, works for single interface set, but there has to be a
        # smarter way to do this in the MISTIS case
        hop_segment_to_innermost = RandomChoiceMover([
            EnsembleHopMover(segment, innermost, bias=bias)
            for innermost in innermost_ensembles
        ])

        forward_minus = ConditionalSequentialMover([
            hop_innermost_to_segment,
            ForwardExtendMover(segment, minus_ensemble, engine=engine),
            FinalSubtrajectorySelectMover(minus_ensemble, segment),
            hop_segment_to_innermost
        ])

        backward_minus = ConditionalSequentialMover([
            hop_innermost_to_segment,
            BackwardExtendMover(segment, minus_ensemble, engine=engine),
            FirstSubtrajectorySelectMover(minus_ensemble, segment),
            hop_segment_to_innermost
        ])

        mover = EnsembleFilterMover(RandomChoiceMover([backward_minus,
                                                       forward_minus]),
                                    ensembles=innermost_ensembles)

        # we skip MinusMover's init and go to the grandparent
        super(MinusMover, self).__init__(mover)

    def move(self, sample_set):
        # skip the MinusMover's implementation
        return super(MinusMover, self).move(sample_set)


class PathSimulatorMover(SubPathMover):
    """
    This just wraps a mover and references the used pathsimulator
    """

    def __init__(self, mover, pathsimulator):
        super(PathSimulatorMover, self).__init__(mover)
        self.pathsimulator = pathsimulator

    def move(self, sample_set, step=-1):
        details = Details(
            step=step
        )

        return paths.PathSimulatorMoveChange(
            self.mover.move(sample_set),
            mover=self,
            details=details
        )


def PathReversalSet(ensembles):
    return list(map(PathReversalMover, ensembles))


class Details(StorableObject):
    """Details of an object. Can contain any data
    """

    def __init__(self, **kwargs):
        super(Details, self).__init__()
        for key, value in kwargs.items():
            setattr(self, key, value)

    _print_repr_types = [paths.Ensemble]
    _print_nothing_keys = ["__uuid__"]

    def __str__(self):
        # primarily for debugging/interactive use
        mystr = ""
        for key in self.__dict__.keys():
            obj = self.__dict__[key]
            if key in self._print_nothing_keys:
                pass  # do nothing!
            elif any([isinstance(obj, tt) for tt in self._print_repr_types]):
                mystr += str(key) + " = " + repr(obj) + '\n'
            else:
                mystr += str(key) + " = " + str(self.__dict__[key]) + '\n'
        return mystr<|MERGE_RESOLUTION|>--- conflicted
+++ resolved
@@ -16,13 +16,10 @@
 from .ops_logging import initialization_logging
 from .treelogic import TreeMixin
 
-<<<<<<< HEAD
-=======
 from openpathsampling.deprecations import deprecate, has_deprecations
 from openpathsampling.deprecations import (SAMPLE_DETAILS, MOVE_DETAILS,
                                            NEW_SNAPSHOT_KWARG_SELECTOR)
 
->>>>>>> 91318915
 from future.utils import with_metaclass
 
 logger = logging.getLogger(__name__)
