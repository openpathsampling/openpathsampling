--- conflicted
+++ resolved
@@ -713,8 +713,6 @@
 
         return trial_point
 
-
-
 @ops_object
 class BackwardShootGenerator(ShootGenerator):
     def _shoot(self, shooting_point, ensemble):
@@ -1012,13 +1010,8 @@
                                     ))
 
         # Run until one of the stoppers is triggered
-<<<<<<< HEAD
         partial_trajectory = SampleGenerator.engine.generate(
             initial_trajectory[-1],
-=======
-        partial_trajectory = PathMover.engine.generate(
-            details.start_point.snapshot,
->>>>>>> 8ddc3a15
             running = [
                 paths.ForwardAppendedTrajectoryEnsemble(
                     ensemble,
