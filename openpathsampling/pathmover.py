"""
Created on 19.07.2014

@author: Jan-Hendrik Prinz
@author: David W. H. Swenson
"""

import numpy as np
import random

import openpathsampling as paths
from openpathsampling.todict import OPSNamed, OPSObject

import logging
from ops_logging import initialization_logging

from treelogic import TreeMixin

logger = logging.getLogger(__name__)
init_log = logging.getLogger('openpathsampling.initialization')

<<<<<<< HEAD

=======
>>>>>>> a3674629
# TODO: Remove if really not used anymore otherwise might move to utils or tools
def make_list_of_pairs(l):
    """
    Converts input from several possible formats into a list of pairs: used
    to clean input for swap-like moves.

    Allowed input formats:
    * flat list of length 2N
    * list of pairs
    * None (returns None)

    Anything else will lead to a ValueError or AssertionError
    """
    if l is None:
        return None

    len_l = len(l) # raises TypeError, avoids everything else

    # based on first element, decide whether this should be a list of lists
    # or a flat list
    try:
        len_l0 = len(l[0])
        list_of_lists = True
    except TypeError:
        list_of_lists = False

    if list_of_lists:
        for elem in l:
            assert len(elem)==2, "List of lists: inner list length != 2"
        outlist = l
    else:
        assert len(l) % 2 == 0, "Flattened list: length not divisible by 2"
        outlist = [
            [a, b] for (a, b) in zip(l[slice(0, None, 2)], l[slice(1, None,2 )])
        ]
    # Note that one thing we don't check is whether the items are of the
    # same type. That might be worth doing someday; for now, we trust that
    # part to work.
    return outlist


class PathMover(TreeMixin, OPSNamed):
    """
    A PathMover is the description of a move in replica space.
    
    Notes
    -----
    Basically a pathmover takes a SampleSet() and returns PathMoveChange()
    that is used to change the old SampleSet() to the new one.

    SampleSet1 + PathMoveChange1 => SampleSet2

    A PathMoveChange is effectively a list of Samples. The change acts upon
    a SampleSet by replacing existing Samples in the same ensemble
    sequentially.

    SampleSet({samp1(ens1), samp2(ens2), samp3(ens3)}) +
        PathMoveChange([samp4(ens2)])
        => SampleSet({samp1(ens1), samp4(ens2), samp3(ens3)})

    Note, that a SampleSet is an unordered list (or a set). Hence the ordering
    in the example is arbitrary.
    
    Potential future change: `engine` is not needed for all PathMovers
    (replica exchange, ensemble hopping, path reversal, and moves which
    combine these [state swap] have no need for the engine). Maybe that
    should be moved into only the ensembles that need it? ~~~DWHS

    Also, I agree with the separating trial and acceptance. We might choose
    to use a different acceptance criterion than Metropolis. For example,
    the "waste recycling" approach recently re-discovered by Frenkel (see
    also work by Athenes, Jourdain, and old work by Kalos) might be
    interesting. I think the best way to do this is to keep the acceptance
    in the PathMover, but have it be a separate class ~~~DWHS
    """

<<<<<<< HEAD
    _is_ensemble_change_mover = None

    def __init__(self):
        OPSNamed.__init__(self)

=======
    def __init__(self):
        OPSNamed.__init__(self)

>>>>>>> a3674629
        self._in_ensembles = None
        self._out_ensembles = None
        self._len = None

#        initialization_logging(logger=init_log, obj=self,
#                               entries=['ensembles'])

    @property
    def is_ensemble_change_mover(self):
        if self._is_ensemble_change_mover is None:
            return False
        else:
            return self._is_ensemble_change_mover

    _is_canonical = None
    @property
    def is_canonical(self):
        return self._is_canonical


    @property
    def default_name(self):
        return self.__class__.__name__[:-5]

    # +-------------------------------------------------------------------------
    # | tree implementation overrides
    # +-------------------------------------------------------------------------

    @property
    def _subnodes(self):
        return self.submovers

    @property
    def identifier(self):
        return self

    @staticmethod
    def _default_match(original, test):
        if isinstance(test, paths.PathMover):
            return original is test
        elif issubclass(test, paths.PathMover):
            return original.__class__ is test
        else:
            return False

    @property
    def submovers(self):
        """
        Returns a list of submovers

        Returns
        -------
        list of openpathsampling.PathMover
            the list of sub-movers
        """
        return []

    @staticmethod
    def _flatten(ensembles):
        if type(ensembles) is list:
            return [s for ens in ensembles for s in PathMover._flatten(ens)]
        else:
            return [ensembles]

    @property
    def input_ensembles(self):
        """Return a list of possible used ensembles for this mover

        This list contains all Ensembles from which this mover might pick
        samples. This is very useful to determine on which ensembles a
        mover acts for analysis and sanity checking.

        Returns
        -------
        list of Ensemble
            the list of input ensembles
        """
        if self._in_ensembles is None:
            ensembles = self._get_in_ensembles()

            self._in_ensembles = list(set(self._flatten(ensembles)))

        return self._in_ensembles

    @property
    def output_ensembles(self):
        """Return a list of possible returned ensembles for this mover

        This list contains all Ensembles for which this mover might return
        samples. This is very useful to determine on which ensembles a
        mover affects in later steps for analysis and sanity checking.

        Returns
        -------
        list of Ensemble
            the list of output ensembles
        """

        if self._out_ensembles is None:
            ensembles = self._get_out_ensembles()

            self._out_ensembles = list(set(self._flatten(ensembles)))

        return self._out_ensembles

    def _get_in_ensembles(self):
        """Function that computes the list of input ensembles
        """
        return []

    def _get_out_ensembles(self):
        """Function that computes the list of output ensembles

        Default is the same as in_ensembles
        """
        return self._get_in_ensembles()

    def legal_sample_set(self, globalstate, ensembles=None, replicas='all'):
        """
        This returns all the samples from globalstate which are in both
        self.replicas and the parameter ensembles. If ensembles is None, we
        use self.ensembles. If you want all ensembles allowed, pass
        ensembles='all'.
        """
        mover_replicas = globalstate.replica_list()

        if replicas == 'all':
            selected_replicas = globalstate.replica_list()
        else:
            selected_replicas = replicas

        reps = list(set(mover_replicas) & set(selected_replicas))
        rep_samples = []
        for rep in reps:
            rep_samples.extend(globalstate.all_from_replica(rep))

        # logger.debug("ensembles = " + str([ensembles]))
        # logger.debug("self.ensembles = " + str(self.ensembles))
        if ensembles is None:
            ensembles = 'all'

        if ensembles == 'all':
            legal_samples = rep_samples
        else:
            ens_samples = []
            if type(ensembles) is not list:
                ensembles = [ensembles]
            for ens in ensembles:
                # try:
                #     ens_samples.extend(globalstate.all_from_ensemble(ens[0]))
                # except TypeError:
                ens_samples.extend(globalstate.all_from_ensemble(ens))
            legal_samples = list(set(rep_samples) & set(ens_samples))

        return legal_samples

    def select_sample(self, globalstate, ensembles=None, replicas=None):
        """
        Returns one of the legal samples given self.replica and the ensemble
        set in ensembles.

        TODO: This must be saved somehow (it is actually I think), otherwise
        Samples are not reproducible when applied to a SampleSet!
        """
        if replicas is None:
            replicas = 'all'

        logger.debug("replicas: "+str(replicas)+" ensembles: "+repr(ensembles))
        legal = self.legal_sample_set(globalstate, ensembles, replicas)
        for sample in legal:
            logger.debug("legal: (" + str(sample.replica)
                         + "," + str(sample.trajectory)
                         + "," + repr(sample.ensemble)
                         + ")")
        selected = random.choice(legal)
        logger.debug("selected sample: (" + str(selected.replica)
                     + "," + str(selected.trajectory)
                     + "," + repr(selected.ensemble)
                     + ")")
        return selected

    def move(self, globalstate):
        """
        Run the generation starting with the initial globalstate specified.

        Parameters
        ----------
        globalstate : SampleSet
            the initially used sampleset
        
        Returns
        -------        
        samples : PathMoveChange
            the PathMoveChange instance describing the change from the old to
            the new SampleSet

        """

        return paths.EmptyPathMoveChange()  # pragma: no cover

    def __str__(self):
        if self.name == self.__class__.__name__:
            return self.__repr__()
        else:
            return self.name


###############################################################################
# MOVER TYPES
###############################################################################

class MoverType(object):
    pass


class SwappingMover(MoverType):
    """
    A mover that swaps samples from ensembles in some way. Relevant for mixing
    """


###############################################################################
# GENERATORS
###############################################################################

class SampleGeneratingMover(PathMover):
    engine = None

    def __init__(self):
        super(SampleGeneratingMover, self).__init__()

    @classmethod
    def metropolis(cls, trials):
        """Implements the Metropolis acceptance for a list of trial samples

        The Metropolis uses the .bias for each sample and checks of samples
        are valid - are in the proposed ensemble. This will give an acceptance
        probability for all samples. If the product is smaller than a random
        number the change will be accepted.

        Parameters
        ----------
        trials : list of openpathsampling.Sample
            the list of all samples to be applied in a change.

        Returns
        -------
        bool
            True if the trial is accepted, False otherwise
        details : openpathsampling.MoveDetails
            Returns a MoveDetails object that contains information about the
            decision, i.e. total acceptance and random number

        """

        shoot_str = "MC in {cls} using samples {trials}"
        logger.info(shoot_str.format(cls=cls.__name__, trials=trials))
        trial_dict = dict()
        for trial in trials:
            trial_dict[trial.ensemble] = trial

        accepted = True
        probability = 1.0

        for ens, sample in trial_dict.iteritems():
            valid = ens(sample.trajectory)
            if not valid:
                # one sample not valid reject
                accepted = False
                break
            else:
                probability *= sample.bias

        rand = random.random()

        if rand > probability:
            # rejected
            accepted = False

        details = paths.MoveDetails(
            total_acceptance=probability,
            random_value=rand
        )

        return accepted, details

    @property
    def submovers(self):
        # GeneratingMovers do not have submovers!
        return []

    def _called_ensembles(self):
        """Function to determine which ensembles to pick samples from

        Returns
        -------
        list of Ensemble
            the list of ensembles. Samples can then be selected using
            PathMover.select_sample
        """

        # Default is that the list of ensembles is in self.ensembles
        return []

    def move(self, globalstate):
        # 1. pick a set of ensembles (in case we allow to pick several ones)
        ensembles = self._called_ensembles()

        print ensembles

        # 2. pick samples from these ensembles
        samples = [self.select_sample(globalstate, ens) for ens in ensembles]

        # 3. pass these samples to the generator
        trials = self(*samples)

        # 4. accept/reject
        accepted, details = self._accept(trials)

        # 5. and return a PMC
        if accepted:
            return paths.AcceptedSamplePathMoveChange(
                samples=trials,
                mover=self,
                details=details
            )
        else:
            return paths.RejectedSamplePathMoveChange(
                samples=trials,
                mover=self,
                details=details
            )

    def __call__(self, *args):
        """Generate trial samples directly

        PathMovers can also be called directly with a list of samples that are
        then used to generate new samples. If the GeneratingMover is used as a move
        the move will first determine the input samples and then pass these to
        this function
        """

        # Default is that the original samples are returned
        return args

    def _accept(self, trials):
        """Function to determine the acceptance of a trial

        Defaults to calling the Metropolis acceptance criterion for all returned
        trial samples. Means all samples most be valid and accepted.
        """
        return self.metropolis(trials)


###############################################################################
# SHOOTING GENERATORS
###############################################################################

class EngineGeneratingMover(SampleGeneratingMover):
    """Baseclass for GeneratingMovers that use an engine
    """

    engine = None

class ShootGeneratingMover(EngineGeneratingMover):
    """Main class for GeneratingMovers using ShootingMoves

    Attributes
    ----------
    selector
    ensemble
    """
    def __init__(self, ensemble, selector):
        """
        Parameters
        ----------
        ensemble : openpathsampling.Ensemble
            the specific ensemble to be shot from
        selector : openpathsampling.ShootingPointSelector
            the shootingpoint selector to determine the shooting point in the
            move

        """
        super(ShootGeneratingMover, self).__init__()
        self.selector = selector
        self.ensemble = ensemble

    def _called_ensembles(self):
        # return a single ensemble
        return [self.ensemble]

    def _get_in_ensembles(self):
        return [self.ensemble]

    def __call__(self, trial):
        initial_trajectory = trial.trajectory

        dynamics_ensemble = trial.ensemble
        replica = trial.replica

        initial_point = self.selector.pick(initial_trajectory)
        trial_point = self._shoot(initial_point, dynamics_ensemble)

        bias = initial_point.sum_bias / trial_point.sum_bias

        trial_details = paths.SampleDetails(
            initial_point=initial_point,
            trial_point=trial_point,
        )

        trial = paths.Sample(
            replica=replica,
            trajectory=trial_point.trajectory,
            ensemble=dynamics_ensemble,
            parent=trial,
            details=trial_details,
            mover=self,
            bias=bias
        )

        trials = [trial]

        return trials

    def _shoot(self, shooting_point, ensemble):
        """Implementation of the shooting

        Parameters
        ----------
        shooting_point : ShootingPoint
            the initial shooting point instance containing a reference to the
            initial trajectory
        ensemble : Ensemble
            the ensemble for which the trajectory is to be created. This defines
            the stopping criterion

        Returns
        -------
        ShootingPoint
            the final shooting point referencing the final trajectory
        """
        return shooting_point


class ForwardShootGeneratingMover(ShootGeneratingMover):
    """A forward shooting sample generator
    """
    def _shoot(self, shooting_point, ensemble):
        shoot_str = "Shooting {sh_dir} from frame {fnum} in [0:{maxt}]"
        logger.info(shoot_str.format(fnum=shooting_point.index,
                                     maxt=len(shooting_point.trajectory)-1,
                                     sh_dir="forward",
                                    ))

        # Run until one of the stoppers is triggered
        partial_trajectory = self.engine.generate(
            shooting_point.snapshot.copy(),
            running = [
                paths.PrefixTrajectoryEnsemble(
                    ensemble,
                    shooting_point.trajectory[0:shooting_point.index]
                ).can_append,
                self.engine.max_length_stopper.can_append
            ]
        )

        trial_trajectory = \
            shooting_point.trajectory[0:shooting_point.index] + \
            partial_trajectory

        trial_point = paths.ShootingPoint(
            shooting_point.selector,
            trial_trajectory,
            shooting_point.index
        )

        return trial_point


class BackwardShootGeneratingMover(ShootGeneratingMover):
    """A Backward shooting generator
    """
    def _shoot(self, shooting_point, ensemble):
        shoot_str = "Shooting {sh_dir} from frame {fnum} in [0:{maxt}]"
        logger.info(shoot_str.format(
            fnum=shooting_point.index,
            maxt=len(shooting_point.trajectory)-1,
            sh_dir="backward"
        ))

        # Run until one of the stoppers is triggered
        partial_trajectory = self.engine.generate(
            shooting_point.snapshot.reversed_copy(),
            running = [
                paths.SuffixTrajectoryEnsemble(
                    ensemble,
                    shooting_point.trajectory[shooting_point.index + 1:]
                ).can_prepend,
                self.engine.max_length_stopper.can_append
            ]
        )

        trial_trajectory = \
            partial_trajectory.reversed + \
            shooting_point.trajectory[shooting_point.index + 1:]

        trial_point = paths.ShootingPoint(
            shooting_point.selector,
            trial_trajectory,
            len(partial_trajectory) - 1
        )

        return trial_point

# TODO: This doubling might be superfluous


class ShootMover(ShootGeneratingMover):
    """
    A pathmover that implements a general shooting algorithm
    """


class ForwardShootMover(ForwardShootGeneratingMover):
    """
    A pathmover that implements the forward shooting algorithm
    """


class BackwardShootMover(BackwardShootGeneratingMover):
    """
    A pathmover that implements the backward shooting algorithm
    """


###############################################################################
# EXTENDING GENERATORS
###############################################################################

class ExtendingGeneratingMover(EngineGeneratingMover):
    """
    Sample GeneratingMover that creates Samples using extensions

    Extending will create samples in a super ensemble from samples
    in a smaller ensemble by forward or backward extending the original
    sample until it is in the target ensemble. This requires the the target
    ensemble is reachable from the initial ensemble
    """
    def __init__(self, ensemble, target_ensemble):
        """
        Parameters
        ----------
        ensemble : openpathsampling.Ensemble
            the initial ensemble to be started from
        extend_ensemble : openpathsampling.Ensemble
            the target ensemble

        """
        super(ExtendingGeneratingMover, self).__init__(
        )
        self.ensemble = ensemble
        self.target_ensemble = target_ensemble

    def _called_ensembles(self):
        return [self.ensemble]

    def _get_in_ensembles(self):
        return [self.ensemble]

    def _get_out_ensembles(self):
        return [self.target_ensemble]

    def __call__(self, trial):
        initial_trajectory = trial.trajectory

        replica = trial.replica
        trial_trajectory = self._extend(
            initial_trajectory,
            self.target_ensemble
        )

        trial_details = paths.SampleDetails(
        )

        # the actual bias would be 0.0 since we will never be able to do the
        # reverse move. Since this is the opposite of subtraj we set both
        # proposal bias for these to 100% which means no bias

        trial = paths.Sample(
            replica=replica,
            trajectory=trial_trajectory,
            ensemble=self.target_ensemble,
            parent=trial,
            details=trial_details,
            mover=self,
            bias=1.0
        )

        trials = [trial]

        return trials

    def _extend(self, initial_trajectory, ensemble):
        return initial_trajectory


class ForwardExtendGeneratingMover(ExtendingGeneratingMover):
    """
    A Sample GeneratingMover implementing Forward Extension
    """
    def _extend(self, initial_trajectory, ensemble):
        shoot_str = "Extending {sh_dir} from frame {fnum} in [0:{maxt}]"
        logger.info(shoot_str.format(
            fnum=len(initial_trajectory)-1,
            maxt=len(initial_trajectory)-1,
            sh_dir="forward"
        ))

        # Run until one of the stoppers is triggered
        partial_trajectory = self.engine.generate(
            initial_trajectory[-1],
            running = [
                paths.PrefixTrajectoryEnsemble(
                    ensemble,
                    initial_trajectory[:-1]
                ).can_append,
                self.engine.max_length_stopper.can_append
            ]
        )

        trial_trajectory = initial_trajectory + partial_trajectory[1:]

        return trial_trajectory


class BackwardExtendGeneratingMover(ExtendingGeneratingMover):
    """
    A Sample GeneratingMover implementing Backward Extension
    """
    def _extend(self, initial_trajectory, ensemble):
        shoot_str = "Extending {sh_dir} from frame {fnum} in [0:{maxt}]"
        logger.info(shoot_str.format(
            fnum=0,
            maxt=len(initial_trajectory)-1,
            sh_dir="backward",
        ))

        # Run until one of the stoppers is triggered
        partial_trajectory = self.engine.generate(
            initial_trajectory[0].reversed,
            running = [
                paths.SuffixTrajectoryEnsemble(
                    ensemble,
                    initial_trajectory[1:]
                ).can_prepend,
                self.engine.max_length_stopper.can_append
            ]
        )

        trial_trajectory = partial_trajectory.reversed + initial_trajectory[1:]
        return trial_trajectory


class ForwardExtendMover(ForwardExtendGeneratingMover):
    """Creates a new sample by extending forward to a new ensemble
    """


class BackwardExtendMover(BackwardExtendGeneratingMover):
    """Creates a new sample by extending backward to a new ensemble
    """


###############################################################################
# REPLICA EXCHANGE GENERATORS
###############################################################################

class ReplicaExchangeGeneratingMover(SampleGeneratingMover):
    """
    A Sample GeneratingMover implementing a standard Replica Exchange
    """
    _is_ensemble_change_mover = True

    def __init__(self, ensemble1, ensemble2, bias=None):
        """
        Parameters
        ----------
        ensemble1 : openpathsampling.Ensemble
            one of the ensemble between to make the repex move
        ensemble2 : openpathsampling.Ensemble
            one of the ensemble between to make the repex move
        bias : list of float
            bias is not used yet

        """
        # either replicas or ensembles must be a list of pairs; more
        # complicated filtering can be done with a wrapper class
        super(ReplicaExchangeGeneratingMover, self).__init__()
        # TODO: add support for bias; cf EnsembleHopMover
        self.bias = bias
        self.ensemble1 = ensemble1
        self.ensemble2 = ensemble2

        initialization_logging(logger=init_log, obj=self,
                               entries=['bias', 'ensemble1', 'ensemble2'])

    def _called_ensembles(self):
        return [self.ensemble1, self.ensemble2]

    def __call__(self, sample1, sample2):
        # convert sample to the language used here before
        trajectory1 = sample1.trajectory
        trajectory2 = sample2.trajectory
        ensemble1 = sample1.ensemble
        ensemble2 = sample2.ensemble
        replica1 = sample1.replica
        replica2 = sample2.replica

        from1to2 = ensemble2(trajectory1)
        logger.debug("trajectory " + repr(trajectory1) +
                     " into ensemble " + repr(ensemble2) +
                     " : " + str(from1to2))
        from2to1 = ensemble1(trajectory2)
        logger.debug("trajectory " + repr(trajectory2) +
                     " into ensemble " + repr(ensemble1) +
                     " : " + str(from2to1))

        trial1 = paths.Sample(
            replica=replica1,
            trajectory=trajectory1,
            ensemble=ensemble2,
            parent=sample1,
            details=SampleDetails(),
            mover=self
        )
        trial2 = paths.Sample(
            replica=replica2,
            trajectory=trajectory2,
            ensemble=ensemble1,
            parent=sample2,
            details=SampleDetails(),
            mover=self
        )

        return [trial1, trial2]


class StateSwapGeneratingMover(SampleGeneratingMover):
    def __init__(self, ensemble1, ensemble2, bias=None):
        """
        A move to swap states for state changing smaples

        This does a replica exchange with prededing PathReversal and
        will only succeed if initial and final state are different

        Parameters
        ----------
        ensemble1 : openpathsampling.Ensemble
            one of the ensemble between to make the swap move
        ensemble2 : openpathsampling.Ensemble
            one of the ensemble between to make the swap move
        bias : list of float
            bias is not used yet

        Notes
        -----
        So, if ensemble1 goes from A to B, then ensemble2 must go from B to A.
        """
        # either replicas or ensembles must be a list of pairs; more
        # complicated filtering can be done with a wrapper class
        super(StateSwapGeneratingMover, self).__init__()
        self.bias = bias
        self.ensemble1 = ensemble1
        self.ensemble2 = ensemble2

        initialization_logging(logger=init_log, obj=self,
                               entries=['bias', 'ensemble1', 'ensemble2'])

    def _called_ensembles(self):
        return [self.ensemble1, self.ensemble2]

    def __call__(self, sample1, sample2):
        # convert sample to the language used here before

        # it is almost a RepEx move but the two trajectories are reversed
        trajectory1 = sample1.trajectory.reversed
        trajectory2 = sample2.trajectory.reversed
        ensemble1 = sample1.ensemble
        ensemble2 = sample2.ensemble
        replica1 = sample1.replica
        replica2 = sample2.replica

        from1to2 = ensemble2(trajectory1)
        logger.debug("trajectory " + repr(trajectory1) +
                     " into ensemble " + repr(ensemble2) +
                     " : " + str(from1to2))
        from2to1 = ensemble1(trajectory2)
        logger.debug("trajectory " + repr(trajectory2) +
                     " into ensemble " + repr(ensemble1) +
                     " : " + str(from2to1))

        trial1 = paths.Sample(
            replica=replica1,
            trajectory=trajectory1,
            ensemble=ensemble2,
            parent=sample1,
            details=SampleDetails(),
            mover=self
        )
        trial2 = paths.Sample(
            replica=replica2,
            trajectory=trajectory2,
            ensemble=ensemble1,
            parent=sample2,
            details=SampleDetails(),
            mover=self
        )

        return [trial1, trial2]


class ReplicaExchangeMover(ReplicaExchangeGeneratingMover):
    pass


class StateSwapMover(StateSwapGeneratingMover):
    pass

###############################################################################
# SUBTRAJECTORY GENERATORS
###############################################################################


class RandomSubtrajectorySelectGeneratingMover(SampleGeneratingMover):
    """
    Samples a random subtrajectory satisfying the given subensemble.

    If there are no subtrajectories which satisfy the subensemble, this
    returns the zero-length trajectory.

    Parameters
    ----------
    ensemble : openpathsampling.Ensemble
        the set of allows samples to chose from
    subensemble : openpathsampling.Ensemble
        the subensemble to be searched for
    n_l : int or None
        the number of subtrajectories that need to be found. If
        `None` every number of subtrajectories > 0 is okay.
        Otherwise the move is only accepted if exactly n_l subtrajectories
        are found.
<<<<<<< HEAD

    Attributes
    ----------

=======
>>>>>>> a3674629

    """
    _is_ensemble_change_mover = True
    def __init__(self, ensemble, sub_ensemble, n_l=None):
        super(RandomSubtrajectorySelectGeneratingMover, self).__init__(
        )
        self.n_l = n_l
        self.ensemble = ensemble
        self.sub_ensemble = sub_ensemble

    def _called_ensembles(self):
        return [ self.ensemble ]

    def _get_in_ensembles(self):
        return [ self.ensemble ]

    def _get_out_ensembles(self):
        return [ self.sub_ensemble ]

    def _choose(self, trajectory_list):
        return random.choice(trajectory_list)

    def __call__(self, trial):
        initial_trajectory = trial.trajectory
        replica = trial.replica
        logger.debug("Working with replica " + str(replica) + " (" + str(initial_trajectory) + ")")

        subtrajs = self.sub_ensemble.split(initial_trajectory)
        logger.debug("Found "+str(len(subtrajs))+" subtrajectories.")

        if (self.n_l is None and len(subtrajs) > 0) or \
            (self.n_l is not None and len(subtrajs) == self.n_l):
            subtraj = self._choose(subtrajs)

            bias = 1.0

            trial = paths.Sample(
                replica=replica,
                trajectory=subtraj,
                ensemble=self.sub_ensemble,
                parent=trial,
                mover=self,
                bias=bias
            )

            trials = [trial]
        else:
            trials = []

        return trials


class RandomSubtrajectorySelectMover(RandomSubtrajectorySelectGeneratingMover):
    """
    Samples a random subtrajectory satisfying the given subensemble.

    If there are no subtrajectories which satisfy the subensemble, this
    returns the zero-length trajectory.
    """


class FirstSubtrajectorySelectMover(RandomSubtrajectorySelectMover):
    """
    Samples the first subtrajectory satifying the given subensemble.

    If there are no subtrajectories which satisfy the ensemble, this returns
    the zero-length trajectory.
    """
    def _choose(self, trajectory_list):
        return trajectory_list[0]


class FinalSubtrajectorySelectMover(RandomSubtrajectorySelectMover):
    """
    Samples the final subtrajectory satifying the given subensemble.

    If there are no subtrajectories which satisfy the ensemble, this returns
    the zero-length trajectory.
    """
    def _choose(self, trajectory_list):
        return trajectory_list[-1]

###############################################################################
# REVERSAL GENERATOR
###############################################################################

class PathReversalGeneratingMover(SampleGeneratingMover):

    def __init__(self, ensemble):
        """
        Parameters
        ----------
        ensemble : openpathsampling.Ensemble
            the specific ensemble to be reversed in
        """
        super(PathReversalGeneratingMover, self).__init__()
        self.ensemble = ensemble

    def _called_ensembles(self):
        return [ self.ensemble ]

    def _get_in_ensembles(self):
        return [ self.ensemble ]

    def __call__(self, trial):
        trajectory = trial.trajectory
        ensemble = trial.ensemble
        replica = trial.replica

        reversed_trajectory = trajectory.reversed

        valid = ensemble(reversed_trajectory)
        logger.info("PathReversal move accepted: "+str(valid))

        bias = 1.0

        trial = paths.Sample(
            replica=replica,
            trajectory=reversed_trajectory,
            ensemble=ensemble,
            mover=self,
            parent=trial,
            bias=bias
        )

        return [trial]


class PathReversalMover(PathReversalGeneratingMover):
    pass


class EnsembleHopGeneratingMover(SampleGeneratingMover):
    _is_ensemble_change_mover = True
    def __init__(self, ensemble, target_ensemble, change_replica=None, bias=None):
        """
        Parameters
        ----------
        ensemble : openpathsampling.Ensemble
            the initial ensemble to be jumped from
        target_ensemble : openpathsampling.Ensemble
            the final ensemble to be jumped to
        change_replica : int of None
            if None the replica id of the chosen sample will not be changed. Otherwise
            the replica id will be set to change_replica. This is useful when hoping to
            ensembles to create a new replica.
        bias : float, dict or None (default)
            gives the bias of accepting (not proposing) a hop. A float will
            be the acceptance for all possible attempts. If a dict is given,
            then it contains a list of ensembles and a matrix. None means
            no bias

        Notes
        -----
        The bias dict has the following form :
            { 'ensembles' : [ens_1, ens_2, ens_n],
              'values' : np.array((n,n))
              }
        The numpy array contains all the acceptance probabilties. If possible
        a HopMover should (as all movers) be used for only a specific hop and
        not multiple ones.
        """
        super(EnsembleHopGeneratingMover, self).__init__()
        # ensembles -- another version might take a value for each ensemble,
        # and use the ratio; this latter is better for CITIS
        self.ensemble = ensemble
        self.target_ensemble = target_ensemble
        self.bias = bias
        self.change_replica = change_replica

        initialization_logging(
            logger=init_log,
            obj=self,
            entries=['bias']
        )

    def _called_ensembles(self):
        return [ self.ensemble ]

    @property
    def submovers(self):
        return []

    def _get_in_ensembles(self):
        return [self.ensemble]

    def _get_out_ensembles(self):
        return [self.target_ensemble]

    def __call__(self, rep_sample):
        ens_from = self.ensemble
        ens_to = self.target_ensemble

        logger.debug("Selected sample: " + repr(rep_sample))
        replica = rep_sample.replica

        if self.change_replica is not None:
            replica = self.change_replica

        logger.info("Attempting ensemble hop from {e1} to {e2} replica ID {rid}".format(
            e1=repr(ens_from), e2=repr(ens_to), rid=repr(replica)))

        trajectory = rep_sample.trajectory
        logger.debug("  selected replica: " + str(replica))
        logger.debug("  initial ensemble: " + repr(rep_sample.ensemble))

        logger.info("Hop starts from legal ensemble: "+str(ens_from(trajectory)))
        logger.info("Hop ends in legal ensemble: "+str(ens_to(trajectory)))

        sample_details = SampleDetails()

        if type(self.bias) is float:
            bias = self.bias
        elif type(self.bias) is dict:
            # special dict
            ens = self.bias['ensembles']
            e1 = ens.index(ens_from)
            e2 = ens.index(ens_to)
            bias = float(self.bias['values'][e1,e2])
        else:
            bias = 1.0

        trial = paths.Sample(
            replica=replica,
            trajectory=trajectory,
            ensemble=ens_to,
            details=sample_details,
            mover=self,
            parent=rep_sample,
            bias=bias
        )

        details = MoveDetails()
        setattr(details, 'initial_ensemble', ens_from)
        setattr(details, 'trial_ensemble', ens_to)
        setattr(details, 'bias', bias)

        return [trial]


class EnsembleHopMover(EnsembleHopGeneratingMover):
    """
    A Mover describing a trial change of ensembles
    """


# ****************************************************************************
#  SELECTION MOVERS
# ****************************************************************************

class RandomSelectionMover(PathMover):
    """
    A general mover that selects a single mover from a set of possibilities

    This is a basic class for all sorts of selectors, like RandomChoice,
    RandomAllowedChoice. The way it works is to generate a list of weights
    and pick a random one using the weights. This is as general as possible
    and is chosen because it also allows to store the possibilities in a
    general way for better comparison

    Attributes
    ----------
    movers : list of openpathsampling.PathMover
        the PathMovers to choose from
    """

    def __init__(self, movers):
        super(RandomSelectionMover, self).__init__()

        self.movers = movers

        initialization_logging(init_log, self,
                               entries=['movers'])

    @property
    def submovers(self):
        return self.movers

    @property
    def is_ensemble_change_mover(self):
        if self._is_ensemble_change_mover is not None:
            return self._is_ensemble_change_mover
        sub_change = False
        for mover in self.movers:
            if mover.is_ensemble_change_mover:
                sub_change = True
                break
        return sub_change


    def _get_in_ensembles(self):
        return [ sub.input_ensembles for sub in self.submovers ]

    def _get_out_ensembles(self):
        return [ sub.output_ensembles for sub in self.submovers ]

    def _selector(self, globalstate):
        # Default always picks by random choice
        return [1.0] * len(self.movers)

    def move(self, globalstate):
        weights = self._selector(globalstate)

        rand = np.random.random() * sum(weights)

        idx = 0
        prob = weights[0]
        while prob <= rand and idx < len(weights):
            idx += 1
            prob += weights[idx]

        logger_str = "{name} ({cls}) selecting {mtype} (index {idx})"
        logger.info(logger_str.format(
            name=self.name,
            cls=self.__class__.__name__,
            idx=idx,
            mtype=self.movers[idx].name
        ))

        mover = self.movers[idx]

        details = MoveDetails()
        details.inputs = []
        details.choice = idx
        details.chosen_mover = mover
        details.probability = weights[idx] / sum(weights)
        details.weights = weights

        path = paths.RandomChoicePathMoveChange(
            mover.move(globalstate),
            mover=self,
            details=details
        )

        return path

class RandomChoiceMover(RandomSelectionMover):
    """
    Chooses a random mover from its movers list, and runs that move. Returns
    the number of samples the submove return.

    For example, this would be used to select a specific replica exchange
    such that each replica exchange is its own move, and which swap is
    selected at random.

    Attributes
    ----------
    movers : list of PathMover
        the PathMovers to choose from
    weights : list of floats
        the relative weight of each PathMover (does not need to be normalized)
    """

    def __init__(self, movers, weights=None):
        super(RandomChoiceMover, self).__init__(movers)

        self.movers = movers
        self.weights = weights

        initialization_logging(init_log, self,
                               entries=['weights'])

    def _selector(self, globalstate):
        if self.weights is None:
            weights = [1.0] * len(self.movers)
        else:
            weights = self.weights

        return weights

class RandomAllowedChoiceMover(RandomChoiceMover):
    """
    Chooses a random mover from its movers which have existing samples.

    This is different from random choice moves in that this mover only picks
    from sub movers that actually can succeed because they have samples in all
    required input_ensembles

    Attributes
    ----------
    movers : list of PathMover
        the PathMovers to choose from
    weights : list of floats
        the relative weight of each PathMover (does not need to be normalized)
    """

    def _selector(self, globalstate):
        if self.weights is None:
            weights = [1.0] * len(self.movers)
        else:
            weights = self.weights

        # this is implemented by setting all weights locally to zero that
        # correspond to movers that will potentially fail since the required
        # input ensembles are not present in the globalstate

        present_ensembles = globalstate.ensembles

        for idx, mover in enumerate(self.movers):
            for ens in mover.input_ensembles:
                if ens not in present_ensembles:
                    # ens might be required but is not present
                    weights[idx] = 0.0

        return weights

class FirstAllowedMover(RandomSelectionMover):
    """
    Chooses a first mover that has samples in all required ensembles.

    A mover can only safely be run, if all inputs can be satisfied. This will pick
    the first mover from the list where all ensembles from input_ensembles are
    found.

    Attributes
    ----------
    movers : list of PathMover
        the PathMovers to choose from
    """

    def _selector(self, globalstate):
        weights = [1.0] * len(self.movers)

        present_ensembles = globalstate.ensembles

        found = False

        for idx, mover in enumerate(self.movers):
            if not found:
                for ens in mover.input_ensembles:
                    if ens not in present_ensembles:
                        # ens might be required but is not present
                        weights[idx] = 0.0

                if weights[idx] > 0.0:
                    found = True
            else:
                weights[idx] = 0.0

        return weights

class LastAllowedMover(RandomSelectionMover):
    """
    Chooses the last mover that has samples in all required ensembles.

    A mover can only safely be run, if all inputs can be satisfied. This will pick
    the first mover from the list where all ensembles from input_ensembles are
    found.

    Attributes
    ----------
    movers : list of PathMover
        the PathMovers to choose from
    """

    def _selector(self, globalstate):
        weights = [1.0] * len(self.movers)

        present_ensembles = globalstate.ensembles

        found = False

        for idx, mover in reversed(enumerate(self.movers)):
            if not found:
                for ens in mover.input_ensembles:
                    if ens not in present_ensembles:
                        # ens might be required but is not present
                        weights[idx] = 0.0

                if weights[idx] > 0.0:
                    found = True
            else:
                weights[idx] = 0.0

        return weights


class ConditionalMover(PathMover):
    """
    An if-then-else structure for PathMovers.

    Returns a SequentialPathMoveChange of the if_move movepath and the then_move
    movepath (if if_move is accepted) or the else_move movepath (if if_move
    is rejected).
    """
    def __init__(self, if_mover, then_mover, else_mover):
        """
        Parameters
        ----------
        if_mover : openpathsampling.PathMover
        then_mover : openpathsampling.PathMover
        else_mover : openpathsampling.PathMover
        """
        super(ConditionalMover, self).__init__()
        self.if_mover = if_mover
        self.then_mover = then_mover
        self.else_mover = else_mover
        initialization_logging(init_log, self,
                               ['if_mover', 'then_mover', 'else_mover'])

    @property
    def submovers(self):
        return [self.if_mover, self.then_mover, self.else_mover]

    def _get_in_ensembles(self):
        return [ sub.input_ensembles for sub in self.submovers ]

    def _get_out_ensembles(self):
        return [ sub.output_ensembles for sub in self.submovers ]

    def move(self, globalstate):
        subglobal = globalstate

        ifclause = self.if_mover.move(subglobal)
        samples = ifclause.results
        subglobal = subglobal.apply_samples(samples)

        if ifclause.accepted:
            if self.then_mover is not None:
                resultclause = self.then_mover.move(subglobal)
            else:
                resultclause = paths.EmptyPathMoveChange()
        else:
            if self.else_mover is not None:
                resultclause = self.else_mover.move(subglobal)
            else:
                resultclause = paths.EmptyPathMoveChange()

        return paths.SequentialPathMoveChange([ifclause, resultclause], mover=self)



class SequentialMover(PathMover):
    """
    Performs each of the moves in its movers list. Returns all samples
    generated, in the order of the mover list.

    For example, this would be used to create a move that does a sequence of
    replica exchanges in a given order, regardless of whether the moves
    succeed or fail.
    """
    def __init__(self, movers):
        """
        Parameters
        ----------
        movers : list of openpathsampling.PathMover
            the list of pathmovers to be run in sequence
        """
        super(SequentialMover, self).__init__()
        self.movers = movers
        initialization_logging(init_log, self, ['movers'])

    @property
    def submovers(self):
        return self.movers

    @property
    def is_ensemble_change_mover(self):
        if self._is_ensemble_change_mover is not None:
            return self._is_ensemble_change_mover
        sub_change = False
        for mover in self.movers:
            if mover.is_ensemble_change_mover:
                sub_change = True
                break
        return sub_change


    def _get_in_ensembles(self):
        return [ sub.input_ensembles for sub in self.submovers ]

    def _get_out_ensembles(self):
        return [ sub.output_ensembles for sub in self.submovers ]

    def move(self, globalstate):
        logger.debug("Starting sequential move")

        subglobal = globalstate
        pathmovechanges = []

        for mover in self.movers:
            logger.debug("Starting sequential move step "+str(mover))

            # Run the sub mover
            movepath = mover.move(subglobal)
            samples = movepath.results
            subglobal = subglobal.apply_samples(samples)
            pathmovechanges.append(movepath)

        return paths.SequentialPathMoveChange(pathmovechanges, mover=self)


class PartialAcceptanceSequentialMover(SequentialMover):
    """
    Performs each move in its movers list until complete or until one is not
    accepted. If any move is not accepted, further moves are not attempted,
    but the previous accepted samples remain accepted.

    For example, this would be used to create a bootstrap promotion move,
    which starts with a shooting move, followed by an EnsembleHop/Replica
    promotion ConditionalSequentialMover. Even if the EnsembleHop fails, the
    accepted shooting move should be accepted.
    """
    def move(self, globalstate):
        logger.debug("==== BEGINNING " + self.name + " ====")
        subglobal = paths.SampleSet(self.legal_sample_set(globalstate))
        pathmovechanges = []
        for mover in self.movers:
            logger.info(str(self.name)
                        + " starting mover index " + str(self.movers.index(mover) )
                        + " (" + mover.name + ")"
                       )
            # Run the sub mover
            movepath = mover.move(subglobal)
            samples = movepath.results
            subglobal = subglobal.apply_samples(samples)
            pathmovechanges.append(movepath)
            if not movepath.accepted:
                break

        logger.debug("==== FINISHING " + self.name + " ====")
        return paths.PartialAcceptanceSequentialPathMoveChange(pathmovechanges, mover=self)



class ConditionalSequentialMover(SequentialMover):
    """
    Performs each move in its movers list until complete or until one is not
    accepted. If any move in not accepted, all previous samples are updated
    to have set their acceptance to False.

    For example, this would be used to create a minus move, which consists
    of first a replica exchange and then a shooting (extension) move. If the
    replica exchange fails, the move is aborted before doing the dynamics.

    ConditionalSequentialMover only works if there is a *single* active
    sample per replica.
    """
    def move(self, globalstate):
        logger.debug("Starting conditional sequential move")

        subglobal = globalstate
        pathmovechanges = []

        for mover in self.movers:
            logger.debug("Starting sequential move step "+str(mover))

            # Run the sub mover
            movepath = mover.move(subglobal)
            samples = movepath.results
            subglobal = subglobal.apply_samples(samples)
            pathmovechanges.append(movepath)

            if not movepath.accepted:
                break

        return paths.ConditionalSequentialPathMoveChange(pathmovechanges, mover=self)


# TODO: Restrict to last should not be used, but rather a filter by ensemble.
# reason is that the order or samples is partially arbitrary and so the result
# of this mover depends on the implementation of the preceeding mover!!!
# Hence, it might cause hard to find errors!
class RestrictToLastSampleMover(PathMover):
    def __init__(self, mover):
        super(RestrictToLastSampleMover, self).__init__()
        self.mover = mover

    @property
    def submovers(self):
        return [self.mover]

    def _get_in_ensembles(self):
        return [ sub.input_ensembles for sub in self.submovers ]

    def move(self, globalstate):
        movepath = self.mover.move(globalstate)
        return paths.KeepLastSamplePathMoveChange(movepath, mover=self)


class ReplicaIDChangeMover(PathMover):
    """
    Changes the replica ID for a path.
    """
    def __init__(self, replica_pair):
        super(ReplicaIDChangeMover, self).__init__()
        self.replica_pair = replica_pair
        initialization_logging(logger=init_log, obj=self,
                               entries=['replica_pairs'])

    def move(self, globalstate):
        rep_from = self.replica_pair[0]
        rep_to = self.replica_pair[1]
        rep_sample = self.select_sample(globalstate,
                                        ensembles=None,
                                        replicas=rep_from)

        logger.info("Creating new sample from replica ID " + str(rep_from)
                    + " and putting it in replica ID " + str(rep_to))

        # note: currently this clones into a new replica ID. We might later
        # want to kill the old replica ID (and possibly rename this mover).

        sample_details = SampleDetails()

        new_sample = paths.Sample(
            replica=rep_to,
            ensemble=rep_sample.ensemble,
            trajectory=rep_sample.trajectory,
            parent=rep_sample,
            mover=self
        )

        # Can be used to remove the old sample. Not used yet!
        kill_sample = paths.Sample(
            replica=rep_from,
            trajectory=None,
            ensemble=rep_sample.ensemble,
            parent=None,
            mover=self
        )

        details = MoveDetails()
        details.inputs = [rep_sample]
        details.trials = [rep_sample]
        details.mover = self
        setattr(details, 'rep_from', rep_from)
        setattr(details, 'rep_to', rep_to)

        return paths.AcceptedSamplePathMoveChange(
            samples=[new_sample],
            mover=self,
            details=details
        )


class SubPathMover(PathMover):
    """Mover that delegates to a single submover
    """
    def __init__(self, mover):
        """
        Parameters
        ----------
        mover : PathMover
            the submover to be delegated to
        ensembles : nested list of Ensemble or None
            the ensemble specification
        """
        super(SubPathMover, self).__init__()
        self.mover = mover

    @property
    def submovers(self):
        return [self.mover]

    @property
    def is_ensemble_change_mover(self):
        return self.mover.is_ensemble_change_mover

    def _get_in_ensembles(self):
        return self.mover.input_ensembles

    def _get_out_ensembles(self):
        return self.mover.output_ensembles

    def move(self, globalstate):
        subchange = self.mover.move(globalstate)
        change = paths.SubPathMoveChange(
            subchange=subchange,
            mover=self
        )
        return change


class EnsembleFilterMover(SubPathMover):
    """Mover that return only samples from specified ensembles
    """
    def __init__(self, mover, ensembles):
        """
        Parameters
        ----------
        mover : PathMover
            the submover to be delegated to
        ensembles : nested list of Ensemble or None
            the ensemble specification
        """
        super(SubPathMover, self).__init__()
        self.ensembles = ensembles
        self.mover = mover


        if not set(self.mover.output_ensembles) & set(self.ensembles):
            # little sanity check, if the underlying move will be removed by the
            # filter throw a warning
            raise ValueError('Your filter removes the underlying move completely. ' +
                             'Please check your ensembles and submovers!')

    def move(self, globalstate):
        subchange = self.mover.move(globalstate)
        change = paths.FilterByEnsemblePathMoveChange(
            subchange=subchange,
            mover=self
        )
        return change

    def _get_in_ensembles(self):
        # only finter the output, not the input
        return self.mover.input_ensembles

    def _get_out_ensembles(self):
        return self.ensembles


class OneWayShootingMover(RandomChoiceMover):
    """
    OneWayShootingMover is a special case of a RandomChoiceMover which
    combines gives a 50/50 chance of selecting either a ForwardShootMover or
    a BackwardShootMover. Both submovers use the same shooting point
    selector, and both apply to the same ensembles and replicas.

    Attributes
    ----------
    selector : ShootingPointSelector
        The shooting point selection scheme
    ensembles : list of Ensemble or None
        valid ensembles; None implies all ensembles are allowed (no
        restriction)
    """
    def __init__(self, ensemble, selector):
        movers = [
            ForwardShootMover(
                ensemble=ensemble,
                selector=selector
            ),
            BackwardShootMover(
                ensemble=ensemble,
                selector=selector
            )
        ]
        super(OneWayShootingMover, self).__init__(
            movers=movers
        )

    @classmethod
    def from_dict(cls, dct):
        mover = cls(
            ensemble=dct['movers'][0].ensemble,
            selector=dct['movers'][0].selector
        )

        # override with stored movers
        mover.movers = dct['movers']

        return mover
<<<<<<< HEAD

class OneWayExtendMover(RandomChoiceMover):
    """
    OneWayShootingMover is a special case of a RandomChoiceMover which
     gives a 50/50 chance of selecting either a ForwardExtendMover or
    a BackwardExtendMover. Both submovers use the same same ensembles
    and replicas.

    Attributes
    ----------
    ensembles : openpathsampling.Ensemble
        valid ensemble
    """
    def __init__(self, ensemble, target_ensemble):
        movers = [
            ForwardExtendMover(
                ensemble=ensemble,
                target_ensemble=target_ensemble
            ),
            BackwardExtendMover(
                ensemble=ensemble,
                target_ensemble=target_ensemble
            )
        ]
        super(OneWayExtendMover, self).__init__(
            movers=movers
        )

    @classmethod
    def from_dict(cls, dct):
        mover = cls(
            ensemble=dct['movers'][0].ensemble,
            selector=dct['movers'][0].selector
        )

=======

class OneWayExtendMover(RandomChoiceMover):
    """
    OneWayShootingMover is a special case of a RandomChoiceMover which
     gives a 50/50 chance of selecting either a ForwardExtendMover or
    a BackwardExtendMover. Both submovers use the same same ensembles
    and replicas.

    Attributes
    ----------
    ensembles : openpathsampling.Ensemble
        valid ensemble
    """
    def __init__(self, ensemble, target_ensemble):
        movers = [
            ForwardExtendMover(
                ensemble=ensemble,
                target_ensemble=target_ensemble
            ),
            BackwardExtendMover(
                ensemble=ensemble,
                target_ensemble=target_ensemble
            )
        ]
        super(OneWayExtendMover, self).__init__(
            movers=movers
        )

    @classmethod
    def from_dict(cls, dct):
        mover = cls(
            ensemble=dct['movers'][0].ensemble,
            selector=dct['movers'][0].selector
        )

>>>>>>> a3674629
        # override with stored movers
        mover.movers = dct['movers']

        return mover

class MinusMover(SubPathMover):
    """
    Instance of a MinusMover.

    The minus move combines a replica exchange with path extension to swap
    paths between the innermost regular TIS interface ensemble and the minus
    interface ensemble. This is particularly useful for improving sampling
    of path space.

    Note that the inheritance from ReplicaExchangeMover is only to assist
    with `isinstance` in later anealysis. Since the only two functions here
    are `.__init__() and `.move()`, both of which exist in both parent
    classes, the calls to `super` will use the version in
    ConditionalSequentalMover. However, analysis routines will see
    `isinstance(minus, ReplicaExchangeMover)` as True.
    """

    _is_canonical = True

    def __init__(self, minus_ensemble, innermost_ensemble):
        segment = minus_ensemble._segment_ensemble
        sub_trajectory_selector = RandomChoiceMover([
            FirstSubtrajectorySelectMover(
                ensemble=minus_ensemble,
                sub_ensemble=segment,
                n_l=minus_ensemble.n_l
            ),
            FinalSubtrajectorySelectMover(
                ensemble=minus_ensemble,
                sub_ensemble=segment,
                n_l=minus_ensemble.n_l
                ),
        ])
        sub_trajectory_selector.name = "MinusSubtrajectoryChooser"

        repex = ReplicaExchangeMover(
            ensemble1=segment,
            ensemble2=innermost_ensemble
        )

        extension_mover = RandomChoiceMover([
            ForwardExtendMover(
                ensemble=segment,
                target_ensemble=minus_ensemble
            ),
            BackwardExtendMover(
                ensemble=segment,
                target_ensemble=minus_ensemble
            )
        ])

        extension_mover.name = "MinusExtensionDirectionChooser"
        self.engine = extension_mover.movers[0].engine
        if self.engine is not extension_mover.movers[1].engine:
            raise RuntimeWarning("Forward and backward engines differ?!?!")

<<<<<<< HEAD
        mover = EnsembleFilterMover(
            ConditionalSequentialMover([
                sub_trajectory_selector,
                repex,
                extension_mover
            ]),
=======
        mover = \
            EnsembleFilterMover(
                ConditionalSequentialMover([
                    sub_trajectory_selector,
                    repex,
                    extension_mover
                ]),
>>>>>>> a3674629
            ensembles=[minus_ensemble, innermost_ensemble]
        )

        self.minus_ensemble = minus_ensemble
        self.innermost_ensemble = innermost_ensemble
        initialization_logging(init_log, self, ['minus_ensemble',
                                                'innermost_ensemble'])

        super(MinusMover, self).__init__(mover)


class PathSimulatorMover(SubPathMover):
    """
    This just wraps a mover and references the used pathsimulator
    """
    def __init__(self, mover, pathsimulator):
        super(PathSimulatorMover, self).__init__(mover)
        self.pathsimulator = pathsimulator

    def move(self, globalstate, step=-1):
        details = MoveDetails(
            step=step
        )

        return paths.PathSimulatorPathMoveChange(
            self.mover.move(globalstate),
            mover=self,
            details=details
        )


class MultipleSetMinusMover(RandomChoiceMover):
    pass


def NeighborEnsembleReplicaExchange(ensemble_list):
    movers = [
        ReplicaExchangeMover(
            ensemble1=ensemble_list[i],
            ensemble2=ensemble_list[i+1]
        )
        for i in range(len(ensemble_list)-1)
    ]
    return movers

<<<<<<< HEAD

=======
>>>>>>> a3674629
def PathReversalSet(ensembles):
    return map(PathReversalMover, ensembles)


class PathMoverFactory(object):
    @staticmethod
    def OneWayShootingSet(selector_set, interface_set):
        if type(selector_set) is not list:
            selector_set = [selector_set]*len(interface_set)

        mover_set = []
        for (selector, iface) in zip(selector_set, interface_set):
            mover = OneWayShootingMover(
                selector=selector,
                ensemble=iface
            )
            mover.name = "OneWayShootingMover " + str(iface.name)
            mover_set.append(mover)

        return mover_set

    @staticmethod
    def TwoWayShootingSet():
        pass

    @staticmethod
    def NearestNeighborRepExSet():
        pass


class Details(OPSObject):
    """Details of an object. Can contain any data
    """

    def __init__(self, **kwargs):
        for key, value in kwargs.iteritems():
            setattr(self, key, value)

    def __str__(self):
        # primarily for debugging/interactive use
        mystr = ""
        for key in self.__dict__.keys():
            if not isinstance(self.__dict__[key], paths.Ensemble):
                mystr += str(key) + " = " + str(self.__dict__[key]) + '\n'
        return mystr


class MoveDetails(Details):
    """Details of the move as applied to a given replica

    Attributes
    ----------
    replica : integer
        replica ID to which this trial move would apply
    inputs : list of Trajectory
        the Samples which were used as inputs to the move
    trial : Trajectory
        the Trajectory
    trial_is_in_ensemble : bool
        whether the attempted move created a trajectory in the right
        ensemble
    mover : PathMover
        the PathMover which generated this sample out of other samples

    Specific move types may have add several other attributes for each
    MoveDetails object. For example, shooting moves will also include
    information about the shooting point selection, etc.

    TODO (or at least to put somewhere):
    rejection_reason : String
        explanation of reasons the path was rejected

    RENAME: inputs=>initial
            accepted=>trial_in_ensemble (probably only in shooting)

    TODO:
    Currently trial/accepted are in terms of Trajectory objects. I
    think it makes more sense for them to be Samples.
    I kept trial, accepted as a trajectory and only changed inputs
    to a list of samples. Since trial, accepted are move related
    to the shooting and not necessarily dependent on a replica or
    initial ensemble.
    """

    def __init__(self, **kwargs):
        self.inputs = None
        self.trials = None
        self.results = None
        super(MoveDetails, self).__init__(**kwargs)


class SampleDetails(Details):
    """Details of a sample

    Attributes
    ----------
    selection_probability : float
        the chance that a sample will be accepted due to asymmetrical proposal
    """

    def __init__(self, **kwargs):
        self.selection_probability = 1.0
        super(SampleDetails, self).__init__(**kwargs)<|MERGE_RESOLUTION|>--- conflicted
+++ resolved
@@ -19,10 +19,7 @@
 logger = logging.getLogger(__name__)
 init_log = logging.getLogger('openpathsampling.initialization')
 
-<<<<<<< HEAD
-
-=======
->>>>>>> a3674629
+
 # TODO: Remove if really not used anymore otherwise might move to utils or tools
 def make_list_of_pairs(l):
     """
@@ -99,17 +96,11 @@
     in the PathMover, but have it be a separate class ~~~DWHS
     """
 
-<<<<<<< HEAD
     _is_ensemble_change_mover = None
 
     def __init__(self):
         OPSNamed.__init__(self)
 
-=======
-    def __init__(self):
-        OPSNamed.__init__(self)
-
->>>>>>> a3674629
         self._in_ensembles = None
         self._out_ensembles = None
         self._len = None
@@ -961,13 +952,6 @@
         `None` every number of subtrajectories > 0 is okay.
         Otherwise the move is only accepted if exactly n_l subtrajectories
         are found.
-<<<<<<< HEAD
-
-    Attributes
-    ----------
-
-=======
->>>>>>> a3674629
 
     """
     _is_ensemble_change_mover = True
@@ -1822,7 +1806,6 @@
         mover.movers = dct['movers']
 
         return mover
-<<<<<<< HEAD
 
 class OneWayExtendMover(RandomChoiceMover):
     """
@@ -1858,43 +1841,6 @@
             selector=dct['movers'][0].selector
         )
 
-=======
-
-class OneWayExtendMover(RandomChoiceMover):
-    """
-    OneWayShootingMover is a special case of a RandomChoiceMover which
-     gives a 50/50 chance of selecting either a ForwardExtendMover or
-    a BackwardExtendMover. Both submovers use the same same ensembles
-    and replicas.
-
-    Attributes
-    ----------
-    ensembles : openpathsampling.Ensemble
-        valid ensemble
-    """
-    def __init__(self, ensemble, target_ensemble):
-        movers = [
-            ForwardExtendMover(
-                ensemble=ensemble,
-                target_ensemble=target_ensemble
-            ),
-            BackwardExtendMover(
-                ensemble=ensemble,
-                target_ensemble=target_ensemble
-            )
-        ]
-        super(OneWayExtendMover, self).__init__(
-            movers=movers
-        )
-
-    @classmethod
-    def from_dict(cls, dct):
-        mover = cls(
-            ensemble=dct['movers'][0].ensemble,
-            selector=dct['movers'][0].selector
-        )
-
->>>>>>> a3674629
         # override with stored movers
         mover.movers = dct['movers']
 
@@ -1916,7 +1862,6 @@
     ConditionalSequentalMover. However, analysis routines will see
     `isinstance(minus, ReplicaExchangeMover)` as True.
     """
-
     _is_canonical = True
 
     def __init__(self, minus_ensemble, innermost_ensemble):
@@ -1956,22 +1901,12 @@
         if self.engine is not extension_mover.movers[1].engine:
             raise RuntimeWarning("Forward and backward engines differ?!?!")
 
-<<<<<<< HEAD
         mover = EnsembleFilterMover(
             ConditionalSequentialMover([
                 sub_trajectory_selector,
                 repex,
                 extension_mover
             ]),
-=======
-        mover = \
-            EnsembleFilterMover(
-                ConditionalSequentialMover([
-                    sub_trajectory_selector,
-                    repex,
-                    extension_mover
-                ]),
->>>>>>> a3674629
             ensembles=[minus_ensemble, innermost_ensemble]
         )
 
@@ -2017,10 +1952,7 @@
     ]
     return movers
 
-<<<<<<< HEAD
-
-=======
->>>>>>> a3674629
+
 def PathReversalSet(ensembles):
     return map(PathReversalMover, ensembles)
 
