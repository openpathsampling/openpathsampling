"""
Created on 19.07.2014

@author: Jan-Hendrik Prinz
@author: David W. H. Swenson
"""

import random
import logging

import numpy as np

import openpathsampling as paths
from openpathsampling.base import StorableNamedObject, StorableObject
from ops_logging import initialization_logging
<<<<<<< HEAD
from treelogic import TreeMixin
=======

from treelogic import TreeSetMixin
>>>>>>> 06b27aea


logger = logging.getLogger(__name__)
init_log = logging.getLogger('openpathsampling.initialization')

# TODO: Remove if really not used anymore otherwise might move to utils or tools
def make_list_of_pairs(l):
    """
    Converts input from several possible formats into a list of pairs: used
    to clean input for swap-like moves.

    Allowed input formats:
    * flat list of length 2N
    * list of pairs
    * None (returns None)

    Anything else will lead to a ValueError or AssertionError
    """
    if l is None:
        return None

    len_l = len(l) # raises TypeError, avoids everything else

    # based on first element, decide whether this should be a list of lists
    # or a flat list
    try:
        len_l0 = len(l[0])
        list_of_lists = True
    except TypeError:
        list_of_lists = False

    if list_of_lists:
        for elem in l:
            assert len(elem)==2, "List of lists: inner list length != 2"
        outlist = l
    else:
        assert len(l) % 2 == 0, "Flattened list: length not divisible by 2"
        outlist = [
            [a, b] for (a, b) in zip(l[slice(0, None, 2)], l[slice(1, None,2 )])
        ]
    # Note that one thing we don't check is whether the items are of the
    # same type. That might be worth doing someday; for now, we trust that
    # part to work.
    return outlist


<<<<<<< HEAD
class PathMover(TreeMixin, StorableNamedObject):
=======
class PathMover(TreeSetMixin, OPSNamed):
>>>>>>> 06b27aea
    """
    A PathMover is the description of a move in replica space.
    
    Notes
    -----
    A pathmover takes a SampleSet() and returns PathMoveChange() that is
    used to change the old SampleSet() to the new one.

    SampleSet1 + PathMoveChange1 => SampleSet2

    A PathMoveChange is effectively a list of Samples. The change acts upon
    a SampleSet by replacing existing Samples in the same ensemble
    sequentially.

    SampleSet({samp1(ens1), samp2(ens2), samp3(ens3)}) +
        PathMoveChange([samp4(ens2)])
        => SampleSet({samp1(ens1), samp4(ens2), samp3(ens3)})

    Note, that a SampleSet is an unordered list (or a set). Hence the ordering
    in the example is arbitrary.
    
    Potential future change: `engine` is not needed for all PathMovers
    (replica exchange, ensemble hopping, path reversal, and moves which
    combine these [state swap] have no need for the engine). Maybe that
    should be moved into only the ensembles that need it? ~~~DWHS

    Also, I agree with the separating trial and acceptance. We might choose
    to use a different acceptance criterion than Metropolis. For example,
    the "waste recycling" approach recently re-discovered by Frenkel (see
    also work by Athenes, Jourdain, and old work by Kalos) might be
    interesting. I think the best way to do this is to keep the acceptance
    in the PathMover, but have it be a separate class ~~~DWHS
    """

<<<<<<< HEAD
    def __init__(self):
        StorableNamedObject.__init__(self)
=======
    _node_type = TreeSetMixin.NODE_TYPE_ALL

    def __init__(self):
        OPSNamed.__init__(self)
>>>>>>> 06b27aea

        self._in_ensembles = None
        self._out_ensembles = None
        self._len = None

#        initialization_logging(logger=init_log, obj=self,
#                               entries=['ensembles'])

    _is_ensemble_change_mover = None

    @property
    def is_ensemble_change_mover(self):
        if self._is_ensemble_change_mover is None:
            return False
        else:
            return self._is_ensemble_change_mover

    _is_canonical = None
    @property
    def is_canonical(self):
        return self._is_canonical


    @property
    def default_name(self):
        return self.__class__.__name__[:-5]

    # +-------------------------------------------------------------------------
    # | tree implementation overrides
    # +-------------------------------------------------------------------------

    @property
    def _subnodes(self):
        return self.submovers

    @property
    def identifier(self):
        return self

    @staticmethod
    def _default_match(original, test):
        if test is original.identifier:
            return True
        elif isinstance(test, paths.PathMover):
            return original.identifier is test
        elif type(test) is type and issubclass(test, paths.PathMover):
            return original.identifier.__class__ is test
        elif type(test) is str:
            return original.name == test
        else:
            return False

    @property
    def submovers(self):
        """
        Returns a list of submovers

        Returns
        -------
        list of openpathsampling.PathMover
            the list of sub-movers
        """
        return []

    def __contains__(self, item):
        if isinstance(item, paths.PathMoveChange):
            return item.unique in self

        return super(PathMover, self).__contains__(item)

    @staticmethod
    def _flatten(ensembles):
        if type(ensembles) is list:
            return [s for ens in ensembles for s in PathMover._flatten(ens)]
        else:
            return [ensembles]

    def _ensemble_signature(self, as_set=False):
        """Return tuple form of (input_ensembles, output_ensembles).
        
        Useful for MoveScheme, e.g., identifying which movers should be
        removed as part of a replacement.
        """
        inp = tuple(self.input_ensembles)
        out = tuple(self.output_ensembles)
        if as_set:
            inp = set(inp)
            out = set(out)
        return (inp, out)
               
    @property
    def ensemble_signature(self):
        return self._ensemble_signature(as_set=False)

    @property
    def ensemble_signature_set(self):
        return self._ensemble_signature(as_set=True)

    @property
    def input_ensembles(self):
        """Return a list of possible used ensembles for this mover

        This list contains all Ensembles from which this mover might pick
        samples. This is very useful to determine on which ensembles a
        mover acts for analysis and sanity checking.

        Returns
        -------
        list of Ensemble
            the list of input ensembles
        """
        if self._in_ensembles is None:
            ensembles = self._get_in_ensembles()

            self._in_ensembles = list(set(self._flatten(ensembles)))

        return self._in_ensembles

    @property
    def output_ensembles(self):
        """Return a list of possible returned ensembles for this mover

        This list contains all Ensembles for which this mover might return
        samples. This is very useful to determine on which ensembles a
        mover affects in later steps for analysis and sanity checking.

        Returns
        -------
        list of Ensemble
            the list of output ensembles
        """

        if self._out_ensembles is None:
            ensembles = self._get_out_ensembles()

            self._out_ensembles = list(set(self._flatten(ensembles)))

        return self._out_ensembles

    def _get_in_ensembles(self):
        """Function that computes the list of input ensembles
        """
        return []

    def _get_out_ensembles(self):
        """Function that computes the list of output ensembles

        Default is the same as in_ensembles
        """
        return self._get_in_ensembles()

    def legal_sample_set(self, globalstate, ensembles=None, replicas='all'):
        """
        This returns all the samples from globalstate which are in both
        self.replicas and the parameter ensembles. If ensembles is None, we
        use self.ensembles. If you want all ensembles allowed, pass
        ensembles='all'.
        """
        mover_replicas = globalstate.replica_list()

        if replicas == 'all':
            selected_replicas = globalstate.replica_list()
        else:
            selected_replicas = replicas

        reps = list(set(mover_replicas) & set(selected_replicas))
        rep_samples = []
        for rep in reps:
            rep_samples.extend(globalstate.all_from_replica(rep))

        # logger.debug("ensembles = " + str([ensembles]))
        # logger.debug("self.ensembles = " + str(self.ensembles))
        if ensembles is None:
            ensembles = 'all'

        if ensembles == 'all':
            legal_samples = rep_samples
        else:
            ens_samples = []
            if type(ensembles) is not list:
                ensembles = [ensembles]
            for ens in ensembles:
                # try:
                #     ens_samples.extend(globalstate.all_from_ensemble(ens[0]))
                # except TypeError:
                ens_samples.extend(globalstate.all_from_ensemble(ens))
            legal_samples = list(set(rep_samples) & set(ens_samples))

        return legal_samples

    def select_sample(self, globalstate, ensembles=None, replicas=None):
        """
        Returns one of the legal samples given self.replica and the ensemble
        set in ensembles.

        TODO: This must be saved somehow (it is actually I think), otherwise
        Samples are not reproducible when applied to a SampleSet!
        """
        if replicas is None:
            replicas = 'all'

        logger.debug("replicas: "+str(replicas)+" ensembles: "+repr(ensembles))
        legal = self.legal_sample_set(globalstate, ensembles, replicas)
        for sample in legal:
            logger.debug("legal: (" + str(sample.replica)
                         + "," + str(sample.trajectory)
                         + "," + repr(sample.ensemble)
                         + ")")
        selected = random.choice(legal)
        logger.debug("selected sample: (" + str(selected.replica)
                     + "," + str(selected.trajectory)
                     + "," + repr(selected.ensemble)
                     + ")")
        return selected

    def move(self, globalstate):
        """
        Run the generation starting with the initial globalstate specified.

        Parameters
        ----------
        globalstate : SampleSet
            the initially used sampleset
        
        Returns
        -------        
        samples : PathMoveChange
            the PathMoveChange instance describing the change from the old to
            the new SampleSet

        """

        return paths.EmptyPathMoveChange()  # pragma: no cover

    def __repr__(self):
        return self.name + '(%s)' % self.idx.values()


###############################################################################
# MOVER TYPES
###############################################################################

class MoverType(object):
    pass


class SwappingMover(MoverType):
    """
    A mover that swaps samples from ensembles in some way. Relevant for mixing
    """


###############################################################################
# GENERATORS
###############################################################################

class SampleGeneratingMover(PathMover):
    engine = None

    def __init__(self):
        super(SampleGeneratingMover, self).__init__()

    @classmethod
    def metropolis(cls, trials):
        """Implements the Metropolis acceptance for a list of trial samples

        The Metropolis uses the .bias for each sample and checks of samples
        are valid - are in the proposed ensemble. This will give an acceptance
        probability for all samples. If the product is smaller than a random
        number the change will be accepted.

        Parameters
        ----------
        trials : list of openpathsampling.Sample
            the list of all samples to be applied in a change.

        Returns
        -------
        bool
            True if the trial is accepted, False otherwise
        details : openpathsampling.MoveDetails
            Returns a MoveDetails object that contains information about the
            decision, i.e. total acceptance and random number

        """

        shoot_str = "MC in {cls} using samples {trials}"
        logger.info(shoot_str.format(cls=cls.__name__, trials=trials))
        trial_dict = dict()
        for trial in trials:
            trial_dict[trial.ensemble] = trial

        accepted = True
        probability = 1.0

        for ens, sample in trial_dict.iteritems():
            valid = ens(sample.trajectory)
            if not valid:
                # one sample not valid reject
                accepted = False
                probability = 0.0
                break
            else:
                probability *= sample.bias

        rand = random.random()

        if rand > probability:
            # rejected
            accepted = False

        details = paths.MoveDetails(
            total_acceptance=probability,
            random_value=rand
        )

        return accepted, details

    @property
    def submovers(self):
        # GeneratingMovers do not have submovers!
        return []

    def _called_ensembles(self):
        """Function to determine which ensembles to pick samples from

        Returns
        -------
        list of Ensemble
            the list of ensembles. Samples can then be selected using
            PathMover.select_sample
        """

        # Default is that the list of ensembles is in self.ensembles
        return []

    def move(self, globalstate):
        # 1. pick a set of ensembles (in case we allow to pick several ones)
        ensembles = self._called_ensembles()

        # 2. pick samples from these ensembles
        samples = [self.select_sample(globalstate, ens) for ens in ensembles]

        # 3. pass these samples to the generator
        trials = self(*samples)

        # 4. accept/reject
        accepted, details = self._accept(trials)

        # 5. and return a PMC
        if accepted:
            return paths.AcceptedSamplePathMoveChange(
                samples=trials,
                mover=self,
                details=details
            )
        else:
            return paths.RejectedSamplePathMoveChange(
                samples=trials,
                mover=self,
                details=details
            )

    def __call__(self, *args):
        """Generate trial samples directly

        PathMovers can also be called directly with a list of samples that are
        then used to generate new samples. If the GeneratingMover is used as a move
        the move will first determine the input samples and then pass these to
        this function
        """

        # Default is that the original samples are returned
        return args

    def _accept(self, trials):
        """Function to determine the acceptance of a trial

        Defaults to calling the Metropolis acceptance criterion for all returned
        trial samples. Means all samples most be valid and accepted.
        """
        return self.metropolis(trials)


###############################################################################
# SHOOTING GENERATORS
###############################################################################

class EngineGeneratingMover(SampleGeneratingMover):
    """Baseclass for GeneratingMovers that use an engine
    """

    engine = None

class ShootGeneratingMover(EngineGeneratingMover):
    """Main class for GeneratingMovers using ShootingMoves

    Attributes
    ----------
    selector
    ensemble
    """
    def __init__(self, ensemble, selector):
        """
        Parameters
        ----------
        ensemble : openpathsampling.Ensemble
            the specific ensemble to be shot from
        selector : openpathsampling.ShootingPointSelector
            the shootingpoint selector to determine the shooting point in the
            move

        """
        super(ShootGeneratingMover, self).__init__()
        self.selector = selector
        self.ensemble = ensemble

    def _called_ensembles(self):
        # return a single ensemble
        return [self.ensemble]

    def _get_in_ensembles(self):
        return [self.ensemble]

    def __call__(self, trial):
        initial_trajectory = trial.trajectory

        dynamics_ensemble = trial.ensemble
        replica = trial.replica

        initial_point = self.selector.pick(initial_trajectory)
        trial_point = self._shoot(initial_point, dynamics_ensemble)

        bias = initial_point.sum_bias / trial_point.sum_bias

        trial_details = paths.SampleDetails(
            initial_point=initial_point,
            trial_point=trial_point,
        )

        trial = paths.Sample(
            replica=replica,
            trajectory=trial_point.trajectory,
            ensemble=dynamics_ensemble,
            parent=trial,
            details=trial_details,
            mover=self,
            bias=bias
        )

        trials = [trial]

        return trials

    def _shoot(self, shooting_point, ensemble):
        """Implementation of the shooting

        Parameters
        ----------
        shooting_point : ShootingPoint
            the initial shooting point instance containing a reference to the
            initial trajectory
        ensemble : Ensemble
            the ensemble for which the trajectory is to be created. This defines
            the stopping criterion

        Returns
        -------
        ShootingPoint
            the final shooting point referencing the final trajectory
        """
        return shooting_point


class ForwardShootGeneratingMover(ShootGeneratingMover):
    """A forward shooting sample generator
    """
    def _shoot(self, shooting_point, ensemble):
        shoot_str = "Shooting {sh_dir} from frame {fnum} in [0:{maxt}]"
        logger.info(shoot_str.format(fnum=shooting_point.index,
                                     maxt=len(shooting_point.trajectory)-1,
                                     sh_dir="forward",
                                    ))

        # Run until one of the stoppers is triggered
        partial_trajectory = self.engine.generate(
            shooting_point.snapshot.copy(),
            running = [
                paths.PrefixTrajectoryEnsemble(
                    ensemble,
                    shooting_point.trajectory[0:shooting_point.index]
                ).can_append,
                self.engine.max_length_stopper.can_append
            ]
        )

        trial_trajectory = \
            shooting_point.trajectory[0:shooting_point.index] + \
            partial_trajectory

        trial_point = paths.ShootingPoint(
            shooting_point.selector,
            trial_trajectory,
            shooting_point.index
        )

        return trial_point


class BackwardShootGeneratingMover(ShootGeneratingMover):
    """A Backward shooting generator
    """
    def _shoot(self, shooting_point, ensemble):
        shoot_str = "Shooting {sh_dir} from frame {fnum} in [0:{maxt}]"
        logger.info(shoot_str.format(
            fnum=shooting_point.index,
            maxt=len(shooting_point.trajectory)-1,
            sh_dir="backward"
        ))

        # Run until one of the stoppers is triggered
        partial_trajectory = self.engine.generate(
            shooting_point.snapshot.reversed_copy(),
            running = [
                paths.SuffixTrajectoryEnsemble(
                    ensemble,
                    shooting_point.trajectory[shooting_point.index + 1:]
                ).can_prepend,
                self.engine.max_length_stopper.can_append
            ]
        )

        trial_trajectory = \
            partial_trajectory.reversed + \
            shooting_point.trajectory[shooting_point.index + 1:]

        trial_point = paths.ShootingPoint(
            shooting_point.selector,
            trial_trajectory,
            len(partial_trajectory) - 1
        )

        return trial_point

# TODO: This doubling might be superfluous


class ShootMover(ShootGeneratingMover):
    """
    A pathmover that implements a general shooting algorithm
    """


class ForwardShootMover(ForwardShootGeneratingMover):
    """
    A pathmover that implements the forward shooting algorithm
    """


class BackwardShootMover(BackwardShootGeneratingMover):
    """
    A pathmover that implements the backward shooting algorithm
    """


###############################################################################
# EXTENDING GENERATORS
###############################################################################

class ExtendingGeneratingMover(EngineGeneratingMover):
    """
    Sample GeneratingMover that creates Samples using extensions

    Extending will create samples in a super ensemble from samples
    in a smaller ensemble by forward or backward extending the original
    sample until it is in the target ensemble. This requires the the target
    ensemble is reachable from the initial ensemble
    """
    def __init__(self, ensemble, target_ensemble):
        """
        Parameters
        ----------
        ensemble : openpathsampling.Ensemble
            the initial ensemble to be started from
        extend_ensemble : openpathsampling.Ensemble
            the target ensemble

        """
        super(ExtendingGeneratingMover, self).__init__(
        )
        self.ensemble = ensemble
        self.target_ensemble = target_ensemble

    def _called_ensembles(self):
        return [self.ensemble]

    def _get_in_ensembles(self):
        return [self.ensemble]

    def _get_out_ensembles(self):
        return [self.target_ensemble]

    def __call__(self, trial):
        initial_trajectory = trial.trajectory

        replica = trial.replica
        trial_trajectory = self._extend(
            initial_trajectory,
            self.target_ensemble
        )

        trial_details = paths.SampleDetails(
        )

        # the actual bias would be 0.0 since we will never be able to do the
        # reverse move. Since this is the opposite of subtraj we set both
        # proposal bias for these to 100% which means no bias

        trial = paths.Sample(
            replica=replica,
            trajectory=trial_trajectory,
            ensemble=self.target_ensemble,
            parent=trial,
            details=trial_details,
            mover=self,
            bias=1.0
        )

        trials = [trial]

        return trials

    def _extend(self, initial_trajectory, ensemble):
        return initial_trajectory


class ForwardExtendGeneratingMover(ExtendingGeneratingMover):
    """
    A Sample GeneratingMover implementing Forward Extension
    """
    def _extend(self, initial_trajectory, ensemble):
        shoot_str = "Extending {sh_dir} from frame {fnum} in [0:{maxt}]"
        logger.info(shoot_str.format(
            fnum=len(initial_trajectory)-1,
            maxt=len(initial_trajectory)-1,
            sh_dir="forward"
        ))

        # Run until one of the stoppers is triggered
        partial_trajectory = self.engine.generate(
            initial_trajectory[-1],
            running = [
                paths.PrefixTrajectoryEnsemble(
                    ensemble,
                    initial_trajectory[:-1]
                ).can_append,
                self.engine.max_length_stopper.can_append
            ]
        )

        trial_trajectory = initial_trajectory + partial_trajectory[1:]

        return trial_trajectory


class BackwardExtendGeneratingMover(ExtendingGeneratingMover):
    """
    A Sample GeneratingMover implementing Backward Extension
    """
    def _extend(self, initial_trajectory, ensemble):
        shoot_str = "Extending {sh_dir} from frame {fnum} in [0:{maxt}]"
        logger.info(shoot_str.format(
            fnum=0,
            maxt=len(initial_trajectory)-1,
            sh_dir="backward",
        ))

        # Run until one of the stoppers is triggered
        partial_trajectory = self.engine.generate(
            initial_trajectory[0].reversed,
            running = [
                paths.SuffixTrajectoryEnsemble(
                    ensemble,
                    initial_trajectory[1:]
                ).can_prepend,
                self.engine.max_length_stopper.can_append
            ]
        )

        trial_trajectory = partial_trajectory.reversed + initial_trajectory[1:]
        return trial_trajectory


class ForwardExtendMover(ForwardExtendGeneratingMover):
    """Creates a new sample by extending forward to a new ensemble
    """


class BackwardExtendMover(BackwardExtendGeneratingMover):
    """Creates a new sample by extending backward to a new ensemble
    """


###############################################################################
# REPLICA EXCHANGE GENERATORS
###############################################################################

class ReplicaExchangeGeneratingMover(SampleGeneratingMover):
    """
    A Sample GeneratingMover implementing a standard Replica Exchange
    """
    _is_ensemble_change_mover = True

    def __init__(self, ensemble1, ensemble2, bias=None):
        """
        Parameters
        ----------
        ensemble1 : openpathsampling.Ensemble
            one of the ensemble between to make the repex move
        ensemble2 : openpathsampling.Ensemble
            one of the ensemble between to make the repex move
        bias : list of float
            bias is not used yet

        """
        # either replicas or ensembles must be a list of pairs; more
        # complicated filtering can be done with a wrapper class
        super(ReplicaExchangeGeneratingMover, self).__init__()
        # TODO: add support for bias; cf EnsembleHopMover
        self.bias = bias
        self.ensemble1 = ensemble1
        self.ensemble2 = ensemble2

        initialization_logging(logger=init_log, obj=self,
                               entries=['bias', 'ensemble1', 'ensemble2'])

    def _called_ensembles(self):
        return [self.ensemble1, self.ensemble2]

    def _get_in_ensembles(self):
        return [self.ensemble1, self.ensemble2]

    def _get_out_ensembles(self):
        return [self.ensemble1, self.ensemble2]

    def __call__(self, sample1, sample2):
        # convert sample to the language used here before
        trajectory1 = sample1.trajectory
        trajectory2 = sample2.trajectory
        ensemble1 = sample1.ensemble
        ensemble2 = sample2.ensemble
        replica1 = sample1.replica
        replica2 = sample2.replica

        from1to2 = ensemble2(trajectory1)
        logger.debug("trajectory " + repr(trajectory1) +
                     " into ensemble " + repr(ensemble2) +
                     " : " + str(from1to2))
        from2to1 = ensemble1(trajectory2)
        logger.debug("trajectory " + repr(trajectory2) +
                     " into ensemble " + repr(ensemble1) +
                     " : " + str(from2to1))

        trial1 = paths.Sample(
            replica=replica1,
            trajectory=trajectory1,
            ensemble=ensemble2,
            parent=sample1,
            details=SampleDetails(),
            mover=self
        )
        trial2 = paths.Sample(
            replica=replica2,
            trajectory=trajectory2,
            ensemble=ensemble1,
            parent=sample2,
            details=SampleDetails(),
            mover=self
        )

        return [trial1, trial2]


class StateSwapGeneratingMover(SampleGeneratingMover):
    def __init__(self, ensemble1, ensemble2, bias=None):
        """
        A move to swap states for state changing smaples

        This does a replica exchange with prededing PathReversal and
        will only succeed if initial and final state are different

        Parameters
        ----------
        ensemble1 : openpathsampling.Ensemble
            one of the ensemble between to make the swap move
        ensemble2 : openpathsampling.Ensemble
            one of the ensemble between to make the swap move
        bias : list of float
            bias is not used yet

        Notes
        -----
        So, if ensemble1 goes from A to B, then ensemble2 must go from B to A.
        """
        # either replicas or ensembles must be a list of pairs; more
        # complicated filtering can be done with a wrapper class
        super(StateSwapGeneratingMover, self).__init__()
        self.bias = bias
        self.ensemble1 = ensemble1
        self.ensemble2 = ensemble2

        initialization_logging(logger=init_log, obj=self,
                               entries=['bias', 'ensemble1', 'ensemble2'])

    def _called_ensembles(self):
        return [self.ensemble1, self.ensemble2]

    def _get_in_ensembles(self):
        return [self.ensemble1, self.ensemble2]

    def _get_out_ensembles(self):
        return [self.ensemble1, self.ensemble2]

    def __call__(self, sample1, sample2):
        # convert sample to the language used here before

        # it is almost a RepEx move but the two trajectories are reversed
        trajectory1 = sample1.trajectory.reversed
        trajectory2 = sample2.trajectory.reversed
        ensemble1 = sample1.ensemble
        ensemble2 = sample2.ensemble
        replica1 = sample1.replica
        replica2 = sample2.replica

        from1to2 = ensemble2(trajectory1)
        logger.debug("trajectory " + repr(trajectory1) +
                     " into ensemble " + repr(ensemble2) +
                     " : " + str(from1to2))
        from2to1 = ensemble1(trajectory2)
        logger.debug("trajectory " + repr(trajectory2) +
                     " into ensemble " + repr(ensemble1) +
                     " : " + str(from2to1))

        trial1 = paths.Sample(
            replica=replica1,
            trajectory=trajectory1,
            ensemble=ensemble2,
            parent=sample1,
            details=SampleDetails(),
            mover=self
        )
        trial2 = paths.Sample(
            replica=replica2,
            trajectory=trajectory2,
            ensemble=ensemble1,
            parent=sample2,
            details=SampleDetails(),
            mover=self
        )

        return [trial1, trial2]


class ReplicaExchangeMover(ReplicaExchangeGeneratingMover):
    pass


class StateSwapMover(StateSwapGeneratingMover):
    pass

###############################################################################
# SUBTRAJECTORY GENERATORS
###############################################################################


class RandomSubtrajectorySelectGeneratingMover(SampleGeneratingMover):
    """
    Samples a random subtrajectory satisfying the given subensemble.

    If there are no subtrajectories which satisfy the subensemble, this
    returns the zero-length trajectory.

    Parameters
    ----------
    ensemble : openpathsampling.Ensemble
        the set of allows samples to chose from
    subensemble : openpathsampling.Ensemble
        the subensemble to be searched for
    n_l : int or None
        the number of subtrajectories that need to be found. If
        `None` every number of subtrajectories > 0 is okay.
        Otherwise the move is only accepted if exactly n_l subtrajectories
        are found.

    """
    _is_ensemble_change_mover = True
    def __init__(self, ensemble, sub_ensemble, n_l=None):
        super(RandomSubtrajectorySelectGeneratingMover, self).__init__(
        )
        self.n_l = n_l
        self.ensemble = ensemble
        self.sub_ensemble = sub_ensemble

    def _called_ensembles(self):
        return [ self.ensemble ]

    def _get_in_ensembles(self):
        return [ self.ensemble ]

    def _get_out_ensembles(self):
        return [ self.sub_ensemble ]

    def _choose(self, trajectory_list):
        return random.choice(trajectory_list)

    def __call__(self, trial):
        initial_trajectory = trial.trajectory
        replica = trial.replica
        logger.debug("Working with replica " + str(replica) + " (" + str(initial_trajectory) + ")")

        subtrajs = self.sub_ensemble.split(initial_trajectory)
        logger.debug("Found "+str(len(subtrajs))+" subtrajectories.")

        if (self.n_l is None and len(subtrajs) > 0) or \
            (self.n_l is not None and len(subtrajs) == self.n_l):
            subtraj = self._choose(subtrajs)

            bias = 1.0

            trial = paths.Sample(
                replica=replica,
                trajectory=subtraj,
                ensemble=self.sub_ensemble,
                parent=trial,
                mover=self,
                bias=bias
            )

            trials = [trial]
        else:
            trials = []

        return trials


class RandomSubtrajectorySelectMover(RandomSubtrajectorySelectGeneratingMover):
    """
    Samples a random subtrajectory satisfying the given subensemble.

    If there are no subtrajectories which satisfy the subensemble, this
    returns the zero-length trajectory.
    """


class FirstSubtrajectorySelectMover(RandomSubtrajectorySelectMover):
    """
    Samples the first subtrajectory satifying the given subensemble.

    If there are no subtrajectories which satisfy the ensemble, this returns
    the zero-length trajectory.
    """
    def _choose(self, trajectory_list):
        return trajectory_list[0]


class FinalSubtrajectorySelectMover(RandomSubtrajectorySelectMover):
    """
    Samples the final subtrajectory satifying the given subensemble.

    If there are no subtrajectories which satisfy the ensemble, this returns
    the zero-length trajectory.
    """
    def _choose(self, trajectory_list):
        return trajectory_list[-1]

###############################################################################
# REVERSAL GENERATOR
###############################################################################

class PathReversalGeneratingMover(SampleGeneratingMover):

    def __init__(self, ensemble):
        """
        Parameters
        ----------
        ensemble : openpathsampling.Ensemble
            the specific ensemble to be reversed in
        """
        super(PathReversalGeneratingMover, self).__init__()
        self.ensemble = ensemble

    def _called_ensembles(self):
        return [ self.ensemble ]

    def _get_in_ensembles(self):
        return [ self.ensemble ]

    def __call__(self, trial):
        trajectory = trial.trajectory
        ensemble = trial.ensemble
        replica = trial.replica

        reversed_trajectory = trajectory.reversed

        valid = ensemble(reversed_trajectory)
        logger.info("PathReversal move accepted: "+str(valid))

        bias = 1.0

        trial = paths.Sample(
            replica=replica,
            trajectory=reversed_trajectory,
            ensemble=ensemble,
            mover=self,
            parent=trial,
            bias=bias
        )

        return [trial]


class PathReversalMover(PathReversalGeneratingMover):
    pass


class EnsembleHopGeneratingMover(SampleGeneratingMover):
    _is_ensemble_change_mover = True
    def __init__(self, ensemble, target_ensemble, change_replica=None, bias=None):
        """
        Parameters
        ----------
        ensemble : openpathsampling.Ensemble
            the initial ensemble to be jumped from
        target_ensemble : openpathsampling.Ensemble
            the final ensemble to be jumped to
        change_replica : int of None
            if None the replica id of the chosen sample will not be changed. Otherwise
            the replica id will be set to change_replica. This is useful when hoping to
            ensembles to create a new replica.
        bias : float, dict or None (default)
            gives the bias of accepting (not proposing) a hop. A float will
            be the acceptance for all possible attempts. If a dict is given,
            then it contains a list of ensembles and a matrix. None means
            no bias

        Notes
        -----
        The bias dict has the following form :
            { 'ensembles' : [ens_1, ens_2, ens_n],
              'values' : np.array((n,n))
              }
        The numpy array contains all the acceptance probabilties. If possible
        a HopMover should (as all movers) be used for only a specific hop and
        not multiple ones.
        """
        super(EnsembleHopGeneratingMover, self).__init__()
        # ensembles -- another version might take a value for each ensemble,
        # and use the ratio; this latter is better for CITIS
        self.ensemble = ensemble
        self.target_ensemble = target_ensemble
        self.bias = bias
        self.change_replica = change_replica

        initialization_logging(
            logger=init_log,
            obj=self,
            entries=['bias']
        )

    def _called_ensembles(self):
        return [ self.ensemble ]

    @property
    def submovers(self):
        return []

    def _get_in_ensembles(self):
        return [self.ensemble]

    def _get_out_ensembles(self):
        return [self.target_ensemble]

    def __call__(self, rep_sample):
        ens_from = self.ensemble
        ens_to = self.target_ensemble

        logger.debug("Selected sample: " + repr(rep_sample))
        replica = rep_sample.replica

        if self.change_replica is not None:
            replica = self.change_replica

        logger.info("Attempting ensemble hop from {e1} to {e2} replica ID {rid}".format(
            e1=repr(ens_from), e2=repr(ens_to), rid=repr(replica)))

        trajectory = rep_sample.trajectory
        logger.debug("  selected replica: " + str(replica))
        logger.debug("  initial ensemble: " + repr(rep_sample.ensemble))

        logger.info("Hop starts from legal ensemble: "+str(ens_from(trajectory)))
        logger.info("Hop ends in legal ensemble: "+str(ens_to(trajectory)))

        sample_details = SampleDetails()

        if type(self.bias) is float:
            bias = self.bias
        elif type(self.bias) is dict:
            # special dict
            ens = self.bias['ensembles']
            e1 = ens.index(ens_from)
            e2 = ens.index(ens_to)
            bias = float(self.bias['values'][e1,e2])
        else:
            bias = 1.0

        trial = paths.Sample(
            replica=replica,
            trajectory=trajectory,
            ensemble=ens_to,
            details=sample_details,
            mover=self,
            parent=rep_sample,
            bias=bias
        )

        return [trial]


class EnsembleHopMover(EnsembleHopGeneratingMover):
    """
    A Mover describing a trial change of ensembles
    """


# ****************************************************************************
#  SELECTION MOVERS
# ****************************************************************************

class SelectionMover(PathMover):
    """
    A general mover that selects a single mover from a set of possibilities

    This is a basic class for all sorts of selectors, like RandomChoice,
    RandomAllowedChoice. The way it works is to generate a list of weights
    and pick a random one using the weights. This is as general as possible
    and is chosen because it also allows to store the possibilities in a
    general way for better comparison

    Attributes
    ----------
    movers : list of openpathsampling.PathMover
        the PathMovers to choose from
    """

<<<<<<< HEAD
    def __init__(self, movers):
        super(SelectionMover, self).__init__()
=======
    _node_type = TreeSetMixin.NODE_TYPE_ONE
>>>>>>> 06b27aea

    def __init__(self, movers):
        super(SelectionMover, self).__init__()

<<<<<<< HEAD
=======
        self.movers = movers

>>>>>>> 06b27aea
        initialization_logging(init_log, self,
                               entries=['movers'])

    @property
    def submovers(self):
        return self.movers

    @property
    def is_ensemble_change_mover(self):
        if self._is_ensemble_change_mover is not None:
            return self._is_ensemble_change_mover
        sub_change = False
        for mover in self.movers:
            if mover.is_ensemble_change_mover:
                sub_change = True
                break
        return sub_change


    def _get_in_ensembles(self):
        return [ sub.input_ensembles for sub in self.submovers ]

    def _get_out_ensembles(self):
        return [ sub.output_ensembles for sub in self.submovers ]

    def _selector(self, globalstate):
        # Default always picks by random choice
        return [1.0] * len(self.movers)

    def move(self, globalstate):
        weights = self._selector(globalstate)

        rand = np.random.random() * sum(weights)

        idx = 0
        prob = weights[0]
        while prob <= rand and idx < len(weights):
            idx += 1
            prob += weights[idx]

        logger_str = "{name} ({cls}) selecting {mtype} (index {idx})"
        logger.info(logger_str.format(
            name=self.name,
            cls=self.__class__.__name__,
            idx=idx,
            mtype=self.movers[idx].name
        ))

        mover = self.movers[idx]

        details = MoveDetails()
        details.inputs = []
        details.choice = idx
        details.chosen_mover = mover
        details.probability = weights[idx] / sum(weights)
        details.weights = weights

        path = paths.RandomChoicePathMoveChange(
            mover.move(globalstate),
            mover=self,
            details=details
        )

        return path

class RandomChoiceMover(SelectionMover):
    """
    Chooses a random mover from its movers list, and runs that move. Returns
    the number of samples the submove return.

    For example, this would be used to select a specific replica exchange
    such that each replica exchange is its own move, and which swap is
    selected at random.

    Attributes
    ----------
    movers : list of PathMover
        the PathMovers to choose from
    weights : list of floats
        the relative weight of each PathMover (does not need to be normalized)
    """

    def __init__(self, movers, weights=None):
        super(RandomChoiceMover, self).__init__(movers)

        if weights is None:
            weights = [1.0] * len(movers)

        self.movers = movers
        self.weights = weights

        initialization_logging(init_log, self,
                               entries=['weights'])

    def _selector(self, globalstate):
        return self.weights

class RandomAllowedChoiceMover(RandomChoiceMover):
    """
    Chooses a random mover from its movers which have existing samples.

    This is different from random choice moves in that this mover only picks
    from sub movers that actually can succeed because they have samples in all
    required input_ensembles

    Attributes
    ----------
    movers : list of PathMover
        the PathMovers to choose from
    weights : list of floats
        the relative weight of each PathMover (does not need to be normalized)
    """

    def _selector(self, globalstate):
        if self.weights is None:
            weights = [1.0] * len(self.movers)
        else:
            weights = self.weights

        # this is implemented by setting all weights locally to zero that
        # correspond to movers that will potentially fail since the required
        # input ensembles are not present in the globalstate

        present_ensembles = globalstate.ensembles

        for idx, mover in enumerate(self.movers):
            for ens in mover.input_ensembles:
                if ens not in present_ensembles:
                    # ens might be required but is not present
                    weights[idx] = 0.0

        return weights

class FirstAllowedMover(SelectionMover):
    """
    Chooses a first mover that has samples in all required ensembles.

    A mover can only safely be run, if all inputs can be satisfied. This will pick
    the first mover from the list where all ensembles from input_ensembles are
    found.

    Attributes
    ----------
    movers : list of PathMover
        the PathMovers to choose from
    """

    def _selector(self, globalstate):
        weights = [1.0] * len(self.movers)

        present_ensembles = globalstate.ensembles

        found = False

        for idx, mover in enumerate(self.movers):
            if not found:
                for ens in mover.input_ensembles:
                    if ens not in present_ensembles:
                        # ens might be required but is not present
                        weights[idx] = 0.0

                if weights[idx] > 0.0:
                    found = True
            else:
                weights[idx] = 0.0

        return weights

class LastAllowedMover(SelectionMover):
    """
    Chooses the last mover that has samples in all required ensembles.

    A mover can only safely be run, if all inputs can be satisfied. This will pick
    the last mover from the list where all ensembles from input_ensembles are
    found.

    Attributes
    ----------
    movers : list of PathMover
        the PathMovers to choose from
    """

    def _selector(self, globalstate):
        weights = [1.0] * len(self.movers)

        present_ensembles = globalstate.ensembles

        found = False

        for idx, mover in reversed(list(enumerate(self.movers))):
            if not found:
                for ens in mover.input_ensembles:
                    if ens not in present_ensembles:
                        # ens might be required but is not present
                        weights[idx] = 0.0

                if weights[idx] > 0.0:
                    found = True
            else:
                weights[idx] = 0.0

        return weights


class ConditionalMover(PathMover):
    """
    An if-then-else structure for PathMovers.

    Returns a SequentialPathMoveChange of the if_move movepath and the then_move
    movepath (if if_move is accepted) or the else_move movepath (if if_move
    is rejected).
    """
<<<<<<< HEAD
=======

    _node_type = TreeSetMixin.NODE_TYPE_CUSTOM

>>>>>>> 06b27aea
    def __init__(self, if_mover, then_mover, else_mover):
        """
        Parameters
        ----------
        if_mover : openpathsampling.PathMover
        then_mover : openpathsampling.PathMover
        else_mover : openpathsampling.PathMover
        """
        super(ConditionalMover, self).__init__()
        self.if_mover = if_mover
        self.then_mover = then_mover
        self.else_mover = else_mover
        initialization_logging(init_log, self,
                               ['if_mover', 'then_mover', 'else_mover'])

    @property
    def submovers(self):
        return [self.if_mover, self.then_mover, self.else_mover]

    def _get_in_ensembles(self):
        return [ sub.input_ensembles for sub in self.submovers ]

    def _get_out_ensembles(self):
        return [ sub.output_ensembles for sub in self.submovers ]

    @property
    def _node_type(self):
        return [
            [self.if_mover],
            [self.if_mover, self.then_mover],
            [self.if_mover, self.else_mover]
        ]

    def move(self, globalstate):
        subglobal = globalstate

        ifclause = self.if_mover.move(subglobal)
        samples = ifclause.results
        subglobal = subglobal.apply_samples(samples)

        if ifclause.accepted:
            if self.then_mover is not None:
                resultclause = self.then_mover.move(subglobal)
            else:
                resultclause = paths.EmptyPathMoveChange()
        else:
            if self.else_mover is not None:
                resultclause = self.else_mover.move(subglobal)
            else:
                resultclause = paths.EmptyPathMoveChange()

        return paths.SequentialPathMoveChange([ifclause, resultclause], mover=self)



class SequentialMover(PathMover):
    """
    Performs each of the moves in its movers list. Returns all samples
    generated, in the order of the mover list.

    For example, this would be used to create a move that does a sequence of
    replica exchanges in a given order, regardless of whether the moves
    succeed or fail.
    """
    def __init__(self, movers):
        """
        Parameters
        ----------
        movers : list of openpathsampling.PathMover
            the list of pathmovers to be run in sequence
        """
        super(SequentialMover, self).__init__()
        self.movers = movers
        initialization_logging(init_log, self, ['movers'])

    @property
    def submovers(self):
        return self.movers

    @property
    def is_ensemble_change_mover(self):
        if self._is_ensemble_change_mover is not None:
            return self._is_ensemble_change_mover
        sub_change = False
        for mover in self.movers:
            if mover.is_ensemble_change_mover:
                sub_change = True
                break
        return sub_change


    def _get_in_ensembles(self):
        return [ sub.input_ensembles for sub in self.submovers ]

    def _get_out_ensembles(self):
        return [ sub.output_ensembles for sub in self.submovers ]

    def move(self, globalstate):
        logger.debug("Starting sequential move")

        subglobal = globalstate
        pathmovechanges = []

        for mover in self.movers:
            logger.debug("Starting sequential move step "+str(mover))

            # Run the sub mover
            movepath = mover.move(subglobal)
            samples = movepath.results
            subglobal = subglobal.apply_samples(samples)
            pathmovechanges.append(movepath)

        return paths.SequentialPathMoveChange(pathmovechanges, mover=self)


class PartialAcceptanceSequentialMover(SequentialMover):
    """
    Performs each move in its movers list until complete or until one is not
    accepted. If any move is not accepted, further moves are not attempted,
    but the previous accepted samples remain accepted.

    For example, this would be used to create a bootstrap promotion move,
    which starts with a shooting move, followed by an EnsembleHop/Replica
    promotion ConditionalSequentialMover. Even if the EnsembleHop fails, the
    accepted shooting move should be accepted.
    """

    _node_type = TreeSetMixin.NODE_TYPE_ACCUMULATE

    def move(self, globalstate):
        logger.debug("==== BEGINNING " + self.name + " ====")
        subglobal = paths.SampleSet(self.legal_sample_set(globalstate))
        pathmovechanges = []
        for mover in self.movers:
            logger.info(str(self.name)
                        + " starting mover index " + str(self.movers.index(mover) )
                        + " (" + mover.name + ")"
                       )
            # Run the sub mover
            movepath = mover.move(subglobal)
            samples = movepath.results
            subglobal = subglobal.apply_samples(samples)
            pathmovechanges.append(movepath)
            if not movepath.accepted:
                break

        logger.debug("==== FINISHING " + self.name + " ====")
        return paths.PartialAcceptanceSequentialPathMoveChange(pathmovechanges, mover=self)


class ConditionalSequentialMover(SequentialMover):
    """
    Performs each move in its movers list until complete or until one is not
    accepted. If any move in not accepted, all previous samples are updated
    to have set their acceptance to False.

    For example, this would be used to create a minus move, which consists
    of first a replica exchange and then a shooting (extension) move. If the
    replica exchange fails, the move is aborted before doing the dynamics.

    ConditionalSequentialMover only works if there is a *single* active
    sample per replica.
    """

    _node_type = TreeSetMixin.NODE_TYPE_ACCUMULATE

    def move(self, globalstate):
        logger.debug("Starting conditional sequential move")

        subglobal = globalstate
        pathmovechanges = []

        for mover in self.movers:
            logger.debug("Starting sequential move step "+str(mover))

            # Run the sub mover
            movepath = mover.move(subglobal)
            samples = movepath.results
            subglobal = subglobal.apply_samples(samples)
            pathmovechanges.append(movepath)

            if not movepath.accepted:
                break

        return paths.ConditionalSequentialPathMoveChange(pathmovechanges, mover=self)

<<<<<<< HEAD

=======
>>>>>>> 06b27aea
# TODO: Restrict to last should not be used, but rather a filter by ensemble.
# reason is that the order or samples is partially arbitrary and so the result
# of this mover depends on the implementation of the preceeding mover!!!
# Hence, it might cause hard to find errors!
class RestrictToLastSampleMover(PathMover):
    def __init__(self, mover):
        super(RestrictToLastSampleMover, self).__init__()
        self.mover = mover

    @property
    def submovers(self):
        return [self.mover]

    def _get_in_ensembles(self):
        return [ sub.input_ensembles for sub in self.submovers ]

    def move(self, globalstate):
        movepath = self.mover.move(globalstate)
        return paths.KeepLastSamplePathMoveChange(movepath, mover=self)


class ReplicaIDChangeMover(PathMover):
    """
    Changes the replica ID for a path.
    """
    def __init__(self, replica_pair):
        super(ReplicaIDChangeMover, self).__init__()
        self.replica_pair = replica_pair
        initialization_logging(logger=init_log, obj=self,
                               entries=['replica_pairs'])

    def move(self, globalstate):
        rep_from = self.replica_pair[0]
        rep_to = self.replica_pair[1]
        rep_sample = self.select_sample(globalstate,
                                        ensembles=None,
                                        replicas=rep_from)

        logger.info("Creating new sample from replica ID " + str(rep_from)
                    + " and putting it in replica ID " + str(rep_to))

        # note: currently this clones into a new replica ID. We might later
        # want to kill the old replica ID (and possibly rename this mover).

        sample_details = SampleDetails()

        new_sample = paths.Sample(
            replica=rep_to,
            ensemble=rep_sample.ensemble,
            trajectory=rep_sample.trajectory,
            parent=rep_sample,
            mover=self
        )

        # Can be used to remove the old sample. Not used yet!
        kill_sample = paths.Sample(
            replica=rep_from,
            trajectory=None,
            ensemble=rep_sample.ensemble,
            parent=None,
            mover=self
        )

        details = MoveDetails()
        details.inputs = [rep_sample]
        details.trials = [rep_sample]
        details.mover = self
        setattr(details, 'rep_from', rep_from)
        setattr(details, 'rep_to', rep_to)

        return paths.AcceptedSamplePathMoveChange(
            samples=[new_sample],
            mover=self,
            details=details
        )


class SubPathMover(PathMover):
    """Mover that delegates to a single submover
    """
    def __init__(self, mover):
        """
        Parameters
        ----------
        mover : PathMover
            the submover to be delegated to
        ensembles : nested list of Ensemble or None
            the ensemble specification
        """
        super(SubPathMover, self).__init__()
        self.mover = mover

    @property
    def submovers(self):
        return [self.mover]

    @property
    def is_ensemble_change_mover(self):
        return self.mover.is_ensemble_change_mover

    def _get_in_ensembles(self):
        return self.mover.input_ensembles

    def _get_out_ensembles(self):
        return self.mover.output_ensembles

    def move(self, globalstate):
        subchange = self.mover.move(globalstate)
        change = paths.SubPathMoveChange(
            subchange=subchange,
            mover=self
        )
        return change

#    @classmethod
#    def from_dict(cls, dct):
#        # This will always fix the mover to be the one stored for all SubPathMovers
#        obj = PathMover.from_dict(dct)
#        obj.mover = dct['mover']
#
#        return obj

class EnsembleFilterMover(SubPathMover):
    """Mover that return only samples from specified ensembles
    """
    def __init__(self, mover, ensembles):
        """
        Parameters
        ----------
        mover : PathMover
            the submover to be delegated to
        ensembles : nested list of Ensemble or None
            the ensemble specification
        """
        super(SubPathMover, self).__init__()
        self.ensembles = ensembles
        self.mover = mover


        if not set(self.mover.output_ensembles) & set(self.ensembles):
            # little sanity check, if the underlying move will be removed by the
            # filter throw a warning
            raise ValueError('Your filter removes the underlying move completely. ' +
                             'Please check your ensembles and submovers!')

    def move(self, globalstate):
        # TODO: This will only pass filtered samples. We might split this into an
        # separate input and output filter if only one side is needed

        filtered_globalstate = paths.SampleSet([
            samp for samp in globalstate if samp.ensemble in self.ensembles
        ])
        subchange = self.mover.move(filtered_globalstate)
        change = paths.FilterByEnsemblePathMoveChange(
            subchange=subchange,
            mover=self
        )
        return change

    def _get_in_ensembles(self):
        # only filter the output, not the input
        # return self.mover.input_ensembles
        return self.ensembles

    def _get_out_ensembles(self):
        return self.ensembles


class OneWayShootingMover(RandomChoiceMover):
    """
    OneWayShootingMover is a special case of a RandomChoiceMover which
    combines gives a 50/50 chance of selecting either a ForwardShootMover or
    a BackwardShootMover. Both submovers use the same shooting point
    selector, and both apply to the same ensembles and replicas.

    Attributes
    ----------
    selector : ShootingPointSelector
        The shooting point selection scheme
    ensembles : list of Ensemble or None
        valid ensembles; None implies all ensembles are allowed (no
        restriction)
    """
    def __init__(self, ensemble, selector):
        movers = [
            ForwardShootMover(
                ensemble=ensemble,
                selector=selector
            ),
            BackwardShootMover(
                ensemble=ensemble,
                selector=selector
            )
        ]
        super(OneWayShootingMover, self).__init__(
            movers=movers
<<<<<<< HEAD
        )

    @classmethod
    def from_dict(cls, dct):
        mover = cls.__new__(cls)

        # override with stored movers and use the init of the super class
        # this assumes that the super class has movers as its signature
        super(cls, mover).__init__(
            movers=dct['movers']
        )

        return mover

    @property
    def ensemble(self):
        return self.movers[0].ensemble

    @property
    def selector(self):
        return self.movers[0].selector

class OneWayExtendMover(RandomChoiceMover):
    """
    OneWayShootingMover is a special case of a RandomChoiceMover which
     gives a 50/50 chance of selecting either a ForwardExtendMover or
    a BackwardExtendMover. Both submovers use the same same ensembles
    and replicas.

=======
        )

    @classmethod
    def from_dict(cls, dct):
        mover = cls.__new__(cls)

        # override with stored movers and use the init of the super class
        # this assumes that the super class has movers as its signature
        super(cls, mover).__init__(
            movers=dct['movers']
        )

        return mover

    @property
    def ensemble(self):
        return self.movers[0].ensemble

    @property
    def selector(self):
        return self.movers[0].selector

class OneWayExtendMover(RandomChoiceMover):
    """
    OneWayShootingMover is a special case of a RandomChoiceMover which
     gives a 50/50 chance of selecting either a ForwardExtendMover or
    a BackwardExtendMover. Both submovers use the same same ensembles
    and replicas.

>>>>>>> 06b27aea
    Attributes
    ----------
    ensembles : openpathsampling.Ensemble
        valid ensemble
    """
    def __init__(self, ensemble, target_ensemble):
        movers = [
            ForwardExtendMover(
                ensemble=ensemble,
                target_ensemble=target_ensemble
            ),
            BackwardExtendMover(
                ensemble=ensemble,
                target_ensemble=target_ensemble
            )
        ]
        super(OneWayExtendMover, self).__init__(
            movers=movers
        )

    @classmethod
    def from_dict(cls, dct):
        mover = cls.__new__(cls)

        # override with stored movers and use the init of the super class
        # this assumes that the super class has movers as its signature
        super(cls, mover).__init__(
            movers=dct['movers']
        )

        return mover

class MinusMover(SubPathMover):
    """
    Instance of a MinusMover.

    The minus move combines a replica exchange with path extension to swap
    paths between the innermost regular TIS interface ensemble and the minus
    interface ensemble. This is particularly useful for improving sampling
    of path space.
    """
    _is_canonical = True

    def __init__(self, minus_ensemble, innermost_ensembles):

        try:
            innermost_ensembles = list(innermost_ensembles)
        except TypeError:
            innermost_ensembles = [innermost_ensembles]

        segment = minus_ensemble._segment_ensemble
        sub_trajectory_selector = RandomChoiceMover([
            FirstSubtrajectorySelectMover(
                ensemble=minus_ensemble,
                sub_ensemble=segment,
                n_l=minus_ensemble.n_l
            ),
            FinalSubtrajectorySelectMover(
                ensemble=minus_ensemble,
                sub_ensemble=segment,
                n_l=minus_ensemble.n_l
                ),
        ])
        sub_trajectory_selector.name = "MinusSubtrajectoryChooser"

        repexs = [ReplicaExchangeMover(
            ensemble1=segment,
            ensemble2=inner
        ) for inner in innermost_ensembles]

        repex_chooser = RandomChoiceMover(repexs)
        repex_chooser.name = "InterfaceSetChooser"

        extension_mover = RandomChoiceMover([
            ForwardExtendMover(
                ensemble=segment,
                target_ensemble=minus_ensemble
            ),
            BackwardExtendMover(
                ensemble=segment,
                target_ensemble=minus_ensemble
            )
        ])

        extension_mover.name = "MinusExtensionDirectionChooser"
        self.engine = extension_mover.movers[0].engine
        if self.engine is not extension_mover.movers[1].engine:
            raise RuntimeWarning("Forward and backward engines differ?!?!")

        mover = \
            EnsembleFilterMover(
                ConditionalSequentialMover([
                    sub_trajectory_selector,
                    repex_chooser,
                    extension_mover
                ]),
            ensembles=[minus_ensemble] + innermost_ensembles
        )

        self.minus_ensemble = minus_ensemble
        self.innermost_ensembles = innermost_ensembles
        initialization_logging(init_log, self, ['minus_ensemble',
                                                'innermost_ensembles'])

        super(MinusMover, self).__init__(mover)


class PathSimulatorMover(SubPathMover):
    """
    This just wraps a mover and references the used pathsimulator
    """
    def __init__(self, mover, pathsimulator):
        super(PathSimulatorMover, self).__init__(mover)
        self.pathsimulator = pathsimulator

    def move(self, globalstate, step=-1):
        details = MoveDetails(
            step=step
        )

        return paths.PathSimulatorPathMoveChange(
            self.mover.move(globalstate),
            mover=self,
            details=details
        )


class MultipleSetMinusMover(RandomChoiceMover):
    pass

def NeighborEnsembleReplicaExchange(ensemble_list):
    movers = [
        ReplicaExchangeMover(
            ensemble1=ensemble_list[i],
            ensemble2=ensemble_list[i+1]
        )
        for i in range(len(ensemble_list)-1)
    ]
    return movers

def PathReversalSet(ensembles):
    return map(PathReversalMover, ensembles)


class PathMoverFactory(object):
    @staticmethod
    def OneWayShootingSet(selector_set, interface_set):
        if type(selector_set) is not list:
            selector_set = [selector_set]*len(interface_set)

        mover_set = []
        for (selector, iface) in zip(selector_set, interface_set):
            mover = OneWayShootingMover(
                selector=selector,
                ensemble=iface
            )
            mover.name = "OneWayShootingMover " + str(iface.name)
            mover_set.append(mover)

        return mover_set

    @staticmethod
    def TwoWayShootingSet():
        pass

    @staticmethod
    def NearestNeighborRepExSet():
        pass


<<<<<<< HEAD
class Details(StorableObject):
=======
class Details(OPSObject):
>>>>>>> 06b27aea
    """Details of an object. Can contain any data
    """

    def __init__(self, **kwargs):
        super(Details, self).__init__()
        for key, value in kwargs.iteritems():
            setattr(self, key, value)

    def __str__(self):
        # primarily for debugging/interactive use
        mystr = ""
        for key in self.__dict__.keys():
            if not isinstance(self.__dict__[key], paths.Ensemble):
                mystr += str(key) + " = " + str(self.__dict__[key]) + '\n'
        return mystr


class MoveDetails(Details):
    """Details of the move as applied to a given replica

    Attributes
    ----------
    replica : integer
        replica ID to which this trial move would apply
    inputs : list of Trajectory
        the Samples which were used as inputs to the move
    trial : Trajectory
        the Trajectory
    trial_is_in_ensemble : bool
        whether the attempted move created a trajectory in the right
        ensemble
    mover : PathMover
        the PathMover which generated this sample out of other samples

    Specific move types may have add several other attributes for each
    MoveDetails object. For example, shooting moves will also include
    information about the shooting point selection, etc.

    TODO (or at least to put somewhere):
    rejection_reason : String
        explanation of reasons the path was rejected

    RENAME: inputs=>initial
            accepted=>trial_in_ensemble (probably only in shooting)

    TODO:
    Currently trial/accepted are in terms of Trajectory objects. I
    think it makes more sense for them to be Samples.
    I kept trial, accepted as a trajectory and only changed inputs
    to a list of samples. Since trial, accepted are move related
    to the shooting and not necessarily dependent on a replica or
    initial ensemble.
    """

    def __init__(self, **kwargs):
        self.inputs=None
        self.trials=None
        self.results=None
        super(MoveDetails, self).__init__(**kwargs)


class SampleDetails(Details):
    """Details of a sample

    Attributes
    ----------
    selection_probability : float
        the chance that a sample will be accepted due to asymmetrical proposal
    """

    def __init__(self, **kwargs):
        self.selection_probability=1.0
        super(SampleDetails, self).__init__(**kwargs)<|MERGE_RESOLUTION|>--- conflicted
+++ resolved
@@ -13,12 +13,7 @@
 import openpathsampling as paths
 from openpathsampling.base import StorableNamedObject, StorableObject
 from ops_logging import initialization_logging
-<<<<<<< HEAD
 from treelogic import TreeMixin
-=======
-
-from treelogic import TreeSetMixin
->>>>>>> 06b27aea
 
 
 logger = logging.getLogger(__name__)
@@ -65,11 +60,7 @@
     return outlist
 
 
-<<<<<<< HEAD
 class PathMover(TreeMixin, StorableNamedObject):
-=======
-class PathMover(TreeSetMixin, OPSNamed):
->>>>>>> 06b27aea
     """
     A PathMover is the description of a move in replica space.
     
@@ -104,15 +95,10 @@
     in the PathMover, but have it be a separate class ~~~DWHS
     """
 
-<<<<<<< HEAD
+    _node_type = TreeSetMixin.NODE_TYPE_ALL
+
     def __init__(self):
         StorableNamedObject.__init__(self)
-=======
-    _node_type = TreeSetMixin.NODE_TYPE_ALL
-
-    def __init__(self):
-        OPSNamed.__init__(self)
->>>>>>> 06b27aea
 
         self._in_ensembles = None
         self._out_ensembles = None
@@ -1267,21 +1253,13 @@
         the PathMovers to choose from
     """
 
-<<<<<<< HEAD
+    _node_type = TreeSetMixin.NODE_TYPE_ONE
+
     def __init__(self, movers):
         super(SelectionMover, self).__init__()
-=======
-    _node_type = TreeSetMixin.NODE_TYPE_ONE
->>>>>>> 06b27aea
-
-    def __init__(self, movers):
-        super(SelectionMover, self).__init__()
-
-<<<<<<< HEAD
-=======
+
         self.movers = movers
 
->>>>>>> 06b27aea
         initialization_logging(init_log, self,
                                entries=['movers'])
 
@@ -1494,12 +1472,9 @@
     movepath (if if_move is accepted) or the else_move movepath (if if_move
     is rejected).
     """
-<<<<<<< HEAD
-=======
 
     _node_type = TreeSetMixin.NODE_TYPE_CUSTOM
 
->>>>>>> 06b27aea
     def __init__(self, if_mover, then_mover, else_mover):
         """
         Parameters
@@ -1686,10 +1661,6 @@
 
         return paths.ConditionalSequentialPathMoveChange(pathmovechanges, mover=self)
 
-<<<<<<< HEAD
-
-=======
->>>>>>> 06b27aea
 # TODO: Restrict to last should not be used, but rather a filter by ensemble.
 # reason is that the order or samples is partially arbitrary and so the result
 # of this mover depends on the implementation of the preceeding mover!!!
@@ -1886,7 +1857,6 @@
         ]
         super(OneWayShootingMover, self).__init__(
             movers=movers
-<<<<<<< HEAD
         )
 
     @classmethod
@@ -1916,37 +1886,6 @@
     a BackwardExtendMover. Both submovers use the same same ensembles
     and replicas.
 
-=======
-        )
-
-    @classmethod
-    def from_dict(cls, dct):
-        mover = cls.__new__(cls)
-
-        # override with stored movers and use the init of the super class
-        # this assumes that the super class has movers as its signature
-        super(cls, mover).__init__(
-            movers=dct['movers']
-        )
-
-        return mover
-
-    @property
-    def ensemble(self):
-        return self.movers[0].ensemble
-
-    @property
-    def selector(self):
-        return self.movers[0].selector
-
-class OneWayExtendMover(RandomChoiceMover):
-    """
-    OneWayShootingMover is a special case of a RandomChoiceMover which
-     gives a 50/50 chance of selecting either a ForwardExtendMover or
-    a BackwardExtendMover. Both submovers use the same same ensembles
-    and replicas.
-
->>>>>>> 06b27aea
     Attributes
     ----------
     ensembles : openpathsampling.Ensemble
@@ -2117,11 +2056,7 @@
         pass
 
 
-<<<<<<< HEAD
 class Details(StorableObject):
-=======
-class Details(OPSObject):
->>>>>>> 06b27aea
     """Details of an object. Can contain any data
     """
 
