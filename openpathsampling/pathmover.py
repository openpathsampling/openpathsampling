"""
Created on 19.07.2014

@author: Jan-Hendrik Prinz
@author: David W. H. Swenson
"""

import numpy as np
import random

import openpathsampling as paths
from openpathsampling.todict import OPSNamed

import logging
from ops_logging import initialization_logging

from treelogic import TreeMixin

logger = logging.getLogger(__name__)
init_log = logging.getLogger('openpathsampling.initialization')

def make_list_of_pairs(l):
    """
    Converts input from several possible formats into a list of pairs: used
    to clean input for swap-like moves.

    Allowed input formats:
    * flat list of length 2N
    * list of pairs
    * None (returns None)

    Anything else will lead to a ValueError or AssertionError
    """
    if l is None:
        return None

    len_l = len(l) # raises TypeError, avoids everything else

    # based on first element, decide whether this should be a list of lists
    # or a flat list
    try:
        len_l0 = len(l[0])
        list_of_lists = True
    except TypeError:
        list_of_lists = False

    if list_of_lists == True:
        for elem in l:
            assert len(elem)==2, "List of lists: inner list length != 2"
        outlist = l
    else:
        assert len(l) % 2 == 0, "Flattened list: length not divisible by 2"
        outlist = [ [a, b] 
                   for (a, b) in zip(l[slice(0,None,2)], l[slice(1,None,2)])
                  ]
    # Note that one thing we don't check is whether the items are of the
    # same type. That might be worth doing someday; for now, we trust that
    # part to work.
    return outlist


class PathMover(TreeMixin, OPSNamed):
    """
    A PathMover is the description of a move in replica space.
    
    Notes
    -----
    Basically a pathmover takes a SampleSet() and returns PathMoveChange()
    that is used to change the old SampleSet() to the new one.

    SampleSet1 + PathMoveChange1 => SampleSet2

    A PathMoveChange is effectively a list of Samples. The change acts upon
    a SampleSet by replacing existing Samples in the same ensemble
    sequentially.

    SampleSet({samp1(ens1), samp2(ens2), samp3(ens3)}) +
        PathMoveChange([samp4(ens2)])
        => SampleSet({samp1(ens1), samp4(ens2), samp3(ens3)})

    Note, that a SampleSet is an unordered list (or a set). Hence the ordering
    in the example is arbitrary.
    
    Potential future change: `engine` is not needed for all PathMovers
    (replica exchange, ensemble hopping, path reversal, and moves which
    combine these [state swap] have no need for the engine). Maybe that
    should be moved into only the ensembles that need it? ~~~DWHS

    Also, I agree with the separating trial and acceptance. We might choose
    to use a different acceptance criterion than Metropolis. For example,
    the "waste recycling" approach recently re-discovered by Frenkel (see
    also work by Athenes, Jourdain, and old work by Kalos) might be
    interesting. I think the best way to do this is to keep the acceptance
    in the PathMover, but have it be a separate class ~~~DWHS


    Attributes
    ----------
    name : string
        a human-readable name of the PathMover instance
    ensembles : nested list of Ensemble or None
        a mover-specific representation of the ensembles the mover acts on.
        Usually this is either None (meaning all ensembles) or a specific
        set of ensembles

    """

    def __init__(self,  ensembles=None):
        OPSNamed.__init__(self)

        # we keep ensembles totally arbitrary. Each mover know what to do
        self.ensembles = ensembles

        self._in_ensembles = None
        self._out_ensembles = None
        self._len = None

        initialization_logging(logger=init_log, obj=self,
                               entries=['ensembles'])

    # +-------------------------------------------------------------------------
    # | tree implementation overrides
    # +-------------------------------------------------------------------------

    @property
    def _subnodes(self):
        return self.submovers

    @property
    def identifier(self):
        return self

    @staticmethod
    def _default_match(original, test):
        if isinstance(test, paths.PathMover):
            return original is test
        elif issubclass(test, paths.PathMover):
            return original.__class__ is test
        else:
            return False

    @property
    def submovers(self):
        return []

    def __call__(self, sample_set):
        return sample_set

    @staticmethod
    def _flatten(ensembles):
        if type(ensembles) is list:
            return [ s for ens in ensembles for s in PathMover._flatten(ens) ]
        else:
            return [ ensembles ]

    @property
    def in_ensembles(self):
        """Return a list of possible used ensembles for this mover

        This list contains all Ensembles from which this mover might pick
        samples. This is very useful to determine on which ensembles a
        mover acts for analysis and sanity checking.

        Returns
        -------
        list of Ensemble
            the list of input ensembles
        """
        if self._in_ensembles is None:
            ensembles = self._get_in_ensembles()

            self._in_ensembles = list(set(self._flatten(ensembles)))

        return self._in_ensembles

    @property
    def out_ensembles(self):
        """Return a list of possible returned ensembles for this mover

        This list contains all Ensembles for which this mover might return
        samples. This is very useful to determine on which ensembles a
        mover affects in later steps for analysis and sanity checking.

        Returns
        -------
        list of Ensemble
            the list of output ensembles
        """

        if self._out_ensembles is None:
            ensembles = self._get_out_ensembles()

            self._out_ensembles = list(set(self._flatten(ensembles)))

        return self._out_ensembles

    def _get_in_ensembles(self):
        """Function that computes the list of input ensembles
        """
        return self.ensembles

    def _get_out_ensembles(self):
        """Function that computes the list of output ensembles

        Default is the same as in_ensembles
        """
        return self._get_in_ensembles()

    def legal_sample_set(self, globalstate, ensembles=None, replicas='all'):
        """
        This returns all the samples from globalstate which are in both
        self.replicas and the parameter ensembles. If ensembles is None, we
        use self.ensembles. If you want all ensembles allowed, pass
        ensembles='all'.
        """
        mover_replicas = globalstate.replica_list()

        if replicas == 'all':
            selected_replicas = globalstate.replica_list()
        else:
            selected_replicas = replicas

        reps = list(set(mover_replicas) & set(selected_replicas))
        rep_samples = []
        for rep in reps:
            rep_samples.extend(globalstate.all_from_replica(rep))

        #logger.debug("ensembles = " + str([ensembles]))
        #logger.debug("self.ensembles = " + str(self.ensembles))
        if ensembles is None:
            if self.ensembles is None:
                ensembles = 'all'
            else:
                ensembles = self.ensembles

        if ensembles == 'all':
            legal_samples = rep_samples
        else:
            ens_samples = []
            if type(ensembles) is not list:
                ensembles = [ensembles]
            for ens in ensembles:
                #try:
                    #ens_samples.extend(globalstate.all_from_ensemble(ens[0]))
                #except TypeError:
                ens_samples.extend(globalstate.all_from_ensemble(ens))
            legal_samples = list(set(rep_samples) & set(ens_samples))

        return legal_samples

    def select_sample(self, globalstate, ensembles=None, replicas=None):
        """
        Returns one of the legal samples given self.replica and the ensemble
        set in ensembles.

        TODO: This must be saved somehow (it is actually I think), otherwise
        Samples are not reproducible when applied to a SampleSet!
        """
        if replicas is None:
            replicas='all'

        logger.debug("replicas: "+str(replicas)+" ensembles: "+repr(ensembles))
        legal = self.legal_sample_set(globalstate, ensembles, replicas)
        for sample in legal:
            logger.debug("legal: (" + str(sample.replica)
                         + "," + str(sample.trajectory)
                         + "," + repr(sample.ensemble)
                         + ")")
        selected = random.choice(legal)
        logger.debug("selected sample: (" + str(selected.replica)
                     + "," + str(selected.trajectory)
                     + "," + repr(selected.ensemble)
                     + ")")
        return selected

    def move(self, globalstate):
        """
        Run the generation starting with the initial globalstate specified.

        Parameters
        ----------
        globalstate : SampleSet
            the initially used sampleset
        
        Returns
        -------        
        samples : PathMoveChange
            the PathMoveChange instance describing the change from the old to
            the new SampleSet

        """

        return paths.EmptyPathMoveChange() # pragma: no cover

    def __str__(self):
        if self.name == self.__class__.__name__:
            return self.__repr__()
        else:
            return self.name

###############################################################################
# GENERATORS
###############################################################################

class SampleGenerator(PathMover):
    engine = None

    @classmethod
    def Metropolis(cls, trials):
        """Implements the Metropolis acceptance for a list of trial samples

        The Metropolis uses the .bias for each sample and checks of samples
        are valid - are in the proposed ensemble. This will give an acceptance
        probability for all samples. If the product is smaller than a random
        number the change will be accepted.

        Parameters
        ----------
        trials : list of Sample
            the list of all samples to be applied in a change.

        Returns
        -------
        bool
            True if the trial is accepted, False otherwise
        details
            Returns a MoveDetails object that contains information about the
            decision, i.e. total acceptance and random number

        """

        shoot_str = "MC in {cls} using samples {trials}"
        logger.info(shoot_str.format(cls=cls.__name__, trials=trials))
        trial_dict = dict()
        for trial in trials:
            trial_dict[trial.ensemble] = trial

        accepted = True
        probability = 1.0

        for ens, sample in trial_dict.iteritems():
            valid = ens(sample.trajectory)
            if not valid:
                # one sample not valid reject
                accepted = False
                break
            else:
                probability *= sample.bias

        rand = random.random()


        if rand > probability:
            # rejected
            accepted = False

        details = paths.MoveDetails(
            total_acceptance = probability,
            random_value = rand
        )

        return accepted, details

    @property
    def submovers(self):
        # Generators do not have submovers!
        return []

    def _ensemble_selector(self):
        """Function to determine which ensembles to pick samples from

        Returns
        -------
        list of Ensemble
            the list of ensembles. Samples can then be selected using
            PathMover.select_sample
        """

        # Default is that the list of ensembles is in self.ensembles
        return self.ensembles

    def __init__(self, ensembles=None):
        super(SampleGenerator, self).__init__(ensembles)

    def move(self, globalstate):
        # 1. pick a set of ensembles (in case we allow to pick several ones)
        ensembles = self._ensemble_selector()

        # 2. pick samples from these ensembles
        samples = [ self.select_sample(globalstate, ens) for ens in ensembles ]

        # 3. pass these samples to the generator
        trials = self(*samples)

        # 4. accept/reject
        accepted, details = self._accept(trials)

        # 5. and return a PMC
        if accepted:
            return paths.AcceptedSamplePathMoveChange(
                samples=trials,
                mover = self,
                details = details
            )
        else:
            return paths.RejectedSamplePathMoveChange(
                samples=trials,
                mover = self,
                details = details
            )

    def __call__(self, *args):
        """Generate trial samples directly

        PathMovers can also be called directly with a list of samples that are
        then used to generate new samples. If the Generator is used as a move
        the move will first determine the input samples and then pass these to
        this function
        """

        # Default is that the original samples are returned
        return args

    def _accept(self, trials):
        """Function to determine the acceptance of a trial

        Defaults to calling the Metropolis acceptance criterion for all returned
        trial samples. Means all samples most be valid and accepted.
        """
        return self.Metropolis(trials)


###############################################################################
# SHOOTING GENERATORS
###############################################################################

class ShootGenerator(SampleGenerator):
    """Main class for Generators using ShootingMoves

    Attributs
    ---------
    selector
    """
    def __init__(self, selector, ensembles=None):
        """
        Parameters
        ----------
        selector : ShootingPointSelector
            the shootingpoint selector to determine the shooting point in the
            move
        ensembles : Ensemble of None
            the specific ensemble to be shot from or None if all are allowed
        """
        super(ShootGenerator, self).__init__(ensembles)
        self.selector = selector

    def _ensemble_selector(self):
        # return a single ensemble
        return [ self.ensembles ]

    def __call__(self, trial):
        initial_trajectory = trial.trajectory

        dynamics_ensemble = trial.ensemble
        replica = trial.replica

        initial_point = self.selector.pick(initial_trajectory)
        trial_point = self._shoot(initial_point, dynamics_ensemble)

        bias = initial_point.sum_bias / trial_point.sum_bias

        trial_details = paths.SampleDetails(
            initial_point=initial_point,
            trial_point=trial_point,
        )

        trial = paths.Sample(
            replica=replica,
            trajectory=trial_point.trajectory,
            ensemble=dynamics_ensemble,
            parent=trial,
            details=trial_details,
            mover=self,
            bias=bias
        )

        trials = [trial]

        return trials

    def _shoot(self, shooting_point, ensemble):
        """Implementation of the shooting

        Parameters
        ----------
        shooting_point : ShootingPoint
            the initial shooting point instance containing a reference to the
            initial trajectory
        ensemble : Ensemble
            the ensemble for which the trajectory is to be created. This defines
            the stopping criterion

        Returns
        -------
        ShootingPoint
            the final shooting point referencing the final trajectory
        """
        return shooting_point


class ForwardShootGenerator(ShootGenerator):
    """A forward shooting sample generator
    """
    def _shoot(self, shooting_point, ensemble):
        shoot_str = "Shooting {sh_dir} from frame {fnum} in [0:{maxt}]"
        logger.info(shoot_str.format(fnum=shooting_point.index,
                                     maxt=len(shooting_point.trajectory)-1,
                                     sh_dir="forward",
                                    ))

        # Run until one of the stoppers is triggered
        partial_trajectory = SampleGenerator.engine.generate(
            shooting_point.snapshot.copy(),
            running = [
                paths.ForwardAppendedTrajectoryEnsemble(
                    ensemble,
                    shooting_point.trajectory[0:shooting_point.index]
                ).can_append,
                self.engine.max_length_stopper.can_append
            ]
        )

        trial_trajectory = shooting_point.trajectory[0:shooting_point.index] + partial_trajectory

        trial_point = paths.ShootingPoint(
            shooting_point.selector,
            trial_trajectory,
            shooting_point.index
        )

        return trial_point


class BackwardShootGenerator(ShootGenerator):
    """A Backward shooting generator
    """
    def _shoot(self, shooting_point, ensemble):
        shoot_str = "Shooting {sh_dir} from frame {fnum} in [0:{maxt}]"
        logger.info(shoot_str.format(fnum=shooting_point.index,
                                     maxt=len(shooting_point.trajectory)-1,
                                     sh_dir="backward",
                                    ))

        # Run until one of the stoppers is triggered
        partial_trajectory = SampleGenerator.engine.generate(
            shooting_point.snapshot.reversed_copy(),
            running = [
                paths.BackwardPrependedTrajectoryEnsemble(
                    ensemble,
                    shooting_point.trajectory[shooting_point.index + 1:]
                ).can_prepend,
                self.engine.max_length_stopper.can_append
            ]
        )

        trial_trajectory = partial_trajectory.reversed + shooting_point.trajectory[shooting_point.index + 1:]

        trial_point = paths.ShootingPoint(
            shooting_point.selector,
            trial_trajectory,
            len(partial_trajectory) - 1
        )

        return trial_point

# TODO: This doubling might be superfluous


class ShootMover(ShootGenerator):
    """
    A pathmover that implements a general shooting algorithm that generates
    a sample from a specified ensemble
    """


class ForwardShootMover(ForwardShootGenerator):
    """
    A pathmover that implements the forward shooting algorithm
    """


class BackwardShootMover(BackwardShootGenerator):
    """
    A pathmover that implements the backward shooting algorithm
    """

###############################################################################
# REPLICA EXCHANGE GENERATORS
###############################################################################

class ReplicaExchangeGenerator(SampleGenerator):
    def __init__(self, bias=None, ensembles=None):
        # either replicas or ensembles must be a list of pairs; more
        # complicated filtering can be done with a wrapper class
        super(ReplicaExchangeGenerator, self).__init__(ensembles)
        # TODO: add support for bias; cf EnsembleHopMover
        self.bias = bias
        initialization_logging(logger=init_log, obj=self,
                               entries=['bias'])

    def _ensemble_selector(self):
        list_of_ensemble_pairs = make_list_of_pairs(self.ensembles)
        selected = random.choice(list_of_ensemble_pairs)
        return selected

    def __call__(self, sample1, sample2):
        # convert sample to the language used here before
        trajectory1 = sample1.trajectory
        trajectory2 = sample2.trajectory
        ensemble1 = sample1.ensemble
        ensemble2 = sample2.ensemble
        replica1 = sample1.replica
        replica2 = sample2.replica

        from1to2 = ensemble2(trajectory1)
        logger.debug("trajectory " + repr(trajectory1) +
                     " into ensemble " + repr(ensemble2) +
                     " : " + str(from1to2))
        from2to1 = ensemble1(trajectory2)
        logger.debug("trajectory " + repr(trajectory2) +
                     " into ensemble " + repr(ensemble1) +
                     " : " + str(from2to1))

        trial1 = paths.Sample(
            replica=replica1,
            trajectory=trajectory1,
            ensemble=ensemble2,
            parent=sample1,
            details=SampleDetails(),
            mover=self
        )
        trial2 = paths.Sample(
            replica=replica2,
            trajectory=trajectory2,
            ensemble=ensemble1,
            parent=sample2,
            details=SampleDetails(),
            mover=self
        )

        return [trial1, trial2]


class ReplicaExchangeMover(ReplicaExchangeGenerator):
    pass

###############################################################################
# SUBTRAJECTORY GENERATORS
###############################################################################


class RandomSubtrajectorySelectGenerator(SampleGenerator):
    """
    Samples a random subtrajectory satisfying the given subensemble.

    If there are no subtrajectories which satisfy the subensemble, this
    returns the zero-length trajectory.

    Parameters
    ----------
    subensemble : Ensemble
        the subensemble to be searched for
    n_l : int
        the number of
    ensembles : list of Ensembles or None
        the set of allows samples to chose from

    Attribues
    ---------


    """
    def __init__(self, subensemble, n_l=None, ensembles=None):
        super(RandomSubtrajectorySelectGenerator, self).__init__(
            ensembles
        )
        self.n_l = n_l
        self.subensemble = subensemble

    def _ensemble_selector(self):
        return [ self.ensembles ]

    def _get_in_ensembles(self):
        return [ self.ensembles ]

    def _get_out_ensembles(self):
        return [ self.subensemble ]

    def _choose(self, trajectory_list):
        return random.choice(trajectory_list)

    def __call__(self, trial):
        initial_trajectory = trial.trajectory
        replica = trial.replica
        logger.debug("Working with replica " + str(replica) + " (" + str(initial_trajectory) + ")")

        subtrajs = self.subensemble.split(initial_trajectory)
        logger.debug("Found "+str(len(subtrajs))+" subtrajectories.")

        if (self.n_l is None and len(subtrajs) > 0) or \
            (self.n_l is not None and len(subtrajs) == self.n_l):
            subtraj = self._choose(subtrajs)

            bias = 1.0

            trial = paths.Sample(
                replica=replica,
                trajectory=subtraj,
                ensemble=self.subensemble,
                parent=trial,
                mover=self,
                bias=bias
            )

            trials = [trial]
        else:
            trials = []

        return trials


class RandomSubtrajectorySelectMover(RandomSubtrajectorySelectGenerator):
    """
    Samples a random subtrajectory satisfying the given subensemble.

    If there are no subtrajectories which satisfy the subensemble, this
    returns the zero-length trajectory.
    """


class FirstSubtrajectorySelectMover(RandomSubtrajectorySelectMover):
    """
    Samples the first subtrajectory satifying the given subensemble.

    If there are no subtrajectories which satisfy the ensemble, this returns
    the zero-length trajectory.
    """
    def _choose(self, trajectory_list):
        return trajectory_list[0]


class FinalSubtrajectorySelectMover(RandomSubtrajectorySelectMover):
    """
    Samples the final subtrajectory satifying the given subensemble.

    If there are no subtrajectories which satisfy the ensemble, this returns
    the zero-length trajectory.
    """
    def _choose(self, trajectory_list):
        return trajectory_list[-1]

###############################################################################
# REVERSAL GENERATOR
###############################################################################

class PathReversalGenerator(SampleGenerator):

    def _ensemble_selector(self):
        return [ self.ensembles ]

    def _get_in_ensembles(self):
        return [ self.ensembles ]

    def __call__(self, trial):
        trajectory = trial.trajectory
        ensemble = trial.ensemble
        replica = trial.replica

        reversed_trajectory = trajectory.reversed

        valid = ensemble(reversed_trajectory)
        logger.info("PathReversal move accepted: "+str(valid))

        bias = 1.0

        trial = paths.Sample(
            replica=replica,
            trajectory=reversed_trajectory,
            ensemble=ensemble,
            mover=self,
            parent=trial,
            bias=bias
        )

        return [trial]


class PathReversalMover(PathReversalGenerator):
    pass


###############################################################################
# EXTENDING GENERATORS
###############################################################################

class ExtendingGenerator(SampleGenerator):

    def __init__(self, extend_ensemble, ensembles=None):
        super(ExtendingGenerator, self).__init__(
            ensembles
        )
        self.extend_ensemble = extend_ensemble

    def _ensemble_selector(self):
        return [ self.ensembles ]

    def _get_in_ensembles(self):
        return [ self.ensembles ]

    def _get_out_ensembles(self):
        return [ self.extend_ensemble ]

    def __call__(self, trial):
        initial_trajectory = trial.trajectory

        replica = trial.replica
        trial_trajectory = self._extend(initial_trajectory, self.extend_ensemble)

        trial_details = paths.SampleDetails(
        )

        # the actual bias would be 0.0 since we will never be able to do the
        # reverse move. Since this is the opposite of subtraj we set both
        # proposal bias for these to 100% which means no bias

        trial = paths.Sample(
            replica=replica,
            trajectory=trial_trajectory,
            ensemble=self.extend_ensemble,
            parent=trial,
            details=trial_details,
            mover=self,
            bias=1.0
        )

        trials = [trial]

        return trials

    def _extend(self, initial_trajectory, ensemble):
        return initial_trajectory


class ForwardExtendGenerator(ExtendingGenerator):
    def _extend(self, initial_trajectory, ensemble):
        shoot_str = "Extending {sh_dir} from frame {fnum} in [0:{maxt}]"
        logger.info(shoot_str.format(fnum=len(initial_trajectory)-1,
                                     maxt=len(initial_trajectory)-1,
                                     sh_dir="forward",
                                    ))

        # Run until one of the stoppers is triggered
        partial_trajectory = SampleGenerator.engine.generate(
            initial_trajectory[-1],
            running = [
                paths.ForwardAppendedTrajectoryEnsemble(
                    ensemble,
                    initial_trajectory[:-1]
                ).can_append,
                self.engine.max_length_stopper.can_append
            ]
        )

        trial_trajectory = initial_trajectory + partial_trajectory[1:]

        return trial_trajectory


class BackwardExtendGenerator(ExtendingGenerator):
    def _extend(self, initial_trajectory, ensemble):
        shoot_str = "Extending {sh_dir} from frame {fnum} in [0:{maxt}]"
        logger.info(shoot_str.format(fnum=0,
                                     maxt=len(initial_trajectory)-1,
                                     sh_dir="backward",
                                    ))

        # Run until one of the stoppers is triggered
        partial_trajectory = SampleGenerator.engine.generate(
            initial_trajectory[0].reversed,
            running = [
                paths.BackwardPrependedTrajectoryEnsemble(
                    ensemble,
                    initial_trajectory[1:]
                ).can_prepend,
                self.engine.max_length_stopper.can_append
            ]
        )

        trial_trajectory = partial_trajectory.reversed + initial_trajectory[1:]
        return trial_trajectory


class ForwardExtendMover(ForwardExtendGenerator):
    """Creates a new sample by extending forward to a new ensemble
    """


class BackwardExtendMover(BackwardExtendGenerator):
    """Creates a new sample by extending backward to a new ensemble
    """



class RandomChoiceMover(PathMover):
    """
    Chooses a random mover from its movers list, and runs that move. Returns
    the number of samples the submove return.

    For example, this would be used to select a specific replica exchange
    such that each replica exchange is its own move, and which swap is
    selected at random.

    Attributes
    ----------
    movers : list of PathMover
        the PathMovers to choose from
    weights : list of floats
        the relative weight of each PathMover (does not need to be normalized)
    """
    def __init__(self, movers, ensembles=None,  weights=None, name=None):
        super(RandomChoiceMover, self).__init__(ensembles=ensembles)

        if name is not None:
            self.name = name

        self.movers = movers

        if weights is None:
            self.weights = [1.0] * len(movers)
        else:
            self.weights = weights

        initialization_logging(init_log, self,
                               entries=['movers', 'weights'])

    @property
    def submovers(self):
        return self.movers

    def _get_in_ensembles(self):
        return [ sub.in_ensembles for sub in self.submovers ]

    def _get_out_ensembles(self):
        return [ sub.out_ensembles for sub in self.submovers ]

    def move(self, globalstate):
        rand = np.random.random() * sum(self.weights)
        idx = 0
        prob = self.weights[0]
        while prob <= rand and idx < len(self.weights):
            idx += 1
            prob += self.weights[idx]

        logger_str = "{name} (RandomChoiceMover) selecting {mtype} (index {idx})"
        logger.info(logger_str.format(name=self.name, idx=idx, mtype=self.movers[idx].name))

        mover = self.movers[idx]

        details = MoveDetails()
        details.inputs = []
        details.choice = idx
        details.chosen_mover = mover
        details.probability = self.weights[idx] / sum(self.weights)

        path = paths.RandomChoicePathMoveChange(
            mover.move(globalstate),
            mover=self,
            details=details
        )

        return path


class ConditionalMover(PathMover):
    """
    An if-then-else structure for PathMovers.

    Returns a SequentialPathMoveChange of the if_move movepath and the then_move
    movepath (if if_move is accepted) or the else_move movepath (if if_move
    is rejected).
    """
    def __init__(self, if_mover, then_mover, else_mover, ensembles=None):
        super(ConditionalMover, self).__init__(ensembles=ensembles)
        self.if_mover = if_mover
        self.then_mover = then_mover
        self.else_mover = else_mover
        initialization_logging(init_log, self,
                               ['if_mover', 'then_mover', 'else_mover'])

    @property
    def submovers(self):
        return [self.if_mover, self.then_mover, self.else_mover]

    def _get_in_ensembles(self):
        return [ sub.in_ensembles for sub in self.submovers ]

    def _get_out_ensembles(self):
        return [ sub.out_ensembles for sub in self.submovers ]

    def move(self, globalstate):
        subglobal = globalstate

        ifclause = self.if_mover.move(subglobal)
        samples = ifclause.results
        subglobal = subglobal.apply_samples(samples)

        if ifclause.accepted:
            if self.then_mover is not None:
                resultclause = self.then_mover.move(subglobal)
            else:
                resultclause = paths.EmptyPathMoveChange()
        else:
            if self.else_mover is not None:
                resultclause = self.else_mover.move(subglobal)
            else:
                resultclause = paths.EmptyPathMoveChange()

        return paths.SequentialPathMoveChange([ifclause, resultclause], mover=self)



class SequentialMover(PathMover):
    """
    Performs each of the moves in its movers list. Returns all samples
    generated, in the order of the mover list.

    For example, this would be used to create a move that does a sequence of
    replica exchanges in a given order, regardless of whether the moves
    succeed or fail.
    """
    def __init__(self, movers, ensembles=None):
        super(SequentialMover, self).__init__(ensembles=ensembles)
        self.movers = movers
        initialization_logging(init_log, self, ['movers'])

    @property
    def submovers(self):
        return self.movers

    def _get_in_ensembles(self):
        return [ sub.in_ensembles for sub in self.submovers ]

    def _get_out_ensembles(self):
        return [ sub.out_ensembles for sub in self.submovers ]

    def move(self, globalstate):
        logger.debug("Starting sequential move")

        subglobal = globalstate
        pathmovechanges = []

        for mover in self.movers:
            logger.debug("Starting sequential move step "+str(mover))

            # Run the sub mover
            movepath = mover.move(subglobal)
            samples = movepath.results
            subglobal = subglobal.apply_samples(samples)
            pathmovechanges.append(movepath)

        return paths.SequentialPathMoveChange(pathmovechanges, mover=self)


class PartialAcceptanceSequentialMover(SequentialMover):
    """
    Performs each move in its movers list until complete or until one is not
    accepted. If any move is not accepted, further moves are not attempted,
    but the previous accepted samples remain accepted.

    For example, this would be used to create a bootstrap promotion move,
    which starts with a shooting move, followed by an EnsembleHop/Replica
    promotion ConditionalSequentialMover. Even if the EnsembleHop fails, the
    accepted shooting move should be accepted.
    """
    def move(self, globalstate):
        logger.debug("==== BEGINNING " + self.name + " ====")
        subglobal = paths.SampleSet(self.legal_sample_set(globalstate))
        pathmovechanges = []
        for mover in self.movers:
            logger.info(str(self.name)
                        + " starting mover index " + str(self.movers.index(mover) )
                        + " (" + mover.name + ")"
                       )
            # Run the sub mover
            movepath = mover.move(subglobal)
            samples = movepath.results
            subglobal = subglobal.apply_samples(samples)
            pathmovechanges.append(movepath)
            if not movepath.accepted:
                break

        logger.debug("==== FINISHING " + self.name + " ====")
        return paths.PartialAcceptanceSequentialPathMoveChange(pathmovechanges, mover=self)



class ConditionalSequentialMover(SequentialMover):
    """
    Performs each move in its movers list until complete or until one is not
    accepted. If any move in not accepted, all previous samples are updated
    to have set their acceptance to False.

    For example, this would be used to create a minus move, which consists
    of first a replica exchange and then a shooting (extension) move. If the
    replica exchange fails, the move is aborted before doing the dynamics.

    ConditionalSequentialMover only works if there is a *single* active
    sample per replica.
    """
    def move(self, globalstate):
        logger.debug("Starting conditional sequential move")

        subglobal = globalstate
        pathmovechanges = []

        for mover in self.movers:
            logger.debug("Starting sequential move step "+str(mover))

            # Run the sub mover
            movepath = mover.move(subglobal)
            samples = movepath.results
            subglobal = subglobal.apply_samples(samples)
            pathmovechanges.append(movepath)

            if not movepath.accepted:
                break

        return paths.ConditionalSequentialPathMoveChange(pathmovechanges, mover=self)


class RestrictToLastSampleMover(PathMover):
    def __init__(self, mover):
        super(RestrictToLastSampleMover, self).__init__()
        self.mover = mover

    @property
    def submovers(self):
        return [self.mover]

    def _get_in_ensembles(self):
        return [ sub.in_ensembles for sub in self.submovers ]

    def move(self, globalstate):
        movepath = self.mover.move(globalstate)
        return paths.KeepLastSamplePathMoveChange(movepath, mover=self)



class ReplicaIDChangeMover(PathMover):
    """
    Changes the replica ID for a path.
    """
    def __init__(self, replica_pairs, ensembles=None):
        self.replica_pairs = make_list_of_pairs(replica_pairs)
        super(ReplicaIDChangeMover, self).__init__(ensembles=ensembles)
        initialization_logging(logger=init_log, obj=self,
                               entries=['replica_pairs'])

    def move(self, globalstate):
        legal_from_rep = [rep[0] for rep in self.replica_pairs]
        rep_sample = self.select_sample(globalstate,
                                        ensembles=self.ensembles,
                                        replicas=legal_from_rep)

        legal_pairs = [pair for pair in self.replica_pairs
                       if pair[0]==rep_sample.replica]
        mypair = random.choice(legal_pairs)

        rep_from = mypair[0]
        rep_to = mypair[1]

        logger.info("Creating new sample from replica ID " + str(rep_from)
                    + " and putting it in replica ID " + str(rep_to))

        # note: currently this clones into a new replica ID. We might later
        # want to kill the old replica ID (and possibly rename this mover).

        sample_details = SampleDetails()

        new_sample = paths.Sample(
            replica=rep_to,
            ensemble=rep_sample.ensemble,
            trajectory=rep_sample.trajectory,
            parent=rep_sample,
            mover=self
        )

        # Can be used to remove the old sample. Not used yet!
        kill_sample = paths.Sample(
            replica=rep_from,
            trajectory=None,
            ensemble=rep_sample.ensemble,
            parent=None,
            mover=self
        )

        details = MoveDetails()
        details.inputs = [rep_sample]
        details.trials = [rep_sample]
        details.mover = self
        setattr(details, 'rep_from', mypair[0])
        setattr(details, 'rep_to', mypair[1])

        return paths.AcceptedSamplePathMoveChange(
            samples=[new_sample],
            mover=self,
            details=details
        )


class EnsembleHopMover(PathMover):
    def __init__(self, bias=None, ensembles=None):
        # TODO: maybe allow a version of this with a single ensemble and ANY
        # ensemble can hop to that? messy to code; maybe same idea under
        # another name
        ensembles = make_list_of_pairs(ensembles)
        super(EnsembleHopMover, self).__init__(ensembles=ensembles)
        # TODO: add support for bias: should be a list, one per pair of
        # ensembles -- another version might take a value for each ensemble,
        # and use the ratio; this latter is better for CITIS
        self.bias = bias
        initialization_logging(logger=init_log, obj=self,
                               entries=['bias'])

    def select_ensemble_pair(self, globalstate):
        # ensemble hops are in the order [from, to]
        initial_ensembles = [pair[0] for pair in self.ensembles]
        logger.debug("initial_ensembles: " + str(initial_ensembles))
        legal_ensembles = [
            s.ensemble
            for s in self.legal_sample_set(globalstate, initial_ensembles)
        ]
        logger.debug("globalstate ensembles" +
                     str([s.ensemble for s in globalstate]))
        logger.debug("self.ensembles: " + str(self.ensembles))
        logger.debug("Legal Ensembles: " + str(legal_ensembles))
        legal_pairs = [pair for pair in self.ensembles
                       if pair[0] in legal_ensembles]
        logger.debug("Legal pairs: " + str(legal_pairs))
        ens_pair = random.choice(legal_pairs)
        return ens_pair

    @property
    def submovers(self):
        return []

    def _get_in_ensembles(self):
        return [pair[0] for pair in self.ensembles]

    def _get_out_ensembles(self):
        return [pair[1] for pair in self.ensembles]

    def move(self, globalstate):
        ens_pair = self.select_ensemble_pair(globalstate)
        ens_from = ens_pair[0]
        ens_to = ens_pair[1]

        rep_sample = self.select_sample(globalstate, ens_from)
        logger.debug("Selected sample: " + repr(rep_sample))
        replica = rep_sample.replica

        logger.info("Attempting ensemble hop from {e1} to {e2} replica ID {rid}".format(
            e1=repr(ens_from), e2=repr(ens_to), rid=repr(replica)))

        trajectory = rep_sample.trajectory
        logger.debug("  selected replica: " + str(replica))
        logger.debug("  initial ensemble: " + repr(rep_sample.ensemble))

        valid = ens_to(trajectory)
        logger.info("Hop starts from legal ensemble: "+str(ens_from(trajectory)))
        logger.info("Hop ends in legal ensemble: "+str(ens_to(trajectory)))

        sample_details = SampleDetails()

        trial = paths.Sample(
            replica=replica,
            trajectory=trajectory,
            ensemble=ens_to,
            details=sample_details,
            mover=self,
            parent=rep_sample
        )

        details = MoveDetails()
        details.inputs = [rep_sample]
        setattr(details, 'initial_ensemble', ens_from)
        setattr(details, 'trial_ensemble', ens_to)

        if valid:
            setattr(details, 'result_ensemble', ens_to)
        else:
            setattr(details, 'result_ensemble', ens_from)

        if valid:
            return paths.AcceptedSamplePathMoveChange(
                samples=[trial],
                mover=self,
                details=details
            )
        else:
            return paths.RejectedSamplePathMoveChange(
                samples=[trial],
                mover=self,
                details=details
            )

#TODO: REMOVE if possible

class ForceEnsembleChangeMover(EnsembleHopMover):
    """
    Force an ensemble change in the sample.

    This should only be used as part of other moves, since this can create
    samples which are not valid.
    """
    def __init__(self, ensembles=None):
        # no bias allowed
        super(ForceEnsembleChangeMover, self).__init__(ensembles=ensembles)

    def _get_in_ensembles(self):
        return [pair[0] for pair in self.ensembles]

    def _get_out_ensembles(self):
        return [pair[1] for pair in self.ensembles]

    def move(self, globalstate):
        ens_pair = self.select_ensemble_pair(globalstate)
        ens_from = ens_pair[0]
        ens_to = ens_pair[1]
        rep_sample = self.select_sample(globalstate, ens_from)
        logger.debug("Selected sample: " + repr(rep_sample))

        replica = rep_sample.replica
        trajectory = rep_sample.trajectory

        sample_details = SampleDetails()

        sample = paths.Sample(
            trajectory=trajectory,
            ensemble=ens_to,
            replica=replica,
            details=sample_details,
            mover=self,
            parent=rep_sample
        )

        details = MoveDetails()
        details.accepted = True
        details.inputs = [rep_sample]
        setattr(details, 'initial_ensemble', ens_from)
        setattr(details, 'trial_ensemble', ens_to)
        setattr(details, 'result_ensemble', ens_to)

        path = paths.AcceptedSamplePathMoveChange(
            [sample],
            mover=self,
            details=details
        )
        return path

# TODO: Filter moves are not used at all, do we need these?
# TODO: Turn Filter into real mover with own movechange ?

class FilterByReplica(PathMover):

    def __init__(self, mover, replicas):
        super(FilterByReplica, self).__init__()
        if type(replicas) is not list:
            replicas = [replicas]
        self.replicas = replicas
        self.mover = mover
        # TODO: clean this up
        pass

    def move(self, globalstate):
        filtered_gs = paths.SampleSet(
            [s for s in globalstate if s.replica in self.replicas]
        )
        return self.mover.move(filtered_gs)


class FilterBySample(PathMover):
    def __init__(self, mover, selected_samples):
        super(FilterBySample, self).__init__()
        if type(selected_samples) is not list:
            selected_samples = [selected_samples]
        self.selected_samples = selected_samples
        self.mover = mover

    def move(self, globalstate):
        return paths.FilterSamplesPathMoveChange(
            self.mover.move(globalstate),
            mover=self
        )


class WrappedMover(PathMover):
    """Mover that delegates to a single submover
    """
    def __init__(self, mover, ensembles=None):
        """
        Parameters
        ----------
        mover : PathMover
            the submover to be delegated to
        ensembles : nested list of Ensemble or None
            the ensemble specification

        """
        super(WrappedMover, self).__init__(ensembles)
        self.mover = mover

    @property
    def submovers(self):
        return [self.mover]

    def _get_in_ensembles(self):
        return self.mover.in_ensembles

    def _get_out_ensembles(self):
        return self.mover.out_ensembles

    def move(self, globalstate):
        return self.mover.move(globalstate)


class EnsembleFilterMover(WrappedMover):
    """Mover that return only samples from specified ensembles
    """

    def move(self, globalstate):
        subchange = self.mover.move(globalstate)
        change = paths.FilterByEnsemblePathMoveChange(
            subchange=subchange,
            mover=self
        )
        return change

    def _get_in_ensembles(self):
        return self.ensembles

    def _get_out_ensembles(self):
        return self.ensembles



class OneWayShootingMover(RandomChoiceMover):
    """
    OneWayShootingMover is a special case of a RandomChoiceMover which
    combines gives a 50/50 chance of selecting either a ForwardShootMover or
    a BackwardShootMover. Both submovers use the same shooting point
    selector, and both apply to the same ensembles and replicas.

    Attributes
    ----------
    selector : ShootingPointSelector
        The shooting point selection scheme
    ensembles : list of Ensemble or None
        valid ensembles; None implies all ensembles are allowed (no
        restriction)
    """
    def __init__(self, selector, ensembles=None):
        movers = [
            ForwardShootMover(selector, ensembles),
            BackwardShootMover(selector, ensembles)
        ]
        super(OneWayShootingMover, self).__init__(
            movers=movers, ensembles=ensembles
        )
        self.selector = selector

<<<<<<< HEAD

class MinusMover(WrappedMover):
    """
=======
@ops_object
class MinusMover(ConditionalSequentialMover, ReplicaExchangeMover):
    '''
>>>>>>> 0b06e6ca
    Instance of a MinusMover.

    The minus move combines a replica exchange with path extension to swap
    paths between the innermost regular TIS interface ensemble and the minus
    interface ensemble. This is particularly useful for improving sampling
    of path space.
<<<<<<< HEAD
    """
    def __init__(self, minus_ensemble, innermost_ensemble, ensembles=None):
=======

    Note that the inheritance from ReplicaExchangeMover is only to assist
    with `isinstance` in later analysis. Since the only two functions here
    are `.__init__() and `.move()`, both of which exist in both parent
    classes, the calls to `super` will use the version in
    ConditionalSequentalMover. However, analysis routines will see
    `isinstance(minus, ReplicaExchangeMover)` as True.
    '''
    def __init__(self, minus_ensemble, innermost_ensemble, 
                 ensembles=None):
>>>>>>> 0b06e6ca
        segment = minus_ensemble._segment_ensemble
        subtrajectory_selector = RandomChoiceMover([
            FirstSubtrajectorySelectMover(subensemble=segment,
                                          n_l=minus_ensemble.n_l,
                                          ensembles=[minus_ensemble]
                                         ),
            FinalSubtrajectorySelectMover(subensemble=segment,
                                          n_l=minus_ensemble.n_l,
                                          ensembles=[minus_ensemble]
                                         ),
        ])
        subtrajectory_selector.name = "MinusSubtrajectoryChooser"

        repex = ReplicaExchangeMover(ensembles=[[segment, innermost_ensemble]])

        extension_mover = RandomChoiceMover([
            ForwardExtendMover(minus_ensemble, segment),
            BackwardExtendMover(minus_ensemble, segment)
        ])

        extension_mover.name = "MinusExtensionDirectionChooser"

        mover = \
            EnsembleFilterMover(
                    ConditionalSequentialMover([
                    subtrajectory_selector,
                    repex,
                    extension_mover
                ]),
            ensembles=[minus_ensemble, innermost_ensemble]
        )

        self.minus_ensemble = minus_ensemble
        self.innermost_ensemble = innermost_ensemble
        initialization_logging(init_log, self, ['minus_ensemble',
                                                'innermost_ensemble'])

        super(MinusMover, self).__init__(mover)


class PathSimulatorMover(WrappedMover):
    """
    This just wraps a mover and references the used pathsimulator
    """
    def __init__(self, mover, pathsimulator):
        super(PathSimulatorMover, self).__init__(mover)
        self.pathsimulator = pathsimulator

    def move(self, globalstate, step=-1):

        details = MoveDetails(
            step=step
        )

        return paths.PathSimulatorPathMoveChange(
            self.mover.move(globalstate),
            mover=self,
            details=details
        )


class MultipleSetMinusMover(RandomChoiceMover):
    pass

def NeighborEnsembleReplicaExchange(ensemble_list):
    movers = [
        ReplicaExchangeMover(ensembles=[[ensemble_list[i], ensemble_list[i+1]]])
        for i in range(len(ensemble_list)-1)
    ]
    return movers

def PathReversalSet(l):
    # TODO: Check if replica can be removed here
#    if isinstance(l[0], paths.Ensemble):
    return [PathReversalMover(ensembles=[item]) for item in l]
#    else:
#        return [PathReversalMover(replicas=[item]) for item in l]


class PathMoverFactory(object):
    @staticmethod
    def OneWayShootingSet(selector_set, interface_set):
        if type(selector_set) is not list:
            selector_set = [selector_set]*len(interface_set)

        mover_set = []
        for (selector, iface) in zip(selector_set, interface_set):
            mover = OneWayShootingMover(selector=selector,
                                        ensembles=[iface])
            mover.name = "OneWayShootingMover " + str(iface.name)
            mover_set.append(mover)

        return mover_set

    @staticmethod
    def TwoWayShootingSet():
        pass

    @staticmethod
    def NearestNeighborRepExSet():
        pass



class Details(object):
    """Details of an object. Can contain any data
    """

    def __init__(self, **kwargs):
        for key, value in kwargs.iteritems():
            setattr(self, key, value)

    def __str__(self):
        # primarily for debugging/interactive use
        mystr = ""
        for key in self.__dict__.keys():
            if not isinstance(self.__dict__[key], paths.Ensemble):
                mystr += str(key) + " = " + str(self.__dict__[key]) + '\n'
        return mystr



class MoveDetails(Details):
    """Details of the move as applied to a given replica

    Attributes
    ----------
    replica : integer
        replica ID to which this trial move would apply
    inputs : list of Trajectory
        the Samples which were used as inputs to the move
    trial : Trajectory
        the Trajectory
    trial_is_in_ensemble : bool
        whether the attempted move created a trajectory in the right
        ensemble
    mover : PathMover
        the PathMover which generated this sample out of other samples

    Specific move types may have add several other attributes for each
    MoveDetails object. For example, shooting moves will also include
    information about the shooting point selection, etc.

    TODO (or at least to put somewhere):
    rejection_reason : String
        explanation of reasons the path was rejected

    RENAME: inputs=>initial
            accepted=>trial_in_ensemble (probably only in shooting)

    TODO:
    Currently trial/accepted are in terms of Trajectory objects. I
    think it makes more sense for them to be Samples.
    I kept trial, accepted as a trajectory and only changed inputs
    to a list of samples. Since trial, accepted are move related
    to the shooting and not necessarily dependent on a replica or
    initial ensemble.
    """

    def __init__(self, **kwargs):
        self.inputs=None
        self.trials=None
        self.results=None
        super(MoveDetails, self).__init__(**kwargs)



class SampleDetails(Details):
    """Details of a sample

    Attributes
    ----------
    selection_probability : float
        the chance that a sample will be accepted due to asymmetrical proposal
    """

    def __init__(self, **kwargs):
        self.selection_probability=1.0
        super(SampleDetails, self).__init__(**kwargs)<|MERGE_RESOLUTION|>--- conflicted
+++ resolved
@@ -1479,25 +1479,15 @@
         )
         self.selector = selector
 
-<<<<<<< HEAD
 
 class MinusMover(WrappedMover):
     """
-=======
-@ops_object
-class MinusMover(ConditionalSequentialMover, ReplicaExchangeMover):
-    '''
->>>>>>> 0b06e6ca
     Instance of a MinusMover.
 
     The minus move combines a replica exchange with path extension to swap
     paths between the innermost regular TIS interface ensemble and the minus
     interface ensemble. This is particularly useful for improving sampling
     of path space.
-<<<<<<< HEAD
-    """
-    def __init__(self, minus_ensemble, innermost_ensemble, ensembles=None):
-=======
 
     Note that the inheritance from ReplicaExchangeMover is only to assist
     with `isinstance` in later analysis. Since the only two functions here
@@ -1508,7 +1498,6 @@
     '''
     def __init__(self, minus_ensemble, innermost_ensemble, 
                  ensembles=None):
->>>>>>> 0b06e6ca
         segment = minus_ensemble._segment_ensemble
         subtrajectory_selector = RandomChoiceMover([
             FirstSubtrajectorySelectMover(subensemble=segment,
