--- conflicted
+++ resolved
@@ -96,11 +96,7 @@
     """
 
     def __init__(self):
-<<<<<<< HEAD
         StorableNamedObject.__init__(self)
-=======
-        OPSNamed.__init__(self)
->>>>>>> 46a26486
 
         self._in_ensembles = None
         self._out_ensembles = None
@@ -1131,15 +1127,9 @@
         target_ensemble : openpathsampling.Ensemble
             the final ensemble to be jumped to
         change_replica : int of None
-<<<<<<< HEAD
-            if None the replica id of the chosen sample will not be changed. Otherwise
-            the replica id will be set to change_replica. This is useful when hoping to
-            ensembles to create a new replica.
-=======
             if None the replica id of the chosen sample will not be changed.
             Otherwise the replica id will be set to change_replica. This is
             useful when hoping to ensembles to create a new replica.
->>>>>>> 46a26486
         bias : float, dict or None (default)
             gives the bias of accepting (not proposing) a hop. A float will
             be the acceptance for all possible attempts. If a dict is given,
@@ -1846,7 +1836,6 @@
         ]
         super(OneWayShootingMover, self).__init__(
             movers=movers
-<<<<<<< HEAD
         )
 
     @classmethod
@@ -1908,69 +1897,6 @@
 
         return mover
 
-=======
-        )
-
-    @classmethod
-    def from_dict(cls, dct):
-        mover = cls.__new__(cls)
-
-        # override with stored movers and use the init of the super class
-        # this assumes that the super class has movers as its signature
-        super(cls, mover).__init__(
-            movers=dct['movers']
-        )
-
-        return mover
-
-    @property
-    def ensemble(self):
-        return self.movers[0].ensemble
-
-    @property
-    def selector(self):
-        return self.movers[0].selector
-
-class OneWayExtendMover(RandomChoiceMover):
-    """
-    OneWayShootingMover is a special case of a RandomChoiceMover which
-     gives a 50/50 chance of selecting either a ForwardExtendMover or
-    a BackwardExtendMover. Both submovers use the same same ensembles
-    and replicas.
-
-    Attributes
-    ----------
-    ensembles : openpathsampling.Ensemble
-        valid ensemble
-    """
-    def __init__(self, ensemble, target_ensemble):
-        movers = [
-            ForwardExtendMover(
-                ensemble=ensemble,
-                target_ensemble=target_ensemble
-            ),
-            BackwardExtendMover(
-                ensemble=ensemble,
-                target_ensemble=target_ensemble
-            )
-        ]
-        super(OneWayExtendMover, self).__init__(
-            movers=movers
-        )
-
-    @classmethod
-    def from_dict(cls, dct):
-        mover = cls.__new__(cls)
-
-        # override with stored movers and use the init of the super class
-        # this assumes that the super class has movers as its signature
-        super(cls, mover).__init__(
-            movers=dct['movers']
-        )
-
-        return mover
-
->>>>>>> 46a26486
 class MinusMover(SubPathMover):
     """
     Instance of a MinusMover.
@@ -2109,11 +2035,7 @@
         pass
 
 
-<<<<<<< HEAD
 class Details(StorableObject):
-=======
-class Details(OPSObject):
->>>>>>> 46a26486
     """Details of an object. Can contain any data
     """
 
