from __future__ import division
from __future__ import absolute_import
from builtins import zip
from builtins import range
from past.utils import old_div
from builtins import object
import pytest
from numpy.testing import assert_array_almost_equal
from .test_helpers import u

import openpathsampling as paths
import openpathsampling.engines as peng
import numpy as np


try:
    import openmmtools as omt
except ImportError:
    omt = None

import openpathsampling.engines.openmm as omm_engine

from openpathsampling.snapshot_modifier import *

from collections import Counter

import logging
logging.getLogger('openpathsampling.initialization').setLevel(logging.CRITICAL)
logging.getLogger('openpathsampling.storage').setLevel(logging.CRITICAL)
logging.getLogger('openpathsampling.netcdfplus').setLevel(logging.CRITICAL)


<<<<<<< HEAD
class TestNoModification(object):
=======
class TestSnapshotModifier(object):
>>>>>>> f2c4c1aa
    def setup(self):
        # TODO OPS 2.0: This subclass is only here for python 2.7 should be
        # replaced with SnapshotModifier
        class DummyMod(SnapshotModifier):
            def __call__(self, a):
                return a
        self.Modifier = DummyMod
        self.modifier = DummyMod()
        self.snapshot_1D = peng.toy.Snapshot(
            coordinates=np.array([0.0, 1.0, 2.0, 3.0]),
            velocities=np.array([0.5, 1.5, 2.5, 3.5])
        )
        if paths.integration_tools.HAS_OPENMM:
            Class3D = peng.openmm.MDSnapshot
        else:
            Class3D = peng.toy.ToySnapshot
        self.snapshot_3D = Class3D(
            coordinates=np.array([[0.0, 0.1, 0.2],
                                  [1.0, 1.1, 1.2],
                                  [2.0, 2.1, 2.2],
                                  [3.0, 3.1, 3.2]]),
            velocities=np.array([[0.5, 0.6, 0.7],
                                 [1.5, 1.6, 1.7],
                                 [2.5, 2.6, 2.7],
                                 [3.5, 3.6, 3.7]])
        )

    def test_extract_subset(self):
<<<<<<< HEAD
        mod = NoModification(subset_mask=[1, 2])
=======
        mod = self.Modifier(subset_mask=[1, 2])
>>>>>>> f2c4c1aa
        sub_1Dx = mod.extract_subset(self.snapshot_1D.coordinates)
        assert_array_almost_equal(sub_1Dx, np.array([1.0, 2.0]))
        sub_1Dv = mod.extract_subset(self.snapshot_1D.velocities)
        assert_array_almost_equal(sub_1Dv, np.array([1.5, 2.5]))

        sub_3Dx = mod.extract_subset(self.snapshot_3D.coordinates)
        assert_array_almost_equal(sub_3Dx, np.array([[1.0, 1.1, 1.2],
                                                     [2.0, 2.1, 2.2]]))
        sub_3Dv = mod.extract_subset(self.snapshot_3D.velocities)
        assert_array_almost_equal(sub_3Dv, np.array([[1.5, 1.6, 1.7],
                                                     [2.5, 2.6, 2.7]]))

    def test_apply_to_subset(self):
<<<<<<< HEAD
        # TODO OPS 2.0: this test should be testing SnapshotModifier instead of
        # NoModification, but python 2.7 does not allow for the initialisation
        # without overwriting the abstract __call__ for now this raises a
        # DeprecationWarning
        mod = NoModification(subset_mask=[1, 2])

=======
        mod = self.Modifier(subset_mask=[1, 2])
>>>>>>> f2c4c1aa
        copy_1Dx = self.snapshot_1D.coordinates.copy()
        new_1Dx = mod.apply_to_subset(copy_1Dx, np.array([-1.0, -2.0]))
        assert_array_almost_equal(new_1Dx, np.array([0.0, -1.0, -2.0, 3.0]))
        # and check that memory points to the right things; orig unchanged
        assert copy_1Dx is new_1Dx
        assert_array_almost_equal(self.snapshot_1D.coordinates,
                                  np.array([0.0, 1.0, 2.0, 3.0]))

        copy_3Dx = self.snapshot_3D.coordinates.copy()
        new_3Dx = mod.apply_to_subset(copy_3Dx,
                                      np.array([[-1.0, -1.1, -1.2],
                                                [-2.0, -2.1, -2.2]]))
        assert_array_almost_equal(new_3Dx, np.array([[0.0, 0.1, 0.2],
                                                     [-1.0, -1.1, -1.2],
                                                     [-2.0, -2.1, -2.2],
                                                     [3.0, 3.1, 3.2]]))
        # and check that memory points to the right things; orig unchanged
        assert copy_3Dx is new_3Dx
        assert_array_almost_equal(self.snapshot_3D.coordinates,
                                  np.array([[0.0, 0.1, 0.2],
                                            [1.0, 1.1, 1.2],
                                            [2.0, 2.1, 2.2],
                                            [3.0, 3.1, 3.2]]))


class TestNoModification(TestSnapshotModifier):
    def setup(self):
        super(TestNoModification, self).setup()
        self.modifier = NoModification()

    def test_call(self):
        new_1D = self.modifier(self.snapshot_1D)
        assert_array_almost_equal(self.snapshot_1D.coordinates,
                                  new_1D.coordinates)
        assert_array_almost_equal(self.snapshot_1D.velocities,
                                  new_1D.velocities)
        new_3D = self.modifier(self.snapshot_3D)
        assert_array_almost_equal(self.snapshot_3D.coordinates,
                                  new_3D.coordinates)
        assert_array_almost_equal(self.snapshot_3D.velocities,
                                  new_3D.velocities)
        assert self.snapshot_1D.coordinates is not new_1D.coordinates
        assert self.snapshot_1D.velocities is not new_1D.velocities
        assert self.snapshot_3D.coordinates is not new_3D.coordinates
        assert self.snapshot_3D.velocities is not new_3D.velocities
<<<<<<< HEAD
        # TODO OPS 2.0: the following tests should probabily work
        # assert new_1D == self.snapshot_1D
        # assert new_3D == self.snapshot_3D
=======
>>>>>>> f2c4c1aa

    def test_call_no_copy(self):
        mod = NoModification(as_copy=False)
        new_1D = mod(self.snapshot_1D)
        assert new_1D is self.snapshot_1D
        new_3D = mod(self.snapshot_3D)
        assert new_3D is self.snapshot_3D
<<<<<<< HEAD

    def test_probability_ratio(self):
        # This should always return 1.0 even for invalid input
        assert self.modifier.probability_ratio(None, None) == 1.0
=======
>>>>>>> f2c4c1aa


class TestRandomizeVelocities(object):
    def setup(self):
        # TODO: check against several possibilities, including various
        # combinations of shapes of velocities and masses.
        topology_2x3D = paths.engines.toy.Topology(
            n_spatial=3, n_atoms=2, masses=np.array([2.0, 3.0]), pes=None
        )
        topology_3x1D = paths.engines.toy.Topology(
            n_spatial=1, n_atoms=3, masses=np.array([[2.0], [3.0], [4.0]]),
            pes=None
        )
        topology_1x2D = paths.engines.toy.Topology(
            n_spatial=2, n_atoms=1, masses=np.array([1.0, 2.0]), pes=None
        )
        self.snap_2x3D = paths.engines.toy.Snapshot(
            coordinates=np.array([[0.0, 0.0, 0.0], [0.0, 0.0, 0.0]]),
            velocities=np.array([[0.0, 0.0, 0.0], [0.0, 0.0, 0.0]]),
            engine=paths.engines.toy.Engine({}, topology_2x3D)
        )
        self.snap_3x1D = paths.engines.toy.Snapshot(
            coordinates=np.array([[0.0], [0.0], [0.0]]),
            velocities=np.array([[0.0], [0.0], [0.0]]),
            engine=paths.engines.toy.Engine({}, topology_3x1D)
        )
        self.snap_1x2D = paths.engines.toy.Snapshot(
            coordinates=np.array([[0.0, 0.0]]),
            velocities=np.array([[0.0, 0.0]]),
            engine=paths.engines.toy.Engine({}, topology_1x2D)
        )

    def test_call(self):
        # NOTE: these tests basically check the API. Tests for correctness
        # are in `test_snapshot_modifier.ipynb`, because they are inherently
        # stochastic.
        randomizer = RandomVelocities(beta=old_div(1.0, 5.0))
        new_1x2D = randomizer(self.snap_1x2D)
        assert new_1x2D.coordinates.shape == new_1x2D.velocities.shape
        assert (pytest.approx(new_1x2D.coordinates) ==
                self.snap_1x2D.coordinates)
        assert new_1x2D is not self.snap_1x2D
        assert new_1x2D.coordinates is not self.snap_1x2D.coordinates
        assert new_1x2D.velocities is not self.snap_1x2D.velocities
        for val in new_1x2D.velocities.flatten():
            assert val != 0.0
        assert randomizer.probability_ratio(self.snap_1x2D, new_1x2D) == 1.0

        new_2x3D = randomizer(self.snap_2x3D)
        assert new_2x3D.coordinates.shape == new_2x3D.velocities.shape
        assert_array_almost_equal(new_2x3D.coordinates,
                                  self.snap_2x3D.coordinates)
        assert new_2x3D is not self.snap_2x3D
        assert new_2x3D.coordinates is not self.snap_2x3D.coordinates
        assert new_2x3D.velocities is not self.snap_2x3D.velocities
        for val in new_2x3D.velocities.flatten():
            assert val != 0.0

        new_3x1D = randomizer(self.snap_3x1D)
        assert new_3x1D.coordinates.shape == new_3x1D.velocities.shape
        assert_array_almost_equal(new_3x1D.coordinates,
                                  self.snap_3x1D.coordinates)
        assert new_3x1D is not self.snap_3x1D
        assert new_3x1D.coordinates is not self.snap_3x1D.coordinates
        assert new_3x1D.velocities is not self.snap_3x1D.velocities
        for val in new_3x1D.velocities.flatten():
            assert val != 0.0

    def test_subset_call(self):
        randomizer = RandomVelocities(beta=old_div(1.0, 5.0), subset_mask=[0])
        new_2x3D = randomizer(self.snap_2x3D)
        assert new_2x3D.coordinates.shape == new_2x3D.velocities.shape
        assert_array_almost_equal(new_2x3D.coordinates,
                                  self.snap_2x3D.coordinates)
        assert new_2x3D is not self.snap_2x3D
        assert new_2x3D.coordinates is not self.snap_2x3D.coordinates
        assert new_2x3D.velocities is not self.snap_2x3D.velocities
        # show that the unchanged atom is, in fact, unchanged
        assert_array_almost_equal(new_2x3D.velocities[1],
                                  self.snap_2x3D.velocities[1])
        for val in new_2x3D.velocities[0]:
            assert val != 0.0

    def test_no_beta_bad_engine(self):
        engine = self.snap_2x3D.engine
        randomizer = RandomVelocities(engine=engine)
        with pytest.raises(RuntimeError):
            randomizer(self.snap_2x3D)

    def test_with_openmm_snapshot(self):
        # note: this is only a smoke test; correctness depends on OpenMM's
        # tests of its constraint approaches.
        if not omt:
            pytest.skip("Requires OpenMMTools (not installed)")
        test_system = omt.testsystems.AlanineDipeptideVacuum()
        template = omm_engine.snapshot_from_testsystem(test_system)
        engine = omm_engine.Engine(
            topology=template.topology,
            system=test_system.system,
            integrator=omt.integrators.VVVRIntegrator()
        )
        beta = old_div(1.0, (300.0 * u.kelvin * u.BOLTZMANN_CONSTANT_kB))

        # when the engine doesn't have an existing snapshot
        randomizer = RandomVelocities(beta=beta, engine=engine)
        new_snap = randomizer(template)
        # coordinates stayed the same
        assert_array_almost_equal(template.coordinates,
                                  new_snap.coordinates)
        # velocities changed
        assert not np.isclose(template.velocities, new_snap.velocities).all()
        engine.generate(new_snap, [lambda x, foo: len(x) <= 4])

        # when the engine does have an existing snapshot
        zeros = np.zeros((engine.n_atoms, engine.n_spatial))
        zero_snap = paths.engines.openmm.Snapshot.construct(
            coordinates=zeros * u.nanometer,
            velocities=zeros * u.nanometer / u.picosecond,
            box_vectors=template.box_vectors,
            engine=engine
        )
        engine.current_snapshot = zero_snap
        randomizer = RandomVelocities(beta=beta, engine=engine)
        new_snap = randomizer(template)
        # coordinates stayed the same
        assert_array_almost_equal(template.coordinates,
                                  new_snap.coordinates)
        # velocities changed
        assert not np.isclose(template.velocities, new_snap.velocities).all()

        # internal snapshot unchanged
        assert engine.current_snapshot == zero_snap
        engine.generate(new_snap, [lambda x, foo: len(x) <= 4])

    def test_probability_ratio(self):
        # Should be sampled correctio, so this has to be 1.0
        randomizer = RandomVelocities(beta=20)
        assert randomizer.probability_ratio(None, None) == 1.0


class TestGeneralizedDirectionModifier(object):
    def setup(self):
        import openpathsampling.engines.toy as toys
        # applies one delta_v to all atoms
        self.toy_modifier_all = GeneralizedDirectionModifier(1.5)
        # defines delta_v per atom, including those not in the mask
        self.toy_modifier_long_dv = GeneralizedDirectionModifier(
            delta_v=[0.5, 1.0, 2.0],
            subset_mask=[1, 2]
        )
        # defines delta_v per atom in the subset mask
        self.toy_modifier = GeneralizedDirectionModifier(
            delta_v=[1.0, 2.0],
            subset_mask=[1, 2]
        )
        self.toy_engine = toys.Engine(
            topology=toys.Topology(n_spatial=2, n_atoms=3, pes=None,
                                   masses=[1.0, 1.5, 4.0]),
            options={}
        )
        self.toy_snapshot = toys.Snapshot(
            coordinates=np.array([[0.0, 0.0], [0.0, 0.0], [0.0, 0.0]]),
            velocities=np.array([[1.0, 1.0], [2.0, 2.0], [3.0, 3.0]]),
            engine=self.toy_engine
        )

        # create the OpenMM versions
        if not omt:
            pytest.skip("Requires OpenMMTools (not installed)")
        if not u:
            pytest.skip("Requires openmm.unit (not installed)")
        u_vel = old_div(u.nanometer, u.picosecond)
        self.openmm_modifier = GeneralizedDirectionModifier(1.2 * u_vel)
        ad_vacuum = omt.testsystems.AlanineDipeptideVacuum(constraints=None)
        self.test_snap = omm_engine.snapshot_from_testsystem(ad_vacuum)
        self.openmm_engine = omm_engine.Engine(
            topology=self.test_snap.topology,
            system=ad_vacuum.system,
            integrator=omt.integrators.VVVRIntegrator()
        )
        self.openmm_snap = self.test_snap.copy_with_replacement(
            engine=self.openmm_engine
        )

    def test_verify_snapshot_toy(self):
        self.toy_modifier._verify_snapshot(self.toy_snapshot)
        self.toy_modifier_all._verify_snapshot(self.toy_snapshot)
        self.toy_modifier_long_dv._verify_snapshot(self.toy_snapshot)

    def test_verify_snapshot_openmm(self):
        self.openmm_modifier._verify_snapshot(self.openmm_snap)

    def test_verify_snapshot_no_dofs(self):
        assert isinstance(self.test_snap.engine,
                          omm_engine.tools.OpenMMToolsTestsystemEngine)
        with pytest.raises(RuntimeError, match="missing n_degrees_of_freedom"):
            self.openmm_modifier._verify_snapshot(self.test_snap)

    def test_verify_snapshot_constraints(self):
        ad_vacuum_constr = omt.testsystems.AlanineDipeptideVacuum()
        constrained_engine = omm_engine.Engine(
            topology=self.test_snap.topology,
            system=ad_vacuum_constr.system,
            integrator=omt.integrators.VVVRIntegrator()
        )
        constr_snap = self.test_snap.copy_with_replacement(
            engine=constrained_engine
        )
        with pytest.raises(RuntimeError, match="constraints"):
            self.openmm_modifier._verify_snapshot(constr_snap)

    def test_verify_engine_constraints(self):
        ad_vacuum_constr = omt.testsystems.AlanineDipeptideVacuum()
        constrained_engine = omm_engine.Engine(
            topology=self.test_snap.topology,
            system=ad_vacuum_constr.system,
            integrator=omt.integrators.VVVRIntegrator()
        )
        modifier = GeneralizedDirectionModifier(
            1.2 * u.nanometer / u.picosecond,
            engine=constrained_engine
        )
        # this is a hack because ndofs not defined in TestsystemEngine
        self.openmm_engine.current_snapshot = self.test_snap
        snap = self.openmm_engine.current_snapshot
        # when it checks based on the engine, it should be fine
        self.openmm_modifier._verify_snapshot(snap)
        # when modifier overrides snap.engine, it errors
        with pytest.raises(RuntimeError, match="constraints"):
            modifier._verify_snapshot(snap)

    def test_verify_snapshot_box_vectors(self):
        ad_explicit = omt.testsystems.AlanineDipeptideExplicit(
            constraints=None,
            rigid_water=False
        )
        ad_explicit_tmpl = omm_engine.snapshot_from_testsystem(ad_explicit)
        explicit_engine = omm_engine.Engine(
            topology=ad_explicit_tmpl.topology,
            system=ad_explicit.system,
            integrator=omt.integrators.VVVRIntegrator()
        )
        ad_explicit_snap = ad_explicit_tmpl.copy_with_replacement(
            engine=explicit_engine
        )
        self.openmm_modifier._verify_snapshot(ad_explicit_snap)

    def test_dv_widths_toy(self):
        selected = np.array([1.0, 2.0])
        n_atoms = len(self.toy_snapshot.coordinates)
        assert_array_almost_equal(self.toy_modifier._dv_widths(n_atoms, 2),
                                  selected)
        assert_array_almost_equal(
            self.toy_modifier_long_dv._dv_widths(n_atoms, 2),
            selected
        )
        assert_array_almost_equal(
            self.toy_modifier_all._dv_widths(n_atoms, n_atoms),
            np.array([1.5]*3)
        )

    def test_dv_widths_openmm(self):
        n_atoms = len(self.openmm_snap.coordinates)
        results = self.openmm_modifier._dv_widths(n_atoms, n_atoms)
        expected = np.array([1.2] * n_atoms) * u.nanometer / u.picosecond
        for truth, beauty in zip(expected, results):
            assert pytest.approx(truth._value) == beauty._value

    def test_rescale_linear_momenta_constant_energy_toy(self):
        velocities = np.array([[1.5, -1.0], [-1.0, 2.0], [0.25, -1.0]])
        masses = np.array([1.0, 1.5, 4.0])
        new_vel = self.toy_modifier._remove_linear_momentum(
            velocities=velocities,
            masses=masses
        )
        new_momenta = new_vel * masses[:, np.newaxis]
        total_momenta = sum(new_momenta)
        assert_array_almost_equal(total_momenta, np.array([0.0]*2))
        new_vel = self.toy_modifier._rescale_kinetic_energy(
            velocities=velocities,
            masses=masses,
            double_KE=20.0
        )
        new_momenta = new_vel * masses[:, np.newaxis]
        total_momenta = sum(new_momenta)
        new_ke = sum(sum(new_momenta * new_vel))
        # tests require that the linear momentum be 0, and KE be correct
        assert_array_almost_equal(total_momenta, np.array([0.0]*2))
        assert pytest.approx(new_ke) == 20.0

    def test_remove_momentum_rescale_energy_openmm(self):
        # don't actually need to do everything with OpenMM, but do need to
        # add units
        u_vel = old_div(u.nanometer, u.picosecond)
        u_mass = old_div(u.dalton, u.AVOGADRO_CONSTANT_NA)
        u_energy = old_div(u.kilojoule_per_mole, u.AVOGADRO_CONSTANT_NA)

        velocities = np.array([[1.5, -1.0],
                               [-1.0, 2.0],
                               [0.25, -1.0]]
                              ) * u_vel
        masses = np.array([1.0, 1.5, 4.0]) * u_mass
        new_vel = self.openmm_modifier._remove_linear_momentum(
            velocities=velocities,
            masses=masses
        )
        new_momenta = new_vel * masses[:, np.newaxis]
        total_momenta = sum(new_momenta, new_momenta[0])
        assert_array_almost_equal(total_momenta,
                                  np.array([0.0]*2) * u_vel * u_mass)

        new_vel = self.openmm_modifier._rescale_kinetic_energy(
            velocities=velocities,
            masses=masses,
            double_KE=20.0 * u_energy
        )
        new_momenta = new_vel * masses[:, np.newaxis]
        total_momenta = sum(new_momenta, new_momenta[0])
        zero_energy = 0.0 * u_energy
        new_ke = sum(sum(new_momenta * new_vel, zero_energy), zero_energy)
        # tests require that the linear momentum be 0, and KE be correct
        assert_array_almost_equal(total_momenta,
                                  np.array([0.0]*2) * u_vel * u_mass)
        assert new_ke.unit == (20.0 * u_energy).unit
        assert pytest.approx(new_ke._value) == (20.0 * u_energy)._value

    def test_probability_ratio(self):
        # Should always be 1 as KE is conserved
        assert self.toy_modifier_all.probability_ratio(None, None) == 1.0


class TestVelocityDirectionModifier(object):
    def setup(self):
        import openpathsampling.engines.toy as toys
        self.toy_modifier = VelocityDirectionModifier(
            delta_v=[1.0, 2.0],
            subset_mask=[1, 2],
            remove_linear_momentum=False
        )
        self.toy_engine = toys.Engine(
            topology=toys.Topology(n_spatial=2, n_atoms=3, pes=None,
                                   masses=np.array([1.0, 1.5, 4.0])),
            options={}
        )
        self.toy_snapshot = toys.Snapshot(
            coordinates=np.array([[0.0, 0.0], [0.0, 0.0], [0.0, 0.0]]),
            velocities=np.array([[1.0, 1.0], [2.0, 2.0], [3.0, 3.0]]),
            engine=self.toy_engine
        )

        if paths.integration_tools.HAS_SIMTK_UNIT:
            u_vel = old_div(u.nanometer, u.picosecond)
            self.openmm_modifier = VelocityDirectionModifier(
                delta_v=1.2*u_vel,
                remove_linear_momentum=False
            )
            if omt:  # TODO: separate out tests
                ad_vacuum = omt.testsystems.AlanineDipeptideVacuum(
                    constraints=None)
                self.test_snap = omm_engine.snapshot_from_testsystem(ad_vacuum)
                self.openmm_engine = omm_engine.Engine(
                    topology=self.test_snap.topology,
                    system=ad_vacuum.system,
                    integrator=omt.integrators.VVVRIntegrator()
                )

                self.openmm_snap = self.test_snap.copy_with_replacement(
                    engine=self.openmm_engine,
                    velocities=np.ones(
                        shape=self.test_snap.velocities.shape) * u_vel
                )

    def test_select_atoms_to_modify(self):
        assert self.toy_modifier._select_atoms_to_modify(2) == [0, 1]
        if omt:  # TODO: separate out tests
            n_atoms = len(self.openmm_snap.coordinates)
            assert (self.openmm_modifier._select_atoms_to_modify(n_atoms) ==
                    list(range(n_atoms)))

    def test_call(self):
        new_toy_snap = self.toy_modifier(self.toy_snapshot)
        assert_array_almost_equal(new_toy_snap.coordinates,
                                  self.toy_snapshot.coordinates)
        new_vel = new_toy_snap.velocities
        old_vel = self.toy_snapshot.velocities
        same_vel = [np.allclose(new_vel[i], old_vel[i])
                    for i in range(len(new_vel))]
        assert Counter(same_vel) == Counter({True: 1, False: 2})
        for new_v, old_v in zip(new_vel, old_vel):
            assert (pytest.approx(sum([v**2 for v in new_v])) ==
                    sum([v**2 for v in old_v]))

        if omt:  # TODO: separate out tests
            new_omm_snap = self.openmm_modifier(self.openmm_snap)
            n_atoms = len(self.openmm_snap.coordinates)
            assert_array_almost_equal(new_omm_snap.coordinates,
                                      self.openmm_snap.coordinates)
            new_vel = new_omm_snap.velocities
            old_vel = self.openmm_snap.velocities
            same_vel = [np.allclose(new_vel[i], old_vel[i])
                        for i in range(len(new_vel))]
            same_vel = [np.allclose(new_vel[i], old_vel[i])
                        for i in range(len(new_vel))]
            assert Counter(same_vel) == Counter({False: n_atoms})
            u_vel_sq = (old_div(u.nanometers, u.picoseconds))**2
            for new_v, old_v in zip(new_vel, old_vel):
                assert (pytest.approx(sum([(v**2).value_in_unit(u_vel_sq)
                                           for v in new_v])
                                      ) ==
                        sum([(v**2).value_in_unit(u_vel_sq) for v in old_v])
                        )

    def test_call_with_linear_momentum_fix(self):
        toy_modifier = VelocityDirectionModifier(
            delta_v=[1.0, 2.0],
            subset_mask=[1, 2],
            remove_linear_momentum=True
        )
        new_toy_snap = toy_modifier(self.toy_snapshot)
        velocities = new_toy_snap.velocities
        momenta = velocities * new_toy_snap.masses[:, np.newaxis]
        assert_array_almost_equal(sum(momenta), np.array([0.0]*2))
        double_ke = sum(sum(momenta * velocities))
        assert pytest.approx(double_ke) == 86.0

        if omt:  # TODO: separate out tests
            u_vel = old_div(u.nanometer, u.picosecond)
            u_mass = old_div(u.dalton, u.AVOGADRO_CONSTANT_NA)

            openmm_modifier = VelocityDirectionModifier(
                delta_v=1.2*u_vel,
                remove_linear_momentum=False
            )
            new_openmm_snap = openmm_modifier(self.openmm_snap)
            velocities = new_openmm_snap.velocities
            momenta = velocities * new_openmm_snap.masses[:, np.newaxis]
            zero_momentum = 0 * u_vel * u_mass
            total_momenta = sum(momenta, zero_momentum)
            assert_array_almost_equal(total_momenta,
                                      np.array([0.0]*3) * u_vel * u_mass)


class TestSingleAtomVelocityDirectionModifier(object):
    def setup(self):
        import openpathsampling.engines.toy as toys
        self.toy_modifier = SingleAtomVelocityDirectionModifier(
            delta_v=[1.0, 2.0],
            subset_mask=[1, 2],
            remove_linear_momentum=False
        )
        self.toy_engine = toys.Engine(
            topology=toys.Topology(n_spatial=2, n_atoms=3, pes=None,
                                   masses=np.array([1.0, 1.5, 4.0])),
            options={}
        )
        self.toy_snapshot = toys.Snapshot(
            coordinates=np.array([[0.0, 0.0], [0.0, 0.0], [0.0, 0.0]]),
            velocities=np.array([[1.0, 1.0], [2.0, 2.0], [3.0, 3.0]]),
            engine=self.toy_engine
        )

        if omt:  # TODO: separate out tests/
            u_vel = old_div(u.nanometer, u.picosecond)
            self.openmm_modifier = SingleAtomVelocityDirectionModifier(
                delta_v=1.2*u_vel,
                remove_linear_momentum=False
            )
            ad_vacuum = omt.testsystems.AlanineDipeptideVacuum(
                constraints=None)
            self.test_snap = omm_engine.snapshot_from_testsystem(ad_vacuum)
            self.openmm_engine = omm_engine.Engine(
                topology=self.test_snap.topology,
                system=ad_vacuum.system,
                integrator=omt.integrators.VVVRIntegrator()
            )

            self.openmm_snap = self.test_snap.copy_with_replacement(
                engine=self.openmm_engine,
                velocities=np.ones(
                    shape=self.test_snap.velocities.shape) * u_vel
            )

    def test_select_atoms_to_modify(self):
        selected = self.toy_modifier._select_atoms_to_modify(2)
        assert len(selected) == 1
        selected = [self.toy_modifier._select_atoms_to_modify(2)[0]
                    for i in range(20)]
        count = Counter(selected)
        assert set([0, 1]) == set(count.keys())
        assert count[0] > 0
        assert count[1] > 0

    def test_call(self):
        new_toy_snap = self.toy_modifier(self.toy_snapshot)
        assert_array_almost_equal(new_toy_snap.coordinates,
                                  self.toy_snapshot.coordinates)
        new_vel = new_toy_snap.velocities
        old_vel = self.toy_snapshot.velocities
        same_vel = [np.allclose(new_vel[i], old_vel[i])
                    for i in range(len(new_vel))]
        assert Counter(same_vel) == Counter({True: 2, False: 1})
        for new_v, old_v in zip(new_vel, old_vel):
            assert (pytest.approx(sum([v**2 for v in new_v])) ==
                    sum([v**2 for v in old_v]))

        if omt:  # TODO: separate out tests
            new_omm_snap = self.openmm_modifier(self.openmm_snap)
            n_atoms = len(self.openmm_snap.coordinates)
            assert_array_almost_equal(new_omm_snap.coordinates,
                                      self.openmm_snap.coordinates)
            new_vel = new_omm_snap.velocities
            old_vel = self.openmm_snap.velocities
            same_vel = [np.allclose(new_vel[i], old_vel[i])
                        for i in range(len(new_vel))]
            same_vel = [np.allclose(new_vel[i], old_vel[i])
                        for i in range(len(new_vel))]
            assert Counter(same_vel) == Counter({True: n_atoms-1, False: 1})
            u_vel_sq = (old_div(u.nanometers, u.picoseconds))**2
            for new_v, old_v in zip(new_vel, old_vel):
                assert (pytest.approx(
                    sum([(v**2).value_in_unit(u_vel_sq) for v in new_v])) ==
                    sum([(v**2).value_in_unit(u_vel_sq) for v in old_v]))

    def test_call_with_linear_momentum_fix(self):
        toy_modifier = SingleAtomVelocityDirectionModifier(
            delta_v=[1.0, 2.0],
            subset_mask=[1, 2],
            remove_linear_momentum=True
        )
        new_toy_snap = toy_modifier(self.toy_snapshot)
        velocities = new_toy_snap.velocities
        momenta = velocities * new_toy_snap.masses[:, np.newaxis]
        assert_array_almost_equal(sum(momenta), np.array([0.0]*2))
        double_ke = sum(sum(momenta * velocities))
        assert pytest.approx(double_ke) == 86.0

        if omt:  # TODO: separate out tests
            u_vel = old_div(u.nanometer, u.picosecond)
            u_mass = old_div(u.dalton, u.AVOGADRO_CONSTANT_NA)

            openmm_modifier = SingleAtomVelocityDirectionModifier(
                delta_v=1.2*u_vel,
                remove_linear_momentum=False
            )
            new_openmm_snap = openmm_modifier(self.openmm_snap)
            velocities = new_openmm_snap.velocities
            momenta = velocities * new_openmm_snap.masses[:, np.newaxis]
            zero_momentum = 0 * u_vel * u_mass
            total_momenta = sum(momenta, zero_momentum)
            assert_array_almost_equal(total_momenta,
                                      np.array([0.0]*3) * u_vel * u_mass)


class TestSnapshotModifierDeprecations(object):
    # TODO OPS 2.0: Depr should be completed and this test altered to check for
    # the error
    def test_raise_deprecation_prob_ratio(self):
        class DummyMod(SnapshotModifier):
            # TODO PY 2.7, don't override __call__ for  PY 3.x
            def __call__(self, a):
                pass
        dummy_mod = DummyMod()
        with pytest.warns(DeprecationWarning) as warn:
            a = dummy_mod.probability_ratio(None, None)
            assert len(warn) == 1
            assert "NotImplementedError" in str(warn[0])
        assert a == 1.0

    def test_raise_depr_nomodifier_subset(self):
        # The warning might be emited before on line 75
        # (NoModification(subset_mask))
        # Therefor this will not always trigger
        pass
        # with pytest.warns(DeprecationWarning) as warn:
        #     _ = NoModification(subset_mask="foo")
        #     assert len(warn) == 1
        #     assert "subset_mask" in str(warn[0])<|MERGE_RESOLUTION|>--- conflicted
+++ resolved
@@ -30,11 +30,7 @@
 logging.getLogger('openpathsampling.netcdfplus').setLevel(logging.CRITICAL)
 
 
-<<<<<<< HEAD
-class TestNoModification(object):
-=======
 class TestSnapshotModifier(object):
->>>>>>> f2c4c1aa
     def setup(self):
         # TODO OPS 2.0: This subclass is only here for python 2.7 should be
         # replaced with SnapshotModifier
@@ -63,11 +59,7 @@
         )
 
     def test_extract_subset(self):
-<<<<<<< HEAD
-        mod = NoModification(subset_mask=[1, 2])
-=======
         mod = self.Modifier(subset_mask=[1, 2])
->>>>>>> f2c4c1aa
         sub_1Dx = mod.extract_subset(self.snapshot_1D.coordinates)
         assert_array_almost_equal(sub_1Dx, np.array([1.0, 2.0]))
         sub_1Dv = mod.extract_subset(self.snapshot_1D.velocities)
@@ -81,16 +73,7 @@
                                                      [2.5, 2.6, 2.7]]))
 
     def test_apply_to_subset(self):
-<<<<<<< HEAD
-        # TODO OPS 2.0: this test should be testing SnapshotModifier instead of
-        # NoModification, but python 2.7 does not allow for the initialisation
-        # without overwriting the abstract __call__ for now this raises a
-        # DeprecationWarning
-        mod = NoModification(subset_mask=[1, 2])
-
-=======
         mod = self.Modifier(subset_mask=[1, 2])
->>>>>>> f2c4c1aa
         copy_1Dx = self.snapshot_1D.coordinates.copy()
         new_1Dx = mod.apply_to_subset(copy_1Dx, np.array([-1.0, -2.0]))
         assert_array_almost_equal(new_1Dx, np.array([0.0, -1.0, -2.0, 3.0]))
@@ -136,12 +119,6 @@
         assert self.snapshot_1D.velocities is not new_1D.velocities
         assert self.snapshot_3D.coordinates is not new_3D.coordinates
         assert self.snapshot_3D.velocities is not new_3D.velocities
-<<<<<<< HEAD
-        # TODO OPS 2.0: the following tests should probabily work
-        # assert new_1D == self.snapshot_1D
-        # assert new_3D == self.snapshot_3D
-=======
->>>>>>> f2c4c1aa
 
     def test_call_no_copy(self):
         mod = NoModification(as_copy=False)
@@ -149,13 +126,10 @@
         assert new_1D is self.snapshot_1D
         new_3D = mod(self.snapshot_3D)
         assert new_3D is self.snapshot_3D
-<<<<<<< HEAD
 
     def test_probability_ratio(self):
         # This should always return 1.0 even for invalid input
         assert self.modifier.probability_ratio(None, None) == 1.0
-=======
->>>>>>> f2c4c1aa
 
 
 class TestRandomizeVelocities(object):
