'''
@author: David W.H. Swenson
'''

from nose.tools import (assert_equal, assert_not_equal, assert_items_equal,
                        assert_almost_equal, raises)
from nose.plugins.skip import Skip, SkipTest
from test_helpers import (assert_equal_array_array, items_equal,
                          assert_not_equal_array_array,
                          make_1d_traj,
                          CalvinistDynamics,
                          CallIdentity
                         )

import openpathsampling as paths
from openpathsampling.ensemble import LengthEnsemble
from openpathsampling.pathmover import *

from openpathsampling.sample import Sample, SampleSet

from openpathsampling.shooting import UniformSelector

from openpathsampling.volume import LambdaVolume
from test_helpers import CallIdentity
from openpathsampling.trajectory import Trajectory
from openpathsampling.ensemble import EnsembleFactory as ef
from openpathsampling.collectivevariable import CV_Function, CollectiveVariable

import logging
#logging.getLogger('openpathsampling.pathmover').setLevel(logging.CRITICAL)
logging.getLogger('openpathsampling.initialization').setLevel(logging.CRITICAL)
logging.getLogger('openpathsampling.ensemble').setLevel(logging.CRITICAL)


#logging.getLogger('openpathsampling.pathmover').propagate = False
#logging.getLogger('openpathsampling.initialization').propagate = False

class testMakeListOfPairs(object):
    def setup(self):
        self.correct = [ [0, 1], [2, 3], [4, 5] ]

    @raises(TypeError)
    def test_not_iterable_type_error(self):
        result = make_list_of_pairs(1)
    
    def test_list_of_list_pairs(self):
        result = make_list_of_pairs([[0, 1], [2, 3], [4, 5]])
        assert_equal_array_array(result, self.correct)

    @raises(AssertionError)
    def test_list_of_list_notpairs(self):
        result = make_list_of_pairs([[0], [1], [2]])

    @raises(AssertionError)
    def test_list_not_even(self):
        result = make_list_of_pairs([0, 1, 2, 3, 4])

    def test_list_even(self):
        result = make_list_of_pairs([0, 1, 2, 3, 4, 5])
        assert_equal_array_array(result, self.correct)

    def test_empty(self):
        assert_equal(make_list_of_pairs(None), None)

def assert_sample_set_accepted(sample_set, results):
    for sample, result in zip(sample_set, results):
        assert_equal(sample.details.accepted, result)

def assert_subchanges_set_accepted(change, results):
    for ch, result in zip(change.subchanges, results):
        assert_equal(ch.accepted, result)

class testPathMover(object):
    def setup(self):
        self.l1 = LengthEnsemble(1)
        self.l2 = LengthEnsemble(2)
        self.l3 = LengthEnsemble(3)
        self.repsAll_ensNone = PathMover(replicas='all')
        self.reps12_ensNone = PathMover(replicas=[1, 2])
        self.repsAll_ens1 = PathMover(ensembles=self.l1)
        self.repsAll_ens12 = PathMover(ensembles=[self.l1, self.l2])
        self.reps1_ens2 = PathMover(replicas=1, ensembles=[self.l2])
        self.s1 = Sample(replica=1, ensemble=self.l2)
        self.s2 = Sample(replica=2, ensemble=self.l1)
        self.s3 = Sample(replica=3, ensemble=self.l1)
        self.s4 = Sample(replica=2, ensemble=self.l3)
        self.sset = SampleSet([self.s1, self.s2, self.s3, self.s4])

    def test_legal_sample_set(self):
        assert_items_equal(self.repsAll_ensNone.legal_sample_set(self.sset),
                           [self.s1, self.s2, self.s3, self.s4])
        assert_items_equal(self.reps12_ensNone.legal_sample_set(self.sset),
                           [self.s1, self.s2, self.s4])
        assert_items_equal(self.repsAll_ens12.legal_sample_set(self.sset),
                           [self.s1, self.s2, self.s3])
        assert_items_equal(self.repsAll_ens1.legal_sample_set(self.sset),
                           [self.s2, self.s3])
        assert_items_equal(self.reps1_ens2.legal_sample_set(self.sset),
                           [self.s1])
        assert_items_equal(
            self.repsAll_ensNone.legal_sample_set(self.sset, ensembles=self.l1),
            [self.s2, self.s3]
        )
        assert_items_equal(
            self.repsAll_ensNone.legal_sample_set(self.sset, ensembles=[self.l1]),
            [self.s2, self.s3]
        )


    def test_select_sample(self):
        assert_equal(self.reps1_ens2.select_sample(self.sset), self.s1)
        selected = self.repsAll_ens1.select_sample(self.sset)
        try:
            assert_equal(selected, self.s2)
        except AssertionError:
            assert_equal(selected, self.s3)

class testShootingMover(object):
    def setup(self):
        self.dyn = CalvinistDynamics([-0.1, 0.1, 0.3, 0.5, 0.7, 
                                      -0.1, 0.2, 0.4, 0.6, 0.8,
                                     ])
        PathMover.engine = self.dyn
        op = CV_Function("myid", fcn=lambda snap :
                             snap.coordinates[0][0])
        stateA = LambdaVolume(op, -100, 0.0)
        stateB = LambdaVolume(op, 0.65, 100)
        self.tps = ef.A2BEnsemble(stateA, stateB)
        init_traj = make_1d_traj(
            coordinates=[-0.1, 0.1, 0.2, 0.3, 0.4, 0.5, 0.6, 0.7],
            velocities=[1.0, 1.0, 1.0, 1.0, 1.0, 1.0, 1.0, 1.0]
        )
        self.init_samp = SampleSet([Sample(
            trajectory=init_traj,
            replica=0,
            ensemble=self.tps
        )])

class testForwardShootMover(testShootingMover):
    def test_move(self):
        mover = ForwardShootMover(UniformSelector(), replicas=[0])
<<<<<<< HEAD
        movepath = mover.move(self.init_samp)
        newsamp = self.init_samp + movepath
=======
        self.dyn.initialized = True
        change = mover.move(self.init_samp)
        newsamp = self.init_samp + change
>>>>>>> fb738f9c
        assert_equal(len(newsamp), 1)
        change
        assert_equal(change.details.accepted, True)
        assert_equal(newsamp[0].ensemble(newsamp[0].trajectory), True)
        assert_equal(newsamp[0].trajectory, change.details.trial)

class testBackwardShootMover(testShootingMover):
    def test_move(self):
        mover = BackwardShootMover(UniformSelector(), replicas=[0])
<<<<<<< HEAD
        movepath = mover.move(self.init_samp)
        newsamp = self.init_samp + movepath
=======
        self.dyn.initialized = True
        change = mover.move(self.init_samp)
        newsamp = self.init_samp + change
>>>>>>> fb738f9c
        assert_equal(len(newsamp), 1)
        assert_equal(change.details.accepted, True)
        assert_equal(newsamp[0].ensemble(newsamp[0].trajectory), True)
        assert_equal(newsamp[0].trajectory, change.details.trial)

class testOneWayShootingMover(testShootingMover):
    def test_mover_initialization(self):
        mover = OneWayShootingMover(UniformSelector, replicas=[0])
        assert_equal(len(mover.movers), 2)
        assert_equal(isinstance(mover, RandomChoiceMover), True)
        assert_equal(isinstance(mover, OneWayShootingMover), True)
        moverclasses = [m.__class__ for m in mover.movers]
        assert_equal(ForwardShootMover in moverclasses, True)
        assert_equal(BackwardShootMover in moverclasses, True)

class testPathReversalMover(object):
    def setup(self):
        op = CV_Function("myid", fcn=lambda snap :
                             snap.coordinates[0][0])

        volA = LambdaVolume(op, -100, 0.0)
        volB = LambdaVolume(op, 1.0, 100)
        volX = LambdaVolume(op, -100, 0.25)
        self.tis = ef.TISEnsemble(volA, volB, volX)
        self.move = PathReversalMover()
        self.op = op

    def test_AXA_path(self):
        trajAXA = make_1d_traj(coordinates=[-0.1, 0.75, -0.6],
                               velocities=[0.1, 0.05, -0.05])
        sampAXA = Sample(trajectory=trajAXA,
                         ensemble=self.tis,
                         replica=0)
        gs_AXA = SampleSet([sampAXA])
        change = self.move.move(gs_AXA)
        assert_equal(change.accepted, True)

    def test_A_A_path(self):
        trajA_A = make_1d_traj(coordinates=[-0.3, 0.1, -0.4])
        sampA_A = Sample(trajectory=trajA_A,
                         ensemble=self.tis,
                         replica=0)
        gs_A_A = SampleSet([sampA_A])
        change = self.move.move(gs_A_A)
        assert_equal(change.accepted, False)


    def test_AB_path(self):
        trajAXB = make_1d_traj(coordinates=[-0.2, 0.75, 1.8])
        sampAXB = Sample(trajectory=trajAXB,
                         ensemble=self.tis,
                         replica=0)
        gs_AXB = SampleSet([sampAXB])
        change = self.move.move(gs_AXB)
        assert_equal(change.accepted, False)


    def test_BA_path(self):
        trajBXA = make_1d_traj(coordinates=[1.2, 0.7, -0.25])
        sampBXA = Sample(trajectory=trajBXA,
                         ensemble=self.tis,
                         replica=0)
        gs_BXA = SampleSet([sampBXA])
        change = self.move.move(gs_BXA)
        assert_equal(change.accepted, True)


class testReplicaIDChangeMover(object):
    def setup(self):
        pass

    def test_replica_in_sample_set(self):
        raise SkipTest

    def test_replica_not_in_sample_set(self):
        raise SkipTest


class testReplicaExchangeMover(object):
    def setup(self):
        op = CV_Function("myid", fcn=lambda snap :
                             snap.coordinates[0][0])

        state1 = LambdaVolume(op, -100, 0.0)
        state2 = LambdaVolume(op, 1, 100)
        volA = LambdaVolume(op, -100, 0.25)
        volB = LambdaVolume(op, -100, 0.50)
        self.tisA = ef.TISEnsemble(state1, state2, volA)
        self.tisB = ef.TISEnsemble(state1, state2, volB)
        self.traj0 = make_1d_traj([-0.1, 0.2, 0.3, 0.1, -0.2])
        self.traj1 = make_1d_traj([-0.1, 0.1, 0.4, 0.6, 0.3, 0.2, -0.15]) 
        self.traj2 = make_1d_traj([-0.1, 0.2, 0.3, 0.7, 0.6, 0.4, 0.1, -0.15])
        self.sampA0 = Sample(replica=0, trajectory=self.traj0, ensemble=self.tisA)
        self.sampB1 = Sample(replica=1, trajectory=self.traj1, ensemble=self.tisB)
        self.sampA2 = Sample(replica=2, trajectory=self.traj2, ensemble=self.tisA)
        self.gs_B1A2 = SampleSet([self.sampB1, self.sampA2])
        self.gs_A0B1 = SampleSet([self.sampA0, self.sampB1])

    def test_repex_ens_acc(self):
        repex_AB = ReplicaExchangeMover(ensembles=[[self.tisA, self.tisB]])
        samples_B2A1_ens = repex_AB.move(self.gs_B1A2)
        change = samples_B2A1_ens
        samples = change.samples
        assert_equal(len(samples), 2)

        assert_equal(change.accepted, True)
        for trial, result in zip(change.details.trials, change.details.results):
            assert_equal(trial, result)

        for sample, result in zip(change.samples, change.details.results):
            assert_equal(sample.trajectory, result)

        B2 = [s for s in samples if s.ensemble==self.tisB]
        assert_equal(len(B2), 1)
        assert_equal(B2[0].trajectory, self.traj2)
        assert_equal(B2[0].replica, 2)
        A1 = [s for s in samples if s.ensemble==self.tisA]
        assert_equal(len(A1), 1)
        assert_equal(A1[0].trajectory, self.traj1)
        assert_equal(A1[0].replica, 1)

    def test_repex_ens_rej(self):
        repex_AB = ReplicaExchangeMover(ensembles=[[self.tisA, self.tisB]])
        repex_change = repex_AB.move(self.gs_A0B1)

        assert_equal(len(repex_change.samples), 0) # since rejected

        samples_A0B1_ens = repex_change.all_samples
        assert_equal(len(samples_A0B1_ens), 2)
        assert_equal(repex_change.accepted, False)

        assert_equal(samples_A0B1_ens[0].trajectory, repex_change.details.results[0])
        assert_equal(samples_A0B1_ens[1].trajectory, repex_change.details.results[1])

        assert_not_equal(repex_change.details.trials[0], repex_change.details.results[0])
        assert_not_equal(repex_change.details.trials[1], repex_change.details.results[1])

        A0 = [s for s in samples_A0B1_ens if s.ensemble==self.tisA]
        assert_equal(len(A0), 1)
        assert_equal(A0[0].trajectory, self.traj0)
        B1 = [s for s in samples_A0B1_ens if s.ensemble==self.tisB]
        assert_equal(len(B1), 1)
        assert_equal(B1[0].trajectory, self.traj1)

    def test_repex_rep_acc(self):
        repex_12 = ReplicaExchangeMover(replicas=[[1,2]])
        samples_B2A1_rep = repex_12.move(self.gs_B1A2)
        change = samples_B2A1_rep
        samples = change.samples
        assert_equal(len(samples), 2)

        assert_equal(change.accepted, True)

        assert_equal(samples[0].trajectory, change.details.results[0])
        assert_equal(samples[1].trajectory, change.details.results[1])

        assert_not_equal(change.details.trials[0], change.details.results[1])
        assert_not_equal(change.details.trials[1], change.details.results[0])

        B2 = [s for s in samples if s.ensemble==self.tisB]
        assert_equal(len(B2), 1)
        assert_equal(B2[0].trajectory, self.traj2)
        A1 = [s for s in samples if s.ensemble==self.tisA]
        assert_equal(len(A1), 1)
        assert_equal(A1[0].trajectory, self.traj1)


class testRandomChoiceMover(object):
    def setup(self):
        traj = Trajectory([-0.5, 0.7, 1.1])
        op = CallIdentity()
        volA = LambdaVolume(op, -100, 0.0)
        volB = LambdaVolume(op, 1.0, 100)
        volX = LambdaVolume(op, -100, 0.25)
        self.tis = ef.TISEnsemble(volA, volB, volX)
        self.tps = ef.A2BEnsemble(volA, volB)
        self.len3 = LengthEnsemble(3)
        self.init_samp = SampleSet([Sample(trajectory=traj,
                                           ensemble=self.len3, 
                                           replica=0)])
        self.hop_to_tis = EnsembleHopMover(ensembles=[[self.len3, self.tis]])
        self.hop_to_tps = EnsembleHopMover(ensembles=[[self.len3, self.tps]])
        self.mover = RandomChoiceMover([self.hop_to_tis, self.hop_to_tps])

    def test_random_choice(self):
        # test that both get selected, but that we always return only one
        # sample
        count = {}
        for t in range(100):
            change = self.mover.move(self.init_samp)
            assert_equal(len(change.samples), 1)
#            try:
                # Since self is the root mover, mover_path[-1] is self.
                # That means that mover_path[-2] is the mover that this
                # mover chose.
#                count[samples[0].details.mover_path[-2]] += 1
#            except KeyError:
#                count[samples[0].details.mover_path[-2]] = 1
#        assert_equal(len(count.keys()), 2)

    def test_restricted_by_replica(self):
        raise SkipTest

    def test_restricted_by_ensemble(self):
        raise SkipTest

class testSequentialMover(object):
    def setup(self):
        traj = Trajectory([-0.5, 0.7, 1.1])
        op = CallIdentity()
        volA = LambdaVolume(op, -100, 0.0)
        volB = LambdaVolume(op, 1.0, 100)
        volX = LambdaVolume(op, -100, 0.25)
        tis = ef.TISEnsemble(volA, volB, volX)
        tps = ef.A2BEnsemble(volA, volB)
        len3 = LengthEnsemble(3)
        len2 = LengthEnsemble(2)
        self.hop_to_tis = EnsembleHopMover(ensembles=[[tis, tis],
                                                      [tps, tis],
                                                      [len3, tis],
                                                      [len2, tis]])
        self.hop_to_tps = EnsembleHopMover(ensembles=[[tis, tps],
                                                      [tps, tps],
                                                      [len3, tps],
                                                      [len2, tps]])
        self.hop_to_len3 = EnsembleHopMover(ensembles=[[tis, len3],
                                                       [tps, len3],
                                                       [len3, len3],
                                                       [len2, len3]]) 
        self.hop_to_len2 = EnsembleHopMover(ensembles=[[tis, len2],
                                                      [tps, len2],
                                                      [len3, len2],
                                                      [len2, len2]])
        self.init_sample = Sample(trajectory=traj,
                                  ensemble=len3,
                                  replica=0)
        self.tis = tis
        self.tps = tps
        self.len3 = len3
        self.len2 = len2
        self.everything_accepted_movers = [
            self.hop_to_tis, self.hop_to_len3, self.hop_to_tps
        ]
        self.first_rejected_movers = [
            self.hop_to_len2, self.hop_to_len3, self.hop_to_tps
        ]
        self.last_rejected_movers = [
            self.hop_to_tis, self.hop_to_tps, self.hop_to_len2
        ]

    def test_everything_accepted(self):
        move = SequentialMover(movers=self.everything_accepted_movers)
        gs = SampleSet(self.init_sample)
        change = move.move(gs)
        samples = change.samples
        assert_equal(len(samples), 3)
        for subchange in change:
            assert_equal(subchange.accepted, True)
        gs = gs + change
        assert_equal(gs[0].ensemble, self.tps)

    def test_first_rejected(self):
        move = SequentialMover(movers=self.first_rejected_movers)
        gs = SampleSet(self.init_sample)
        change = move.move(gs)
        samples = change.samples
        # @DWHS: This should have two samples since two are accepted
        # and thus applied
        assert_equal(len(samples), 2)
        assert_equal(change[0].accepted, False)
        assert_equal(change[1].accepted, True)
        assert_equal(change[2].accepted, True)
        gs = gs + change
        assert_equal(gs[0].ensemble, self.tps)

    def test_last_rejected(self):
        move = SequentialMover(movers=self.last_rejected_movers)
        gs = SampleSet(self.init_sample)
        change = move.move(gs)
        samples = change.samples
        assert_equal(len(samples), 2)
        # @DWHS: I think if the last is rejected then there should only be two
        # samples to be used, since the last one is not accepted and thus
        # discarded (does not mean that it is not stored!!!)
        assert_equal(change[0].accepted, True)
        assert_equal(change[1].accepted, True)
        assert_equal(change[2].accepted, False)
        gs = gs + change
        assert_equal(gs[0].ensemble, self.tps)

    def test_restricted_by_replica(self):
        raise SkipTest

    def test_restricted_by_ensemble(self):
        raise SkipTest

class testPartialAcceptanceSequentialMover(testSequentialMover):
    def test_everything_accepted(self):
        move = PartialAcceptanceSequentialMover(movers=self.everything_accepted_movers)
        gs = SampleSet(self.init_sample)
        change = move.move(gs)
        samples = change.samples
        assert_equal(len(samples), 3)
        for subchange in change:
            assert_equal(subchange.accepted, True)
        assert_equal(len(change.all_samples,),3)
        gs = gs + change
        assert_equal(gs[0].ensemble, self.tps)

    def test_first_rejected(self):
        move = PartialAcceptanceSequentialMover(movers=self.first_rejected_movers)
        gs = SampleSet(self.init_sample)
        change = move.move(gs)
        samples = change.samples
        # returns zero sample since even the first is rejected
        # the first one is still stored
        assert_equal(len(samples), 0)
        allsamp = change.all_samples
        assert_equal(len(allsamp), 1)
        assert_equal(change[0].accepted, False)
        gs = gs + change
        assert_equal(gs[0].ensemble, self.len3)

    def test_last_rejected(self):
        move = PartialAcceptanceSequentialMover(movers=self.last_rejected_movers)
        gs = SampleSet(self.init_sample)
        change = move.move(gs)
        samples = change.samples
        # @see above, this should return 2 samples. Important the third is
        # still run!
        assert_equal(len(samples), 2)
        allsamp = change.all_samples
        assert_equal(len(allsamp), 3)

        assert_equal(change[0].accepted, True)
        assert_equal(change[1].accepted, True)
        assert_equal(change[2].accepted, False)
        gs = gs + change
        assert_equal(gs[0].ensemble, self.tps)

    def test_restricted_by_replica(self):
        raise SkipTest

    def test_restricted_by_ensemble(self):
        raise SkipTest

class testConditionalSequentialMover(testSequentialMover):
    def test_everything_accepted(self):
        move = ConditionalSequentialMover(movers=self.everything_accepted_movers)
        gs = SampleSet(self.init_sample)
        change = move.move(gs)
        samples = change.samples
        assert_equal(len(samples), 3)
        for ch in change:
            assert_equal(change.accepted, True)
        gs = gs + change
        assert_equal(gs[0].ensemble, self.tps)

    def test_first_rejected(self):
        move = ConditionalSequentialMover(movers=self.first_rejected_movers)
        gs = SampleSet(self.init_sample)
        change = move.move(gs)
        samples = change.samples
        # should be zero since the move is completely rejected
        assert_equal(len(samples), 0)
        allsamp = change.all_samples
        assert_equal(len(allsamp), 1)
        assert_equal(change[0].accepted, False)
        gs = gs + change
        assert_equal(gs[0].ensemble, self.len3)

    def test_last_rejected(self):
        move = ConditionalSequentialMover(movers=self.last_rejected_movers)
        gs = SampleSet(self.init_sample)
        change = move.move(gs)
        samples = change.samples
        # number of accepted samples is 0 for this type of mover
        assert_equal(len(samples), 0)
        allsamp = change.all_samples
        assert_equal(len(allsamp), 3)

        # check here if last actual samples was false
        # this actually allows to see later if the single samples were
        # accepted or not, even from the change without loading samples
        assert_equal(change[0].accepted, True)
        assert_equal(change[1].accepted, True)
        assert_equal(change[2].accepted, False)
        gs = gs + change
        assert_equal(gs[0].ensemble, self.len3)

    def test_restricted_by_replica(self):
        raise SkipTest

    def test_restricted_by_ensemble(self):
        raise SkipTest

class SubtrajectorySelectTester(object):

    def setup(self):
        op = CallIdentity()
        vol = paths.LambdaVolume(op, -0.5, 0.5)
        inX = paths.AllInXEnsemble(vol)
        outX = paths.AllOutXEnsemble(vol)
        self.ensemble = paths.SequentialEnsemble([
            inX, outX, inX, outX, inX, outX, inX
        ])
        self.subensemble = paths.SequentialEnsemble([
            paths.SingleFrameEnsemble(inX),
            outX,
            paths.SingleFrameEnsemble(inX)
        ])
        self.traj_with_3_subtrajs = Trajectory(
            [0.0, 0.0, 1.0, 1.0, 0.0, 1.0, 0.0, 0.0, 2.0, 0.0]
        )
        self.subtraj0 = Trajectory([0.0, 1.0, 1.0, 0.0])
        self.subtraj1 = Trajectory([0.0, 1.0, 0.0])
        self.subtraj2 = Trajectory([0.0, 2.0, 0.0])
        self.gs = SampleSet(Sample(
            replica=0,
            ensemble=self.subensemble,
            trajectory=self.traj_with_3_subtrajs
        ))

    def test_paths_in_ensemble(self):
        # more a test of SequentialEnsemble, but also a test of sanity
        # before the real tests
        assert_equal(self.ensemble(self.traj_with_3_subtrajs), True)
        assert_equal(self.subensemble(self.subtraj0), True)
        assert_equal(self.subensemble(self.subtraj1), True)
        assert_equal(self.subensemble(self.subtraj2), True)

class testRandomSubtrajectorySelectMover(SubtrajectorySelectTester):
    def test_accepts_all(self):
        mover = RandomSubtrajectorySelectMover(self.subensemble)
        found = {}
        for t in range(100):
            change = mover.move(self.gs)
            samples = change.samples
            assert_equal(len(samples), 1)
            assert_equal(self.subensemble, samples[0].ensemble)
            assert_equal(self.subensemble(samples[0].trajectory), True)
            assert_equal(self.ensemble(samples[0].trajectory), False)
            if samples[0].trajectory == self.subtraj0:
                found[0] = True
            elif samples[0].trajectory == self.subtraj1:
                found[1] = True
            elif samples[0].trajectory == self.subtraj2:
                found[2] = True
            else:
                raise RuntimeError("Subtraj unknown!")
        assert_equal(found[0] and found[1] and found[2], True)

    def test_nl_fails(self):
        raise SkipTest

    def test_nothing_allowed(self):
        mover = RandomSubtrajectorySelectMover(self.subensemble)
        traj_with_no_subtrajs = Trajectory([0.0, 0.0, 0.0])
        self.gs[0].trajectory = traj_with_no_subtrajs
        change = mover.move(self.gs)
        samples = change.samples
        assert_equal(samples[0].trajectory, paths.Trajectory([]))

class testFirstSubtrajectorySelectMover(SubtrajectorySelectTester):
    def test_move(self):
        mover = FirstSubtrajectorySelectMover(self.subensemble)
        change = mover.move(self.gs)
        samples = change.samples
        assert_equal(len(samples), 1)
        assert_equal(self.subensemble, samples[0].ensemble)
        assert_equal(self.subensemble(samples[0].trajectory), True)
        assert_equal(self.ensemble(samples[0].trajectory), False)
        assert_equal(samples[0].trajectory, self.subtraj0)

class testFinalSubtrajectorySelectMover(SubtrajectorySelectTester):
    def test_move(self):
        mover = FinalSubtrajectorySelectMover(self.subensemble)
        change = mover.move(self.gs)
        samples = change.samples
        assert_equal(len(samples), 1)
        assert_equal(self.subensemble, samples[0].ensemble)
        assert_equal(self.subensemble(samples[0].trajectory), True)
        assert_equal(self.ensemble(samples[0].trajectory), False)
        assert_equal(samples[0].trajectory, self.subtraj2)

class testForceEnsembleChangeMover(object):
    def setup(self):
        traj = Trajectory([-0.5, 0.7, 1.1])
        op = CallIdentity()
        volA = LambdaVolume(op, -100, 0.0)
        volB = LambdaVolume(op, 1.0, 100)
        volX = LambdaVolume(op, -100, 0.25)
        self.tis = ef.TISEnsemble(volA, volB, volX)
        self.len3 = LengthEnsemble(3)
        self.len2 = LengthEnsemble(2)
        self.gs = SampleSet(Sample(
            trajectory=traj,
            ensemble=self.tis,
            replica=0
        ))

    def test_in_ensemble(self):
        mover = ForceEnsembleChangeMover(ensembles=[[self.tis, self.len3]])
        change = mover.move(self.gs)
        samples = change.samples
        assert_equal(change.details.initial_ensemble(samples[0].trajectory),
                     True)
        assert_equal(samples[0].ensemble(samples[0].trajectory), True)
        assert_equal(samples[0].ensemble, self.len3)

    def test_not_in_ensemble(self):
        mover = ForceEnsembleChangeMover(ensembles=[[self.tis, self.len2]])
        change = mover.move(self.gs)
        samples = change.samples
        assert_equal(change.details.initial_ensemble(samples[0].trajectory),
                     True)
        assert_equal(samples[0].ensemble, self.len2)
        assert_equal(samples[0].ensemble(samples[0].trajectory), False)

class testMinusMover(object):
    def setup(self):
        op = CV_Function("myid", fcn=lambda snap :
                             snap.coordinates[0][0])

        volA = LambdaVolume(op, -100, 0.0)
        volB = LambdaVolume(op, 1.0, 100)
        volX = LambdaVolume(op, -100, 0.25)
        self.dyn = CalvinistDynamics([
            # successful move: (backward extension then forward)
            -0.13, 0.13, 0.33, -0.11, -0.12, 0.12, 0.32, -0.131,
            # never leaves state: 
            -0.15, -0.15, -0.15, -0.15, -0.15, -0.15, -0.15, -0.15, -0.15,
            -0.15, -0.15, -0.15, -0.15, -0.15, -0.15, -0.15, -0.15, -0.15,
            -0.25, 
            -0.15, -0.15, -0.15, -0.15, -0.15, -0.15, -0.15, -0.15, -0.15,
            -0.15, -0.15, -0.15, -0.15, -0.15, -0.15, -0.15, -0.15, -0.15,
            # goes to other state:
            1.16, 1.26, 1.16, -0.16, 1.16, 1.26, 1.16
        ])
        PathMover.engine = self.dyn
        self.innermost = ef.TISEnsemble(volA, volB, volX)
        self.minus = paths.MinusInterfaceEnsemble(volA, volX)
        self.mover = MinusMover(minus_ensemble=self.minus,
                                innermost_ensemble=self.innermost)
        self.first_segment = [-0.1, 0.1, 0.3, 0.1, -0.15] 
        self.list_innermost = [-0.11, 0.11, 0.31, 0.11, -0.12]
        self.second_segment = [-0.25, 0.2, 0.4, 0.2, -0.2]
        init_minus = make_1d_traj(
            coordinates=self.first_segment + [-0.35] + self.second_segment,
            velocities=[1.0]*11
        )
        self.minus_sample = Sample(
            replica=-1,
            trajectory=init_minus,
            ensemble=self.minus
        )

    def test_setup_sanity(self):
        # sanity checks to make sure that what we set up makes sense
        assert_equal(self.minus_sample.ensemble(self.minus_sample.trajectory),
                    True)
        first_subtraj = FirstSubtrajectorySelectMover(
            subensemble=self.minus._segment_ensemble
        )
        change = first_subtraj.move(SampleSet(self.minus_sample))
        samples = change.samples
        assert_equal(samples[0].ensemble(samples[0].trajectory), True)
        final_subtraj = FinalSubtrajectorySelectMover(
            subensemble=self.minus._segment_ensemble
        )
        change = final_subtraj.move(SampleSet(self.minus_sample))
        samples = change.samples
        assert_equal(samples[0].ensemble(samples[0].trajectory), True)
        assert_equal(samples[0].ensemble, self.minus._segment_ensemble)
        

    def test_successful_move(self):
        init_innermost = make_1d_traj(self.list_innermost, [1.0]*5)
        init_sample = Sample(
            replica=0,
            trajectory=init_innermost,
            ensemble=self.innermost
        )
        gs = SampleSet([init_sample, self.minus_sample])

        extend_forward =  self.list_innermost + [0.12, 0.32, -0.131]
        extend_backward = [-0.13, 0.13, 0.33] + self.list_innermost

        assert_equal(self.minus(make_1d_traj(extend_forward)), True)
        assert_equal(self.minus(make_1d_traj(extend_backward)), True)

        seg_dir = {}
        for i in range(100):
            print i, gs
            print str(self.mover)
            change = self.mover.move(gs).opened
            samples = change.samples
            assert_equal(len(samples), 5)
            s_inner = [s for s in samples if s.ensemble==self.innermost]
            s_minus = [s for s in samples if s.ensemble==self.minus]
            s_sub = [s for s in samples if s.ensemble==self.minus._segment_ensemble]
            assert_equal(len(s_inner), 1)
            assert_equal(len(s_minus), 2)
            assert_equal(len(s_sub), 2)

            for c in change:
                assert_equal(c.accepted, True)

            key = ""
            s_inner0_xvals = [s.coordinates[0,0] for s in s_inner[0].trajectory]
            if items_equal(s_inner0_xvals, self.first_segment):
                key += "1"
            elif items_equal(s_inner0_xvals, self.second_segment):
                key += "2"
            else:
                print "s_inner0_xvals:", s_inner0_xvals
                raise RuntimeError("Chosen segment neither first nor last!")

            # final sample s_minus is accepted
            s_minus_xvals = [s.coordinates[0,0] for s in s_minus[-1].trajectory]
            if items_equal(s_minus_xvals, extend_forward):
                key += "f"
            elif items_equal(s_minus_xvals, extend_backward):
                key += "b"
            else:
                print "s_minus_xvals:", s_minus_xvals
                raise RuntimeError("Unexpected minus extension result!")

            try:
                seg_dir[key] += 1
            except KeyError:
                seg_dir[key] = 1
        assert_equal(len(seg_dir.keys()), 4)

    def test_repex_fails_other_ensemble(self):
        innermost_other_ensemble = make_1d_traj([-0.11, 0.1, -0.12])
        samp_other_ensemble = Sample(
            replica=0,
            trajectory=innermost_other_ensemble,
            ensemble=self.innermost
        )
        gs = SampleSet([samp_other_ensemble, self.minus_sample])
        
        change = self.mover.move(gs).opened
        samples = change.all_samples
        assert_equal(self.innermost(innermost_other_ensemble), False)
        assert_equal(len(samples), 3) # stop after failed repex
        assert_equal(change[0].accepted, True)
        assert_equal(change[1].accepted, False)

    def test_repex_fails_innermost_crosses_state(self):
        innermost_crosses_to_state = make_1d_traj([-0.11, 0.5, 1.8])
        samp_crosses_to_state = Sample(
            replica=0,
            trajectory=innermost_crosses_to_state,
            ensemble=self.innermost
        )
        gs = SampleSet([samp_crosses_to_state, self.minus_sample])
        
        change = self.mover.move(gs).opened
        samples = change.all_samples
        print change
        print samples
        print list(change)
        assert_equal(self.innermost(innermost_crosses_to_state), True)
        assert_equal(len(samples), 3) # stop after failed repex
        assert_subchanges_set_accepted(change, [True, False, False])

    def test_repex_fails_minus_crosses_to_state(self):
        minus_crosses_to_state = make_1d_traj(
            [-0.11, 0.5, 1.8, 0.6, -0.12, 0.7, 1.7, 0.4, -0.13]
        )
        badminus_sample = Sample(
            replica=-1,
            trajectory=minus_crosses_to_state,
            ensemble=self.minus
        )
        init_sample = Sample(
            replica=0,
            trajectory=make_1d_traj(self.list_innermost, [1.0]*5),
            ensemble=self.innermost
        )
        gs = SampleSet([badminus_sample, init_sample])

        assert_equal(self.minus(minus_crosses_to_state), True)

        change = self.mover.move(gs).opened
        samples = change.all_samples
        assert_equal(len(samples), 3) # stop after failed repex
        assert_subchanges_set_accepted(change, [True, False, False])

    def test_extension_fails(self):
        innermost_bad_extension = [-0.25, 0.1, 0.5, 0.1, -0.25]
        traj_bad_extension = make_1d_traj(innermost_bad_extension, [1.0]*5)
        samp_bad_extension = Sample(
            replica=0,
            trajectory=traj_bad_extension,
            ensemble=self.innermost
        )
        
        assert_equal(self.innermost(traj_bad_extension), True)

        gs = SampleSet([self.minus_sample, samp_bad_extension])
        change = self.mover.move(gs).opened
        samples = change.all_samples
        assert_equal(len(samples), 5) # reject the last one
        assert_subchanges_set_accepted(change, [True] * 4 + [False])
        # this only happens due to length
        assert_equal(len(change[-1][0].details.trial),
                     len(traj_bad_extension)+self.dyn.n_frames_max-1)<|MERGE_RESOLUTION|>--- conflicted
+++ resolved
@@ -139,14 +139,9 @@
 class testForwardShootMover(testShootingMover):
     def test_move(self):
         mover = ForwardShootMover(UniformSelector(), replicas=[0])
-<<<<<<< HEAD
-        movepath = mover.move(self.init_samp)
-        newsamp = self.init_samp + movepath
-=======
         self.dyn.initialized = True
         change = mover.move(self.init_samp)
         newsamp = self.init_samp + change
->>>>>>> fb738f9c
         assert_equal(len(newsamp), 1)
         change
         assert_equal(change.details.accepted, True)
@@ -156,14 +151,9 @@
 class testBackwardShootMover(testShootingMover):
     def test_move(self):
         mover = BackwardShootMover(UniformSelector(), replicas=[0])
-<<<<<<< HEAD
-        movepath = mover.move(self.init_samp)
-        newsamp = self.init_samp + movepath
-=======
         self.dyn.initialized = True
         change = mover.move(self.init_samp)
         newsamp = self.init_samp + change
->>>>>>> fb738f9c
         assert_equal(len(newsamp), 1)
         assert_equal(change.details.accepted, True)
         assert_equal(newsamp[0].ensemble(newsamp[0].trajectory), True)
