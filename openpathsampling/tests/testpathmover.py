'''
@author: David W.H. Swenson
'''

from nose.tools import (assert_equal, assert_not_equal, assert_items_equal,
                        assert_almost_equal, raises)
from nose.plugins.skip import Skip, SkipTest
from test_helpers import (assert_equal_array_array, items_equal,
                          assert_not_equal_array_array,
                          make_1d_traj,
                          CalvinistDynamics,
                          CallIdentity
                         )

import openpathsampling as paths
from openpathsampling.ensemble import LengthEnsemble
from openpathsampling.pathmover import *

from openpathsampling.sample import Sample, SampleSet

from openpathsampling.shooting import UniformSelector

from openpathsampling.volume import LambdaVolume
from test_helpers import CallIdentity
from openpathsampling.trajectory import Trajectory
from openpathsampling.ensemble import EnsembleFactory as ef
from openpathsampling.collectivevariable import CV_Function, CollectiveVariable

import logging
#logging.getLogger('openpathsampling.pathmover').setLevel(logging.CRITICAL)
logging.getLogger('openpathsampling.initialization').setLevel(logging.CRITICAL)
logging.getLogger('openpathsampling.ensemble').setLevel(logging.CRITICAL)


#logging.getLogger('openpathsampling.pathmover').propagate = False
#logging.getLogger('openpathsampling.initialization').propagate = False

class testMakeListOfPairs(object):
    def setup(self):
        self.correct = [ [0, 1], [2, 3], [4, 5] ]

    @raises(TypeError)
    def test_not_iterable_type_error(self):
        result = make_list_of_pairs(1)
    
    def test_list_of_list_pairs(self):
        result = make_list_of_pairs([[0, 1], [2, 3], [4, 5]])
        assert_equal_array_array(result, self.correct)

    @raises(AssertionError)
    def test_list_of_list_notpairs(self):
        result = make_list_of_pairs([[0], [1], [2]])

    @raises(AssertionError)
    def test_list_not_even(self):
        result = make_list_of_pairs([0, 1, 2, 3, 4])

    def test_list_even(self):
        result = make_list_of_pairs([0, 1, 2, 3, 4, 5])
        assert_equal_array_array(result, self.correct)

    def test_empty(self):
        assert_equal(make_list_of_pairs(None), None)

def assert_sample_set_accepted(sample_set, results):
    for sample, result in zip(sample_set, results):
        assert_equal(sample.details.accepted, result)

def assert_subchanges_set_accepted(change, results):
    for ch, result in zip(change.subchanges, results):
        assert_equal(ch.accepted, result)

class testPathMover(object):
    def setup(self):
        self.l1 = LengthEnsemble(1)
        self.l2 = LengthEnsemble(2)
        self.l3 = LengthEnsemble(3)
        self.repsAll_ensNone = PathMover(replicas='all')
        self.reps12_ensNone = PathMover(replicas=[1, 2])
        self.repsAll_ens1 = PathMover(ensembles=self.l1)
        self.repsAll_ens12 = PathMover(ensembles=[self.l1, self.l2])
        self.reps1_ens2 = PathMover(replicas=1, ensembles=[self.l2])
        self.s1 = Sample(replica=1, ensemble=self.l2)
        self.s2 = Sample(replica=2, ensemble=self.l1)
        self.s3 = Sample(replica=3, ensemble=self.l1)
        self.s4 = Sample(replica=2, ensemble=self.l3)
        self.sset = SampleSet([self.s1, self.s2, self.s3, self.s4])

    def test_legal_sample_set(self):
        assert_items_equal(self.repsAll_ensNone.legal_sample_set(self.sset),
                           [self.s1, self.s2, self.s3, self.s4])
        assert_items_equal(self.reps12_ensNone.legal_sample_set(self.sset),
                           [self.s1, self.s2, self.s4])
        assert_items_equal(self.repsAll_ens12.legal_sample_set(self.sset),
                           [self.s1, self.s2, self.s3])
        assert_items_equal(self.repsAll_ens1.legal_sample_set(self.sset),
                           [self.s2, self.s3])
        assert_items_equal(self.reps1_ens2.legal_sample_set(self.sset),
                           [self.s1])
        assert_items_equal(
            self.repsAll_ensNone.legal_sample_set(self.sset, ensembles=self.l1),
            [self.s2, self.s3]
        )
        assert_items_equal(
            self.repsAll_ensNone.legal_sample_set(self.sset, ensembles=[self.l1]),
            [self.s2, self.s3]
        )


    def test_select_sample(self):
        assert_equal(self.reps1_ens2.select_sample(self.sset), self.s1)
        selected = self.repsAll_ens1.select_sample(self.sset)
        try:
            assert_equal(selected, self.s2)
        except AssertionError:
            assert_equal(selected, self.s3)

class testShootingMover(object):
    def setup(self):
        self.dyn = CalvinistDynamics([-0.1, 0.1, 0.3, 0.5, 0.7, 
                                      -0.1, 0.2, 0.4, 0.6, 0.8,
                                     ])
        PathMover.engine = self.dyn
        op = CV_Function("myid", fcn=lambda snap :
                             snap.coordinates[0][0])
        stateA = LambdaVolume(op, -100, 0.0)
        stateB = LambdaVolume(op, 0.65, 100)
        self.tps = ef.A2BEnsemble(stateA, stateB)
        init_traj = make_1d_traj(
            coordinates=[-0.1, 0.1, 0.2, 0.3, 0.4, 0.5, 0.6, 0.7],
            velocities=[1.0, 1.0, 1.0, 1.0, 1.0, 1.0, 1.0, 1.0]
        )
        self.init_samp = SampleSet([Sample(
            trajectory=init_traj,
            replica=0,
            ensemble=self.tps
        )])

class testForwardShootMover(testShootingMover):
    def test_move(self):
        mover = ForwardShootMover(UniformSelector(), replicas=[0])
        self.dyn.initialized = True
        change = mover.move(self.init_samp)
        newsamp = self.init_samp + change
        assert_equal(len(newsamp), 1)
        change
        assert_equal(change.details.accepted, True)
        assert_equal(newsamp[0].ensemble(newsamp[0].trajectory), True)
        assert_equal(newsamp[0].trajectory, change.details.trial)

class testBackwardShootMover(testShootingMover):
    def test_move(self):
        mover = BackwardShootMover(UniformSelector(), replicas=[0])
        self.dyn.initialized = True
        change = mover.move(self.init_samp)
        newsamp = self.init_samp + change
        assert_equal(len(newsamp), 1)
        assert_equal(change.details.accepted, True)
        assert_equal(newsamp[0].ensemble(newsamp[0].trajectory), True)
        assert_equal(newsamp[0].trajectory, change.details.trial)

class testOneWayShootingMover(testShootingMover):
    def test_mover_initialization(self):
        mover = OneWayShootingMover(UniformSelector, replicas=[0])
        assert_equal(len(mover.movers), 2)
        assert_equal(isinstance(mover, RandomChoiceMover), True)
        assert_equal(isinstance(mover, OneWayShootingMover), True)
        moverclasses = [m.__class__ for m in mover.movers]
        assert_equal(ForwardShootMover in moverclasses, True)
        assert_equal(BackwardShootMover in moverclasses, True)

class testPathReversalMover(object):
    def setup(self):
        op = CV_Function("myid", fcn=lambda snap :
                             snap.coordinates[0][0])

        volA = LambdaVolume(op, -100, 0.0)
        volB = LambdaVolume(op, 1.0, 100)
        volX = LambdaVolume(op, -100, 0.25)
        self.tis = ef.TISEnsemble(volA, volB, volX)
        self.move = PathReversalMover()
        self.op = op

    def test_AXA_path(self):
        trajAXA = make_1d_traj(coordinates=[-0.1, 0.75, -0.6],
                               velocities=[0.1, 0.05, -0.05])
        sampAXA = Sample(trajectory=trajAXA,
                         ensemble=self.tis,
                         replica=0)
        gs_AXA = SampleSet([sampAXA])
        change = self.move.move(gs_AXA)
        assert_equal(change.accepted, True)

    def test_A_A_path(self):
        trajA_A = make_1d_traj(coordinates=[-0.3, 0.1, -0.4])
        sampA_A = Sample(trajectory=trajA_A,
                         ensemble=self.tis,
                         replica=0)
        gs_A_A = SampleSet([sampA_A])
        change = self.move.move(gs_A_A)
        assert_equal(change.accepted, False)


    def test_AB_path(self):
        trajAXB = make_1d_traj(coordinates=[-0.2, 0.75, 1.8])
        sampAXB = Sample(trajectory=trajAXB,
                         ensemble=self.tis,
                         replica=0)
        gs_AXB = SampleSet([sampAXB])
        change = self.move.move(gs_AXB)
        assert_equal(change.accepted, False)


    def test_BA_path(self):
        trajBXA = make_1d_traj(coordinates=[1.2, 0.7, -0.25])
        sampBXA = Sample(trajectory=trajBXA,
                         ensemble=self.tis,
                         replica=0)
        gs_BXA = SampleSet([sampBXA])
        change = self.move.move(gs_BXA)
        assert_equal(change.accepted, True)


class testReplicaIDChangeMover(object):
    def setup(self):
        pass

    def test_replica_in_sample_set(self):
        raise SkipTest

    def test_replica_not_in_sample_set(self):
        raise SkipTest


class testReplicaExchangeMover(object):
    def setup(self):
        op = CV_Function("myid", fcn=lambda snap :
                             snap.coordinates[0][0])

        state1 = LambdaVolume(op, -100, 0.0)
        state2 = LambdaVolume(op, 1, 100)
        volA = LambdaVolume(op, -100, 0.25)
        volB = LambdaVolume(op, -100, 0.50)
        self.tisA = ef.TISEnsemble(state1, state2, volA)
        self.tisB = ef.TISEnsemble(state1, state2, volB)
        self.traj0 = make_1d_traj([-0.1, 0.2, 0.3, 0.1, -0.2])
        self.traj1 = make_1d_traj([-0.1, 0.1, 0.4, 0.6, 0.3, 0.2, -0.15]) 
        self.traj2 = make_1d_traj([-0.1, 0.2, 0.3, 0.7, 0.6, 0.4, 0.1, -0.15])
        self.sampA0 = Sample(replica=0, trajectory=self.traj0, ensemble=self.tisA)
        self.sampB1 = Sample(replica=1, trajectory=self.traj1, ensemble=self.tisB)
        self.sampA2 = Sample(replica=2, trajectory=self.traj2, ensemble=self.tisA)
        self.gs_B1A2 = SampleSet([self.sampB1, self.sampA2])
        self.gs_A0B1 = SampleSet([self.sampA0, self.sampB1])

    def test_repex_ens_acc(self):
        repex_AB = ReplicaExchangeMover(ensembles=[[self.tisA, self.tisB]])
        samples_B2A1_ens = repex_AB.move(self.gs_B1A2)
        change = samples_B2A1_ens
        samples = change.samples
        assert_equal(len(samples), 2)

        assert_equal(change.accepted, True)
        for trial, result in zip(change.details.trials, change.details.results):
            assert_equal(trial, result)

        for sample, result in zip(change.samples, change.details.results):
            assert_equal(sample.trajectory, result)

        B2 = [s for s in samples if s.ensemble==self.tisB]
        assert_equal(len(B2), 1)
        assert_equal(B2[0].trajectory, self.traj2)
        assert_equal(B2[0].replica, 2)
        A1 = [s for s in samples if s.ensemble==self.tisA]
        assert_equal(len(A1), 1)
        assert_equal(A1[0].trajectory, self.traj1)
        assert_equal(A1[0].replica, 1)

    def test_repex_ens_rej(self):
        repex_AB = ReplicaExchangeMover(ensembles=[[self.tisA, self.tisB]])
        repex_change = repex_AB.move(self.gs_A0B1)

        assert_equal(len(repex_change.samples), 0) # since rejected

        samples_A0B1_ens = repex_change.all_samples
        assert_equal(len(samples_A0B1_ens), 2)
        assert_equal(repex_change.accepted, False)

        assert_equal(samples_A0B1_ens[0].trajectory, repex_change.details.results[0])
        assert_equal(samples_A0B1_ens[1].trajectory, repex_change.details.results[1])

        assert_not_equal(repex_change.details.trials[0], repex_change.details.results[0])
        assert_not_equal(repex_change.details.trials[1], repex_change.details.results[1])

        A0 = [s for s in samples_A0B1_ens if s.ensemble==self.tisA]
        assert_equal(len(A0), 1)
        assert_equal(A0[0].trajectory, self.traj0)
        B1 = [s for s in samples_A0B1_ens if s.ensemble==self.tisB]
        assert_equal(len(B1), 1)
        assert_equal(B1[0].trajectory, self.traj1)

    def test_repex_rep_acc(self):
        repex_12 = ReplicaExchangeMover(replicas=[[1,2]])
        samples_B2A1_rep = repex_12.move(self.gs_B1A2)
        change = samples_B2A1_rep
        samples = change.samples
        assert_equal(len(samples), 2)

        assert_equal(change.accepted, True)

        assert_equal(samples[0].trajectory, change.details.results[0])
        assert_equal(samples[1].trajectory, change.details.results[1])

        assert_not_equal(change.details.trials[0], change.details.results[1])
        assert_not_equal(change.details.trials[1], change.details.results[0])

        B2 = [s for s in samples if s.ensemble==self.tisB]
        assert_equal(len(B2), 1)
        assert_equal(B2[0].trajectory, self.traj2)
        A1 = [s for s in samples if s.ensemble==self.tisA]
        assert_equal(len(A1), 1)
        assert_equal(A1[0].trajectory, self.traj1)


class testRandomChoiceMover(object):
    def setup(self):
        traj = Trajectory([-0.5, 0.7, 1.1])
        op = CallIdentity()
        volA = LambdaVolume(op, -100, 0.0)
        volB = LambdaVolume(op, 1.0, 100)
        volX = LambdaVolume(op, -100, 0.25)
        self.tis = ef.TISEnsemble(volA, volB, volX)
        self.tps = ef.A2BEnsemble(volA, volB)
        self.len3 = LengthEnsemble(3)
        self.init_samp = SampleSet([Sample(trajectory=traj,
                                           ensemble=self.len3, 
                                           replica=0)])
        self.hop_to_tis = EnsembleHopMover(ensembles=[[self.len3, self.tis]])
        self.hop_to_tps = EnsembleHopMover(ensembles=[[self.len3, self.tps]])
        self.mover = RandomChoiceMover([self.hop_to_tis, self.hop_to_tps])

    def test_random_choice(self):
        # test that both get selected, but that we always return only one
        # sample
        count = {}
        for t in range(100):
            change = self.mover.move(self.init_samp)
            assert_equal(len(change.samples), 1)
#            try:
                # Since self is the root mover, mover_path[-1] is self.
                # That means that mover_path[-2] is the mover that this
                # mover chose.
#                count[samples[0].details.mover_path[-2]] += 1
#            except KeyError:
#                count[samples[0].details.mover_path[-2]] = 1
#        assert_equal(len(count.keys()), 2)

    def test_restricted_by_replica(self):
        raise SkipTest

    def test_restricted_by_ensemble(self):
        raise SkipTest

class testSequentialMover(object):
    def setup(self):
        traj = Trajectory([-0.5, 0.7, 1.1])
        op = CallIdentity()
        volA = LambdaVolume(op, -100, 0.0)
        volB = LambdaVolume(op, 1.0, 100)
        volX = LambdaVolume(op, -100, 0.25)
        tis = ef.TISEnsemble(volA, volB, volX)
        tps = ef.A2BEnsemble(volA, volB)
        len3 = LengthEnsemble(3)
        len2 = LengthEnsemble(2)
        self.hop_to_tis = EnsembleHopMover(ensembles=[[tis, tis],
                                                      [tps, tis],
                                                      [len3, tis],
                                                      [len2, tis]])
        self.hop_to_tps = EnsembleHopMover(ensembles=[[tis, tps],
                                                      [tps, tps],
                                                      [len3, tps],
                                                      [len2, tps]])
        self.hop_to_len3 = EnsembleHopMover(ensembles=[[tis, len3],
                                                       [tps, len3],
                                                       [len3, len3],
                                                       [len2, len3]]) 
        self.hop_to_len2 = EnsembleHopMover(ensembles=[[tis, len2],
                                                      [tps, len2],
                                                      [len3, len2],
                                                      [len2, len2]])
        self.init_sample = Sample(trajectory=traj,
                                  ensemble=len3,
                                  replica=0)
        self.tis = tis
        self.tps = tps
        self.len3 = len3
        self.len2 = len2
        self.everything_accepted_movers = [
            self.hop_to_tis, self.hop_to_len3, self.hop_to_tps
        ]
        self.first_rejected_movers = [
            self.hop_to_len2, self.hop_to_len3, self.hop_to_tps
        ]
        self.last_rejected_movers = [
            self.hop_to_tis, self.hop_to_tps, self.hop_to_len2
        ]

    def test_everything_accepted(self):
        move = SequentialMover(movers=self.everything_accepted_movers)
        gs = SampleSet(self.init_sample)
        change = move.move(gs)
        samples = change.samples
        assert_equal(len(samples), 3)
        for subchange in change:
            assert_equal(subchange.accepted, True)
        gs = gs + change
        assert_equal(gs[0].ensemble, self.tps)

    def test_first_rejected(self):
        move = SequentialMover(movers=self.first_rejected_movers)
        gs = SampleSet(self.init_sample)
        change = move.move(gs)
        samples = change.samples
        # @DWHS: This should have two samples since two are accepted
        # and thus applied
        assert_equal(len(samples), 2)
        assert_equal(change[0].accepted, False)
        assert_equal(change[1].accepted, True)
        assert_equal(change[2].accepted, True)
        gs = gs + change
        assert_equal(gs[0].ensemble, self.tps)

    def test_last_rejected(self):
        move = SequentialMover(movers=self.last_rejected_movers)
        gs = SampleSet(self.init_sample)
        change = move.move(gs)
        samples = change.samples
        assert_equal(len(samples), 2)
        # @DWHS: I think if the last is rejected then there should only be two
        # samples to be used, since the last one is not accepted and thus
        # discarded (does not mean that it is not stored!!!)
        assert_equal(change[0].accepted, True)
        assert_equal(change[1].accepted, True)
        assert_equal(change[2].accepted, False)
        gs = gs + change
        assert_equal(gs[0].ensemble, self.tps)

    def test_restricted_by_replica(self):
        raise SkipTest

    def test_restricted_by_ensemble(self):
        raise SkipTest

class testPartialAcceptanceSequentialMover(testSequentialMover):
    def test_everything_accepted(self):
        move = PartialAcceptanceSequentialMover(movers=self.everything_accepted_movers)
        gs = SampleSet(self.init_sample)
        change = move.move(gs)
        samples = change.samples
        assert_equal(len(samples), 3)
        for subchange in change:
            assert_equal(subchange.accepted, True)
        assert_equal(len(change.all_samples,),3)
        gs = gs + change
        assert_equal(gs[0].ensemble, self.tps)

    def test_first_rejected(self):
        move = PartialAcceptanceSequentialMover(movers=self.first_rejected_movers)
        gs = SampleSet(self.init_sample)
        change = move.move(gs)
        samples = change.samples
        # returns zero sample since even the first is rejected
        # the first one is still stored
        assert_equal(len(samples), 0)
        allsamp = change.all_samples
        assert_equal(len(allsamp), 1)
        assert_equal(change[0].accepted, False)
        gs = gs + change
        assert_equal(gs[0].ensemble, self.len3)

    def test_last_rejected(self):
        move = PartialAcceptanceSequentialMover(movers=self.last_rejected_movers)
        gs = SampleSet(self.init_sample)
        change = move.move(gs)
        samples = change.samples
        # @see above, this should return 2 samples. Important the third is
        # still run!
        assert_equal(len(samples), 2)
        allsamp = change.all_samples
        assert_equal(len(allsamp), 3)

        assert_equal(change[0].accepted, True)
        assert_equal(change[1].accepted, True)
        assert_equal(change[2].accepted, False)
        gs = gs + change
        assert_equal(gs[0].ensemble, self.tps)

    def test_restricted_by_replica(self):
        raise SkipTest

    def test_restricted_by_ensemble(self):
        raise SkipTest

class testConditionalSequentialMover(testSequentialMover):
    def test_everything_accepted(self):
        move = ConditionalSequentialMover(movers=self.everything_accepted_movers)
        gs = SampleSet(self.init_sample)
        change = move.move(gs)
        samples = change.samples
        assert_equal(len(samples), 3)
        for ch in change:
            assert_equal(change.accepted, True)
        gs = gs + change
        assert_equal(gs[0].ensemble, self.tps)

    def test_first_rejected(self):
        move = ConditionalSequentialMover(movers=self.first_rejected_movers)
        gs = SampleSet(self.init_sample)
        change = move.move(gs)
        samples = change.samples
        # should be zero since the move is completely rejected
        assert_equal(len(samples), 0)
        allsamp = change.all_samples
        assert_equal(len(allsamp), 1)
        assert_equal(change[0].accepted, False)
        gs = gs + change
        assert_equal(gs[0].ensemble, self.len3)

    def test_last_rejected(self):
        move = ConditionalSequentialMover(movers=self.last_rejected_movers)
        gs = SampleSet(self.init_sample)
        change = move.move(gs)
        samples = change.samples
        # number of accepted samples is 0 for this type of mover
        assert_equal(len(samples), 0)
        allsamp = change.all_samples
        assert_equal(len(allsamp), 3)

        # check here if last actual samples was false
        # this actually allows to see later if the single samples were
        # accepted or not, even from the change without loading samples
        assert_equal(change[0].accepted, True)
        assert_equal(change[1].accepted, True)
        assert_equal(change[2].accepted, False)
        gs = gs + change
        assert_equal(gs[0].ensemble, self.len3)

    def test_restricted_by_replica(self):
        raise SkipTest

    def test_restricted_by_ensemble(self):
        raise SkipTest

class SubtrajectorySelectTester(object):

    def setup(self):
        op = CallIdentity()
        vol = paths.LambdaVolume(op, -0.5, 0.5)
        inX = paths.AllInXEnsemble(vol)
        outX = paths.AllOutXEnsemble(vol)
        self.ensemble = paths.SequentialEnsemble([
            inX, outX, inX, outX, inX, outX, inX
        ])
        self.subensemble = paths.SequentialEnsemble([
            paths.SingleFrameEnsemble(inX),
            outX,
            paths.SingleFrameEnsemble(inX)
        ])
        self.traj_with_3_subtrajs = Trajectory(
            [0.0, 0.0, 1.0, 1.0, 0.0, 1.0, 0.0, 0.0, 2.0, 0.0]
        )
        self.subtraj0 = Trajectory([0.0, 1.0, 1.0, 0.0])
        self.subtraj1 = Trajectory([0.0, 1.0, 0.0])
        self.subtraj2 = Trajectory([0.0, 2.0, 0.0])
        self.gs = SampleSet(Sample(
            replica=0,
            ensemble=self.subensemble,
            trajectory=self.traj_with_3_subtrajs
        ))

    def test_paths_in_ensemble(self):
        # more a test of SequentialEnsemble, but also a test of sanity
        # before the real tests
        assert_equal(self.ensemble(self.traj_with_3_subtrajs), True)
        assert_equal(self.subensemble(self.subtraj0), True)
        assert_equal(self.subensemble(self.subtraj1), True)
        assert_equal(self.subensemble(self.subtraj2), True)

class testRandomSubtrajectorySelectMover(SubtrajectorySelectTester):
    def test_accepts_all(self):
        mover = RandomSubtrajectorySelectMover(self.subensemble)
        found = {}
        for t in range(100):
            change = mover.move(self.gs)
            samples = change.samples
            assert_equal(len(samples), 1)
            assert_equal(self.subensemble, samples[0].ensemble)
            assert_equal(self.subensemble(samples[0].trajectory), True)
            assert_equal(self.ensemble(samples[0].trajectory), False)
            if samples[0].trajectory == self.subtraj0:
                found[0] = True
            elif samples[0].trajectory == self.subtraj1:
                found[1] = True
            elif samples[0].trajectory == self.subtraj2:
                found[2] = True
            else:
                raise RuntimeError("Subtraj unknown!")
        assert_equal(found[0] and found[1] and found[2], True)

    def test_nl_fails(self):
        raise SkipTest

    def test_nothing_allowed(self):
        mover = RandomSubtrajectorySelectMover(self.subensemble)
        traj_with_no_subtrajs = Trajectory([0.0, 0.0, 0.0])
        self.gs[0].trajectory = traj_with_no_subtrajs
        change = mover.move(self.gs)
        samples = change.samples
        assert_equal(samples[0].trajectory, paths.Trajectory([]))

class testFirstSubtrajectorySelectMover(SubtrajectorySelectTester):
    def test_move(self):
        mover = FirstSubtrajectorySelectMover(self.subensemble)
        change = mover.move(self.gs)
        samples = change.samples
        assert_equal(len(samples), 1)
        assert_equal(self.subensemble, samples[0].ensemble)
        assert_equal(self.subensemble(samples[0].trajectory), True)
        assert_equal(self.ensemble(samples[0].trajectory), False)
        assert_equal(samples[0].trajectory, self.subtraj0)

class testFinalSubtrajectorySelectMover(SubtrajectorySelectTester):
    def test_move(self):
        mover = FinalSubtrajectorySelectMover(self.subensemble)
        change = mover.move(self.gs)
        samples = change.samples
        assert_equal(len(samples), 1)
        assert_equal(self.subensemble, samples[0].ensemble)
        assert_equal(self.subensemble(samples[0].trajectory), True)
        assert_equal(self.ensemble(samples[0].trajectory), False)
        assert_equal(samples[0].trajectory, self.subtraj2)

class testForceEnsembleChangeMover(object):
    def setup(self):
        traj = Trajectory([-0.5, 0.7, 1.1])
        op = CallIdentity()
        volA = LambdaVolume(op, -100, 0.0)
        volB = LambdaVolume(op, 1.0, 100)
        volX = LambdaVolume(op, -100, 0.25)
        self.tis = ef.TISEnsemble(volA, volB, volX)
        self.len3 = LengthEnsemble(3)
        self.len2 = LengthEnsemble(2)
        self.gs = SampleSet(Sample(
            trajectory=traj,
            ensemble=self.tis,
            replica=0
        ))

    def test_in_ensemble(self):
        mover = ForceEnsembleChangeMover(ensembles=[[self.tis, self.len3]])
        change = mover.move(self.gs)
        samples = change.samples
        assert_equal(change.details.initial_ensemble(samples[0].trajectory),
                     True)
        assert_equal(samples[0].ensemble(samples[0].trajectory), True)
        assert_equal(samples[0].ensemble, self.len3)

    def test_not_in_ensemble(self):
        mover = ForceEnsembleChangeMover(ensembles=[[self.tis, self.len2]])
        change = mover.move(self.gs)
        samples = change.samples
        assert_equal(change.details.initial_ensemble(samples[0].trajectory),
                     True)
        assert_equal(samples[0].ensemble, self.len2)
        assert_equal(samples[0].ensemble(samples[0].trajectory), False)

class testMinusMover(object):
    def setup(self):
        op = CV_Function("myid", fcn=lambda snap :
                             snap.coordinates[0][0])

        volA = LambdaVolume(op, -100, 0.0)
        volB = LambdaVolume(op, 1.0, 100)
        volX = LambdaVolume(op, -100, 0.25)
        self.dyn = CalvinistDynamics([
            # successful move: (backward extension then forward)
            -0.13, 0.13, 0.33, -0.11, -0.12, 0.12, 0.32, -0.131,
            # never leaves state: 
            -0.15, -0.15, -0.15, -0.15, -0.15, -0.15, -0.15, -0.15, -0.15,
            -0.15, -0.15, -0.15, -0.15, -0.15, -0.15, -0.15, -0.15, -0.15,
            -0.25, 
            -0.15, -0.15, -0.15, -0.15, -0.15, -0.15, -0.15, -0.15, -0.15,
            -0.15, -0.15, -0.15, -0.15, -0.15, -0.15, -0.15, -0.15, -0.15,
            # goes to other state:
            1.16, 1.26, 1.16, -0.16, 1.16, 1.26, 1.16
        ])
        PathMover.engine = self.dyn
        self.innermost = ef.TISEnsemble(volA, volB, volX)
        self.minus = paths.MinusInterfaceEnsemble(volA, volX)
        self.mover = MinusMover(minus_ensemble=self.minus,
                                innermost_ensemble=self.innermost)
        self.first_segment = [-0.1, 0.1, 0.3, 0.1, -0.15] 
        self.list_innermost = [-0.11, 0.11, 0.31, 0.11, -0.12]
        self.second_segment = [-0.25, 0.2, 0.4, 0.2, -0.2]
        init_minus = make_1d_traj(
            coordinates=self.first_segment + [-0.35] + self.second_segment,
            velocities=[1.0]*11
        )
        self.minus_sample = Sample(
            replica=-1,
            trajectory=init_minus,
            ensemble=self.minus
        )

    def test_setup_sanity(self):
        # sanity checks to make sure that what we set up makes sense
        assert_equal(self.minus_sample.ensemble(self.minus_sample.trajectory),
                    True)
        first_subtraj = FirstSubtrajectorySelectMover(
            subensemble=self.minus._segment_ensemble
        )
        change = first_subtraj.move(SampleSet(self.minus_sample))
        samples = change.samples
        assert_equal(samples[0].ensemble(samples[0].trajectory), True)
        final_subtraj = FinalSubtrajectorySelectMover(
            subensemble=self.minus._segment_ensemble
        )
        change = final_subtraj.move(SampleSet(self.minus_sample))
        samples = change.samples
        assert_equal(samples[0].ensemble(samples[0].trajectory), True)
        assert_equal(samples[0].ensemble, self.minus._segment_ensemble)
        

    def test_successful_move(self):
        init_innermost = make_1d_traj(self.list_innermost, [1.0]*5)
        init_sample = Sample(
            replica=0,
            trajectory=init_innermost,
            ensemble=self.innermost
        )
        gs = SampleSet([init_sample, self.minus_sample])

        extend_forward =  self.list_innermost + [0.12, 0.32, -0.131]
        extend_backward = [-0.13, 0.13, 0.33] + self.list_innermost

        assert_equal(self.minus(make_1d_traj(extend_forward)), True)
        assert_equal(self.minus(make_1d_traj(extend_backward)), True)

        seg_dir = {}
        for i in range(100):
<<<<<<< HEAD
            print i, gs
            print str(self.mover)
=======
>>>>>>> bf5fc13e
            change = self.mover.move(gs).opened
            samples = change.samples
            assert_equal(len(samples), 5)
            s_inner = [s for s in samples if s.ensemble==self.innermost]
            s_minus = [s for s in samples if s.ensemble==self.minus]
            s_sub = [s for s in samples if s.ensemble==self.minus._segment_ensemble]
            assert_equal(len(s_inner), 1)
            assert_equal(len(s_minus), 2)
            assert_equal(len(s_sub), 2)

            for c in change:
                assert_equal(c.accepted, True)

            key = ""
            s_inner0_xvals = [s.coordinates[0,0] for s in s_inner[0].trajectory]
            if items_equal(s_inner0_xvals, self.first_segment):
                key += "1"
            elif items_equal(s_inner0_xvals, self.second_segment):
                key += "2"
            else:
                print "s_inner0_xvals:", s_inner0_xvals
                raise RuntimeError("Chosen segment neither first nor last!")

            # final sample s_minus is accepted
            s_minus_xvals = [s.coordinates[0,0] for s in s_minus[-1].trajectory]
            if items_equal(s_minus_xvals, extend_forward):
                key += "f"
            elif items_equal(s_minus_xvals, extend_backward):
                key += "b"
            else:
                print "s_minus_xvals:", s_minus_xvals
                raise RuntimeError("Unexpected minus extension result!")

            try:
                seg_dir[key] += 1
            except KeyError:
                seg_dir[key] = 1
        assert_equal(len(seg_dir.keys()), 4)

    def test_repex_fails_other_ensemble(self):
        innermost_other_ensemble = make_1d_traj([-0.11, 0.1, -0.12])
        samp_other_ensemble = Sample(
            replica=0,
            trajectory=innermost_other_ensemble,
            ensemble=self.innermost
        )
        gs = SampleSet([samp_other_ensemble, self.minus_sample])
        
        change = self.mover.move(gs).opened
        samples = change.all_samples
        assert_equal(self.innermost(innermost_other_ensemble), False)
        assert_equal(len(samples), 3) # stop after failed repex
        assert_equal(change[0].accepted, True)
        assert_equal(change[1].accepted, False)

    def test_repex_fails_innermost_crosses_state(self):
        innermost_crosses_to_state = make_1d_traj([-0.11, 0.5, 1.8])
        samp_crosses_to_state = Sample(
            replica=0,
            trajectory=innermost_crosses_to_state,
            ensemble=self.innermost
        )
        gs = SampleSet([samp_crosses_to_state, self.minus_sample])
        
        change = self.mover.move(gs).opened
        samples = change.all_samples
<<<<<<< HEAD
        print change
        print samples
        print list(change)
=======
>>>>>>> bf5fc13e
        assert_equal(self.innermost(innermost_crosses_to_state), True)
        assert_equal(len(samples), 3) # stop after failed repex
        assert_subchanges_set_accepted(change, [True, False, False])

    def test_repex_fails_minus_crosses_to_state(self):
        minus_crosses_to_state = make_1d_traj(
            [-0.11, 0.5, 1.8, 0.6, -0.12, 0.7, 1.7, 0.4, -0.13]
        )
        badminus_sample = Sample(
            replica=-1,
            trajectory=minus_crosses_to_state,
            ensemble=self.minus
        )
        init_sample = Sample(
            replica=0,
            trajectory=make_1d_traj(self.list_innermost, [1.0]*5),
            ensemble=self.innermost
        )
        gs = SampleSet([badminus_sample, init_sample])

        assert_equal(self.minus(minus_crosses_to_state), True)

        change = self.mover.move(gs).opened
        samples = change.all_samples
        assert_equal(len(samples), 3) # stop after failed repex
        assert_subchanges_set_accepted(change, [True, False, False])

    def test_extension_fails(self):
        innermost_bad_extension = [-0.25, 0.1, 0.5, 0.1, -0.25]
        traj_bad_extension = make_1d_traj(innermost_bad_extension, [1.0]*5)
        samp_bad_extension = Sample(
            replica=0,
            trajectory=traj_bad_extension,
            ensemble=self.innermost
        )
        
        assert_equal(self.innermost(traj_bad_extension), True)

        gs = SampleSet([self.minus_sample, samp_bad_extension])
        change = self.mover.move(gs).opened
        samples = change.all_samples
        assert_equal(len(samples), 5) # reject the last one
        assert_subchanges_set_accepted(change, [True] * 4 + [False])
        # this only happens due to length
        assert_equal(len(change[-1][0].details.trial),
                     len(traj_bad_extension)+self.dyn.n_frames_max-1)<|MERGE_RESOLUTION|>--- conflicted
+++ resolved
@@ -747,11 +747,6 @@
 
         seg_dir = {}
         for i in range(100):
-<<<<<<< HEAD
-            print i, gs
-            print str(self.mover)
-=======
->>>>>>> bf5fc13e
             change = self.mover.move(gs).opened
             samples = change.samples
             assert_equal(len(samples), 5)
@@ -818,12 +813,6 @@
         
         change = self.mover.move(gs).opened
         samples = change.all_samples
-<<<<<<< HEAD
-        print change
-        print samples
-        print list(change)
-=======
->>>>>>> bf5fc13e
         assert_equal(self.innermost(innermost_crosses_to_state), True)
         assert_equal(len(samples), 3) # stop after failed repex
         assert_subchanges_set_accepted(change, [True, False, False])
