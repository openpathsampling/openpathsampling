--- conflicted
+++ resolved
@@ -491,11 +491,7 @@
                                     lambda_min=-100.0, lambda_max=100.0)
 
         traj = paths.Trajectory([
-<<<<<<< HEAD
-            paths.MDSnapshot(
-=======
             peng.MDSnapshot(
->>>>>>> c87c08f4
                 coordinates=np.array([[-0.5, 0.0]]), 
                 velocities=np.array([[0.0,0.0]])
             )
