'''
@author David W.H. Swenson
'''
import os

import mdtraj as md
from nose.tools import (assert_equal)

import openpathsampling as paths

import openpathsampling.engines.openmm as peng
import openpathsampling.engines.toy as toys

from openpathsampling.netcdfplus import ObjectJSON
from openpathsampling.storage import Storage
from test_helpers import (data_filename,
                          compare_snapshot
                          )

import numpy as np
from nose.plugins.skip import SkipTest


class testStorage(object):
    def setUp(self):
        self.mdtraj = md.load(data_filename("ala_small_traj.pdb"))
        self.traj = peng.trajectory_from_mdtraj(self.mdtraj, simple_topology=True)

        self.filename = data_filename("storage_test.nc")
        self.filename_clone = data_filename("storage_test_clone.nc")

        self.simplifier = ObjectJSON()
        self.template_snapshot = self.traj[0]
        self.solute_indices = range(22)

        self.toy_topology = toys.Topology(
            n_spatial=2,
            masses=[1.0, 1.0],
            pes=None
        )

        self.engine = toys.Engine({}, self.toy_topology)

        self.toy_template = toys.Snapshot(
            coordinates=np.array([[-0.5, -0.5]]),
            velocities=np.array([[0.0,0.0]]),
            engine=self.engine
        )

    def teardown(self):
        if os.path.isfile(self.filename):
            os.remove(self.filename)

        if os.path.isfile(self.filename_clone):
            os.remove(self.filename_clone)

    def test_create_storage(self):
        store = Storage(filename=self.filename, mode='w')
        assert(os.path.isfile(data_filename("storage_test.nc")))
        store.close()

    def test_stored_topology(self):
        raise SkipTest
        store = Storage(filename=self.filename, template=self.template_snapshot, mode='w')
        assert(os.path.isfile(self.filename))
        store.close()

        store = Storage(filename=self.filename, mode='a')
        loaded_topology = store.template.topology

        # check if poth topologies have the same JSON string (this also tests the simplifier for topologies

        assert_equal(
            self.simplifier.to_json(self.template_snapshot.topology),
            self.simplifier.to_json(loaded_topology)
        )

        store.close()

    def test_stored_template(self):
        raise SkipTest
        store = Storage(filename=self.filename, template=self.template_snapshot, mode='w')
        assert(os.path.isfile(self.filename))
        store.close()

        store = Storage(filename=self.filename, mode='a')
        loaded_template = store.template

        compare_snapshot(loaded_template, self.template_snapshot, True)

        store.close()

    def test_load_save(self):
        store = Storage(filename=self.filename, mode='w', use_uuid=False)
        assert(os.path.isfile(self.filename))

        store.save(self.template_snapshot)
        store.close()

        store = Storage(filename=self.filename, mode='a')
        loaded_template = store.snapshots[0]
        loaded_r = store.snapshots[1]

        compare_snapshot(loaded_template, self.template_snapshot, True)
        compare_snapshot(loaded_template.reversed, self.template_snapshot.reversed, True)
        compare_snapshot(loaded_r, self.template_snapshot.reversed)

        store.close()

    def test_load_save_uuid(self):
        store = Storage(filename=self.filename, mode='w')
        assert(os.path.isfile(self.filename))

        store.save(self.template_snapshot)
        store.close()

        store = Storage(filename=self.filename, mode='a')
        loaded_template = store.snapshots[self.template_snapshot.__uuid__]
        loaded_r = store.snapshots[self.template_snapshot.reversed.__uuid__]

        compare_snapshot(loaded_template, self.template_snapshot, True)
        compare_snapshot(loaded_template.reversed, self.template_snapshot.reversed, True)
        compare_snapshot(loaded_r, self.template_snapshot.reversed)

        store.close()

    def test_load_save_toy(self):
        store = Storage(filename=self.filename, mode='w', use_uuid=False)
        assert(os.path.isfile(self.filename))

        store.save(self.toy_template)

        store.close()

        store = Storage(filename=self.filename, mode='a')
        loaded_template = store.snapshots[0]
        loaded_r = store.snapshots[1]

        compare_snapshot(loaded_template, self.toy_template, True)
        compare_snapshot(loaded_template.reversed, self.toy_template.reversed, True)
        compare_snapshot(loaded_r, self.toy_template.reversed)

        store.close()

    def test_clone(self):
        raise SkipTest
        store = Storage(filename=self.filename, template=self.template_snapshot, mode='w')
        assert(os.path.isfile(self.filename))

        copy = self.template_snapshot.copy()
        store.save(copy)

        store.save(self.traj)

        store.clone(filename=self.filename_clone)

        # clone the storage and reduce the number of atoms to only solute

        store2 = Storage(filename=self.filename_clone, mode='a')

        # do some tests, if this is still the same data

        compare_snapshot(
            store2.snapshots.load(0),
            store.snapshots.load(0),
            True
        )

        compare_snapshot(
            store2.snapshots.load(1),
            store.snapshots.load(1),
            True
        )
        store.close()
        store2.close()

    def test_clone_empty(self):
        raise SkipTest

        store = Storage(filename=self.filename, template=self.template_snapshot, mode='w')
        assert(os.path.isfile(self.filename))

        copy = self.template_snapshot.copy()
        store.save(copy)

        store.save(self.traj)
        store.clone_empty(filename=self.filename_clone)

        # clone the storage and reduce the number of atoms to only solute

        store2 = Storage(filename=self.filename_clone, mode='a')

        # do some tests, if this is still the same data

        compare_snapshot(
            store2.snapshots.load(0),
            store.snapshots.load(0),
            True
        )

        # check if the reversed copy also works
        compare_snapshot(
            store2.snapshots.load(1),
            store.snapshots.load(1),
            True
        )

        assert_equal(len(store2.snapshots), 2)
        assert_equal(len(store2.trajectories), 0)

        store.close()
        store2.close()

    def test_reverse_bug(self):
        store = Storage(filename=self.filename,
                        mode='w', use_uuid=False)
        assert(os.path.isfile(self.filename))

        store.snapshots.save(self.template_snapshot)
        rev = self.template_snapshot.reversed

        # save the reversed one
        store.snapshots.save(rev)

        # check that the reversed one has index 1 and not 3!
        assert(store.idx(rev) == 1)

        # and we have exactly one snapshot
        assert(len(store.snapshots) == 2)
        assert(len(store.dimensions['snapshots']) == 1)
<<<<<<< HEAD
        store.close()
=======
        store.close()

    def test_version(self):
        store = Storage(filename=self.filename, template=self.template_snapshot, mode='w')
        assert(os.path.isfile(self.filename))

        assert(store.storage_version == paths.version.version)
>>>>>>> 1f0c4fbe
<|MERGE_RESOLUTION|>--- conflicted
+++ resolved
@@ -228,14 +228,10 @@
         # and we have exactly one snapshot
         assert(len(store.snapshots) == 2)
         assert(len(store.dimensions['snapshots']) == 1)
-<<<<<<< HEAD
-        store.close()
-=======
         store.close()
 
     def test_version(self):
         store = Storage(filename=self.filename, template=self.template_snapshot, mode='w')
         assert(os.path.isfile(self.filename))
 
-        assert(store.storage_version == paths.version.version)
->>>>>>> 1f0c4fbe
+        assert(store.storage_version == paths.version.version)